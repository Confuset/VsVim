﻿using System;
using System.Collections.Generic;
using System.Runtime.InteropServices;
using System.Windows.Input;
using EditorUtils;
using Microsoft.VisualStudio;
using Microsoft.VisualStudio.OLE.Interop;
using Microsoft.VisualStudio.Text;
using Microsoft.VisualStudio.Text.Editor;
using Microsoft.VisualStudio.Text.Operations;
using Microsoft.VisualStudio.TextManager.Interop;
using Moq;
using Vim;
using Vim.Extensions;
using Vim.UI.Wpf;
using Vim.UI.Wpf.UnitTest;
using Vim.UnitTest;
using VsVim.Implementation.Misc;
using VsVim.Implementation.ReSharper;

namespace VsVim.UnitTest.Utils
{
    /// <summary>
    /// This class attempts to simulate key input in Visual Studio.  The intent
    /// is to create an environment which helps out our testing efforts in understanding
    /// the Visual Studio input process.
    ///
    /// This class is specifically designed for testing purposes so the heavy use of
    /// mocking is acceptable
    ///
    /// This class is far from perfect and I expect it to evolve over time. As it evolves though
    /// the test cases which use it will pick up all of the new information we gather though 
    /// and this will add even more value to our unit tests
    /// </summary>
    internal sealed class VsSimulation
    {
        #region VsKeyProcessorSimulation

        /// <summary>
        /// This is a Visual Studio specific implementation of the key processor.  It takes into account the interaction
        /// between IOleCommandTarget and keyboard input. 
        /// </summary>
        private sealed class VsKeyProcessorSimulation : KeyProcessorSimulation
        {
            private readonly VsSimulation _vsSimulation;

            internal VsKeyProcessorSimulation(VsSimulation vsSimulation, IWpfTextView wpfTextView) : base(wpfTextView)
            {
                _vsSimulation = vsSimulation;
            }

            /// <summary>
            /// Visual Studio hooks PreTranslateMessage and will process keyboard input there if it maps to a 
            /// command keyboard binding.  Textual input is *not* handled here but keys like Esc, Up, Down, etc ...
            /// are.  They need to be routed directly to IOleCommandTarget
            /// </summary>
            protected override bool PreProcess(KeyDirection keyDirection, KeyInput keyInput, Key key, ModifierKeys modifierKeys)
            {
                // Visual Studio only intercepts the down events.  
                if (keyDirection != KeyDirection.Down)
                {
                    return false;
                }

                switch (keyInput.Key)
                {
                    case VimKey.Escape:
                    case VimKey.Back:
                    case VimKey.Up:
                    case VimKey.Down:
                    case VimKey.Left:
                    case VimKey.Right:
                    case VimKey.Tab:
                        return _vsSimulation.RunInOleCommandTarget(keyInput);
                    default:
                        return false;
                }
            }
        }

        #endregion

        #region SimulationKeyProcessor

        /// <summary>
        /// Visual Studio inserts a KeyProcess into the chain which turns TextInput events
        /// into TypeChar commands.  Simulate that here
        /// </summary>
        private sealed class SimulationKeyProcessor : KeyProcessor
        {
            private readonly ITextView _textView;

            internal SimulationKeyProcessor(ITextView textView)
            {
                _textView = textView;
            }

            /// <summary>
            /// Grab the IOleCommandTarget associated with the ITextView.  Need to grab it in the 
            /// same manner as Visual Studio to properly simulate input
            /// </summary>
            private IOleCommandTarget OleCommandTarget
            {
                get { return _textView.Properties.GetProperty<IOleCommandTarget>(typeof(IOleCommandTarget)); }
            }

            public override void TextInput(TextCompositionEventArgs args)
            {
                var text = args.Text;
                if (string.IsNullOrEmpty(text))
                {
                    return;
                }

                foreach (var cur in text)
                {
                    SendTypeChar(cur);
                }

                args.Handled = true;
            }

            private void SendTypeChar(char c)
            {
                using (var oleCommandData = OleCommandData.CreateTypeChar(c))
                {
                    OleCommandTarget.Exec(oleCommandData);
                }
            }
        }

        #endregion

        #region DefaultCommandTarget

        /// <summary>
        /// Represents the end of the IOleCommandTarget chain.  This is where Visual Studio will 
        /// actually modify the ITextBuffer in response to commands.
        /// 
        /// This mimics mainly the implementation VsTextViewAdapter InnerExec and InnerQueryStatus
        /// </summary>
        private sealed class DefaultCommandTarget : IOleCommandTarget
        {
            private readonly ITextView _textView;
            private readonly IEditorOperations _editorOperatins;

            internal DefaultCommandTarget(ITextView textView, IEditorOperations editorOperations)
            {
                _textView = textView;
                _editorOperatins = editorOperations;
            }

            /// <summary>
            /// Try and exec the given KeyInput
            /// </summary>
            private bool TryExec(KeyInput keyInput)
            {
                switch (keyInput.Key)
                {
                    case VimKey.Left:
                        _editorOperatins.MoveToPreviousCharacter(extendSelection: keyInput.KeyModifiers == KeyModifiers.Shift);
                        return true;
                    case VimKey.Right:
                        _editorOperatins.MoveToNextCharacter(extendSelection: keyInput.KeyModifiers == KeyModifiers.Shift);
                        return true;
                    case VimKey.Up:
                        _editorOperatins.MoveLineUp(extendSelection: keyInput.KeyModifiers == KeyModifiers.Shift);
                        return true;
                    case VimKey.Down:
                        _editorOperatins.MoveLineDown(extendSelection: keyInput.KeyModifiers == KeyModifiers.Shift);
                        return true;
                    case VimKey.Back:
                        _editorOperatins.Backspace();
                        return true;
                    case VimKey.Tab:
                        if (keyInput.KeyModifiers == KeyModifiers.Shift)
                        {
                            _editorOperatins.Unindent();
                        }
                        else
                        {
                            _editorOperatins.Indent();
                        }
                        return true;
                }

                if (Char.IsLetterOrDigit(keyInput.Char))
                {
                    _editorOperatins.InsertText(keyInput.Char.ToString());
                    return true;
                }

                return false;
            }

            int IOleCommandTarget.Exec(ref Guid commandGroup, uint cmdId, uint cmdExecOpt, IntPtr variantIn, IntPtr variantOut)
            {
                EditCommand editCommand;
                if (!OleCommandUtil.TryConvert(commandGroup, cmdId, variantIn, KeyModifiers.None, out editCommand))
                {
                    return VSConstants.E_FAIL;
                }

                return TryExec(editCommand.KeyInput) ? VSConstants.S_OK : VSConstants.E_FAIL;
            }

            int IOleCommandTarget.QueryStatus(ref Guid commandGroup, uint commandCount, OLECMD[] commands, IntPtr commandText)
            {
                EditCommand editCommand;
                if (1 != commandCount || !OleCommandUtil.TryConvert(commandGroup, commands[0].cmdID, commandText, KeyModifiers.None, out editCommand))
                {
                    commands[0].cmdf = 0;
                    return NativeMethods.S_OK;
                }

                commands[0].cmdf = (uint)(OLECMDF.OLECMDF_ENABLED | OLECMDF.OLECMDF_SUPPORTED);
                return NativeMethods.S_OK;
            }
        }

        #endregion

        /// <summary>
        /// Cache of QueryStatus commands
        /// </summary>
        private readonly Dictionary<CommandId, bool> _cachedQueryStatusMap = new Dictionary<CommandId, bool>();

        /// <summary>
        /// Head of the IOleCommandTarget chain
        /// </summary>
        private readonly IOleCommandTarget _commandTarget;

        /// <summary>
        /// This is the default command target for Visual Studio.  It simulates the final command
        /// target on the chain.
        /// </summary>
        private readonly DefaultCommandTarget _defaultCommandTarget;

        private readonly IWpfTextView _wpfTextView;
        private readonly VsKeyProcessorSimulation _vsKeyProcessorSimulation;
        private readonly MockRepository _factory;
        private readonly Mock<IVsAdapter> _vsAdapter;
        private readonly Mock<IDisplayWindowBroker> _displayWindowBroker;
        private readonly Mock<IReportDesignerUtil> _reportDesignerUtil;
        private readonly TestableSynchronizationContext _testableSynchronizationContext;
        private readonly IKeyUtil _keyUtil;
        private readonly ReSharperCommandTargetSimulation _reSharperCommandTarget;
        private bool _simulateStandardKeyMappings;

        internal bool SimulateStandardKeyMappings
        {
            get { return _simulateStandardKeyMappings; }
            set { _simulateStandardKeyMappings = value; }
        }

        /// <summary>
        /// In the case where we are simulating R# this will be the command target used 
        /// </summary>
        internal ReSharperCommandTargetSimulation ReSharperCommandTargetOpt
        {
            get { return _reSharperCommandTarget; }
        }

        internal Mock<IDisplayWindowBroker> DisplayWindowBroker
        {
            get { return _displayWindowBroker; }
        }

        internal VsSimulation(IVimBufferCoordinator bufferCoordinator, bool simulateResharper, bool simulateStandardKeyMappings, IEditorOperationsFactoryService editorOperationsFactoryService, IKeyUtil keyUtil)
        {
            _keyUtil = keyUtil;
            _wpfTextView = (IWpfTextView)bufferCoordinator.VimBuffer.TextView;
            _factory = new MockRepository(MockBehavior.Strict);
            _vsKeyProcessorSimulation = new VsKeyProcessorSimulation(this, _wpfTextView);
            _testableSynchronizationContext = new TestableSynchronizationContext();
            _simulateStandardKeyMappings = simulateStandardKeyMappings;

            // Create the IVsAdapter and pick reasonable defaults here.  Consumers can modify 
            // this via an exposed property
            _vsAdapter = _factory.Create<IVsAdapter>();
            _vsAdapter.SetupGet(x => x.InAutomationFunction).Returns(false);
            _vsAdapter.SetupGet(x => x.KeyboardDevice).Returns(_vsKeyProcessorSimulation.KeyBoardDevice);
            _vsAdapter.Setup(x => x.IsReadOnly(It.IsAny<ITextBuffer>())).Returns(false);
            _vsAdapter.Setup(x => x.IsReadOnly(It.IsAny<ITextView>())).Returns(false);
            _vsAdapter.Setup(x => x.IsIncrementalSearchActive(_wpfTextView)).Returns(false);

            _reportDesignerUtil = _factory.Create<IReportDesignerUtil>();
            _reportDesignerUtil.Setup(x => x.IsExpressionView(_wpfTextView)).Returns(false);

            _displayWindowBroker = _factory.Create<IDisplayWindowBroker>();
            _displayWindowBroker.SetupGet(x => x.IsCompletionActive).Returns(false);
            _displayWindowBroker.SetupGet(x => x.IsQuickInfoActive).Returns(false);
            _displayWindowBroker.SetupGet(x => x.IsSignatureHelpActive).Returns(false);
            _displayWindowBroker.SetupGet(x => x.IsSmartTagSessionActive).Returns(false);

            _defaultCommandTarget = new DefaultCommandTarget(
                bufferCoordinator.VimBuffer.TextView,
                editorOperationsFactoryService.GetEditorOperations(bufferCoordinator.VimBuffer.TextView));

            var textManager = _factory.Create<ITextManager>();
            var commandTargets = new List<ICommandTarget>();
            if (simulateResharper)
            {
                commandTargets.Add(ReSharperKeyUtil.GetOrCreate(bufferCoordinator));
            }
            commandTargets.Add(new StandardCommandTarget(bufferCoordinator, textManager.Object, _displayWindowBroker.Object, _defaultCommandTarget));

            // Create the VsCommandTarget.  It's next is the final and default Visual Studio 
            // command target
            var vsCommandTarget = new VsCommandTarget(
                bufferCoordinator,
                textManager.Object,
                _vsAdapter.Object,
                _displayWindowBroker.Object,
                _keyUtil,
                _defaultCommandTarget,
                commandTargets.ToReadOnlyCollectionShallow());

            // Time to setup the start command target.  If we are simulating R# then put them ahead of VsVim
            // on the IOleCommandTarget chain.  VsVim doesn't try to fight R# and prefers instead to be 
            // behind them
            if (simulateResharper)
            {
                _reSharperCommandTarget = new ReSharperCommandTargetSimulation(_wpfTextView, vsCommandTarget);
                _commandTarget = _reSharperCommandTarget;
            }
            else
            {
                _commandTarget = vsCommandTarget;
            }

            // Visual Studio hides the default IOleCommandTarget inside of the IWpfTextView property
            // bag.  The default KeyProcessor implementation looks here for IOleCommandTarget to 
            // process text input.  
            //
            // This should always point to the head of the IOleCommandTarget chain.  In the implementation
            // it actually points to the IVsTextView implementation which then immediately routes to the
            // IOleCommandTarget head
            _wpfTextView.Properties[typeof(IOleCommandTarget)] = _commandTarget;

            // Create the input controller.  Make sure that the VsVim one is ahead in the list
            // from the default Visual Studio one.  We can guarantee this is true due to MEF 
            // ordering of the components
<<<<<<< HEAD
            if (simulateResharper)
            {
                _vsKeyProcessorSimulation.KeyProcessors.Add(ReSharperKeyUtil.GetOrCreate(bufferCoordinator));
            }
            _vsKeyProcessorSimulation.KeyProcessors.Add(new VsKeyProcessor(_vsAdapter.Object, bufferCoordinator, _keyUtil, _reportDesignerUtil.Object));
            _vsKeyProcessorSimulation.KeyProcessors.Add((KeyProcessor)bufferCoordinator);
=======
            _vsKeyProcessorSimulation.KeyProcessors.Add(new VsKeyProcessor(_vsAdapter.Object, bufferCoordinator, _keyUtil, _reportDesignerUtil.Object, _wpfTextView));
>>>>>>> cb497c66
            _vsKeyProcessorSimulation.KeyProcessors.Add(new SimulationKeyProcessor(bufferCoordinator.VimBuffer.TextView));
        }

        /// <summary>
        /// Run the specified VimKey against the buffer
        /// </summary>
        internal void Run(params VimKey[] keys)
        {
            foreach (var key in keys)
            {
                Run(KeyInputUtil.VimKeyToKeyInput(key));
            }
        }

        /// <summary>
        /// Run the specified set of characters against the buffer
        /// </summary>
        internal void Run(string text)
        {
            foreach (var cur in text)
            {
                this.Run(cur);
            }
        }

        /// <summary>
        /// Run the specified character against the buffer
        /// </summary>
        internal void Run(char c)
        {
            Run(KeyInputUtil.CharToKeyInput(c));
        }

        /// <summary>
        /// Run the given KeyInput against the Visual Studio simulation
        /// </summary>
        internal void Run(KeyInput keyInput)
        {
            _testableSynchronizationContext.Install();
            try
            {
                _vsKeyProcessorSimulation.Run(keyInput);
                _testableSynchronizationContext.RunAll();
            }
            finally
            {
                _testableSynchronizationContext.Uninstall();
            }
        }

        /// <summary>
        /// Run the KeyInput through IOleCommandTarget.  This is the primary entry point for 
        /// </summary>
        private bool RunInOleCommandTarget(KeyInput keyInput)
        {
            var oleCommandData = OleCommandData.Empty;
            try
            {
                if (!TryConvertToOleCommandData(keyInput, out oleCommandData))
                {
                    return false;
                }

                if (!RunQueryStatus(oleCommandData))
                {
                    return false;
                }

                RunExec(oleCommandData);
                return true;
            }
            finally
            {
                oleCommandData.Dispose();
            }
        }

        /// <summary>
        /// Run QueryStatus and return whether or not it should be enabled 
        /// </summary>
        private bool RunQueryStatus(OleCommandData oleCommandData)
        {
            // First check and see if this represents a cached call to QueryStatus.  Visual Studio
            // will cache the result of QueryStatus for most types of commands that Vim will be 
            // interested in handling.  
            //
            // I haven't figured out the exact rules by which this cache is reset yet but it appears
            // to be when a QueryStatus / Exec pair executes succesfully or when Visual Studio loses
            // and gains focus again.  These may be related

            bool result;
            var commandId = oleCommandData.CommandId;
            if (_cachedQueryStatusMap.TryGetValue(commandId, out result))
            {
                return result;
            }

            result = RunQueryStatusCore(oleCommandData);
            _cachedQueryStatusMap[commandId] = result;
            return result;
        }

        /// <summary>
        /// Actually run the QueryStatus command and report the result
        /// </summary>
        private bool RunQueryStatusCore(OleCommandData oleCommandData)
        {
            OLECMD command;
            var hr = _commandTarget.QueryStatus(oleCommandData, out command);
            if (!ErrorHandler.Succeeded(hr))
            {
                return false;
            }

            // TODO: Visual Studio has slightly different behavior here IIRC.  I believe it will 
            // only cache if it's at least supported.  Need to check on that
            var result = (uint)(OLECMDF.OLECMDF_ENABLED | OLECMDF.OLECMDF_SUPPORTED);
            return result == (result & command.cmdf);
        }

        /// <summary>
        /// Run the Exec operation.  Make sure to properly manage the QueryStatus cache
        /// </summary>
        private void RunExec(OleCommandData oleCommandData)
        {
            var result = RunExecCore(oleCommandData);
            if (result)
            {
                _cachedQueryStatusMap.Clear();
            }
        }

        /// <summary>
        /// Exec the operation in question
        /// </summary>
        private bool RunExecCore(OleCommandData oleCommandData)
        {
            var variantOut = IntPtr.Zero;
            try
            {
                var hr = _commandTarget.Exec(oleCommandData);
                return ErrorHandler.Succeeded(hr);
            }
            finally
            {
                if (variantOut != IntPtr.Zero)
                {
                    NativeMethods.VariantClear(variantOut);
                    Marshal.FreeCoTaskMem(variantOut);
                }
            }
        }

        /// <summary>
        /// Try and convert the provided KeyInput value into OleCommandData.  This conversion is meant
        /// to simulate the standard converison of key input into OLE information in Visual Studio. This
        /// means we need to reproduce all of the behavior including not converting textual input
        /// here (unless it maps to a command).  Textual input typcially gets routed through WPF and 
        /// is routed to IOleCommandTarget in the default handler
        /// </summary>
        private bool TryConvertToOleCommandData(KeyInput keyInput, out OleCommandData oleCommandData)
        {
            if (keyInput.RawChar.IsSome())
            {
                if (Char.IsLetterOrDigit(keyInput.Char))
                {
                    oleCommandData = OleCommandData.Empty;
                    return false;
                }
            }

            return OleCommandUtil.TryConvert(keyInput, SimulateStandardKeyMappings, out oleCommandData);
        }
    }
}
<|MERGE_RESOLUTION|>--- conflicted
+++ resolved
@@ -1,528 +1,524 @@
-﻿using System;
-using System.Collections.Generic;
-using System.Runtime.InteropServices;
-using System.Windows.Input;
-using EditorUtils;
-using Microsoft.VisualStudio;
-using Microsoft.VisualStudio.OLE.Interop;
-using Microsoft.VisualStudio.Text;
-using Microsoft.VisualStudio.Text.Editor;
-using Microsoft.VisualStudio.Text.Operations;
-using Microsoft.VisualStudio.TextManager.Interop;
-using Moq;
-using Vim;
-using Vim.Extensions;
-using Vim.UI.Wpf;
-using Vim.UI.Wpf.UnitTest;
-using Vim.UnitTest;
-using VsVim.Implementation.Misc;
-using VsVim.Implementation.ReSharper;
-
-namespace VsVim.UnitTest.Utils
-{
-    /// <summary>
-    /// This class attempts to simulate key input in Visual Studio.  The intent
-    /// is to create an environment which helps out our testing efforts in understanding
-    /// the Visual Studio input process.
-    ///
-    /// This class is specifically designed for testing purposes so the heavy use of
-    /// mocking is acceptable
-    ///
-    /// This class is far from perfect and I expect it to evolve over time. As it evolves though
-    /// the test cases which use it will pick up all of the new information we gather though 
-    /// and this will add even more value to our unit tests
-    /// </summary>
-    internal sealed class VsSimulation
-    {
-        #region VsKeyProcessorSimulation
-
-        /// <summary>
-        /// This is a Visual Studio specific implementation of the key processor.  It takes into account the interaction
-        /// between IOleCommandTarget and keyboard input. 
-        /// </summary>
-        private sealed class VsKeyProcessorSimulation : KeyProcessorSimulation
-        {
-            private readonly VsSimulation _vsSimulation;
-
-            internal VsKeyProcessorSimulation(VsSimulation vsSimulation, IWpfTextView wpfTextView) : base(wpfTextView)
-            {
-                _vsSimulation = vsSimulation;
-            }
-
-            /// <summary>
-            /// Visual Studio hooks PreTranslateMessage and will process keyboard input there if it maps to a 
-            /// command keyboard binding.  Textual input is *not* handled here but keys like Esc, Up, Down, etc ...
-            /// are.  They need to be routed directly to IOleCommandTarget
-            /// </summary>
-            protected override bool PreProcess(KeyDirection keyDirection, KeyInput keyInput, Key key, ModifierKeys modifierKeys)
-            {
-                // Visual Studio only intercepts the down events.  
-                if (keyDirection != KeyDirection.Down)
-                {
-                    return false;
-                }
-
-                switch (keyInput.Key)
-                {
-                    case VimKey.Escape:
-                    case VimKey.Back:
-                    case VimKey.Up:
-                    case VimKey.Down:
-                    case VimKey.Left:
-                    case VimKey.Right:
-                    case VimKey.Tab:
-                        return _vsSimulation.RunInOleCommandTarget(keyInput);
-                    default:
-                        return false;
-                }
-            }
-        }
-
-        #endregion
-
-        #region SimulationKeyProcessor
-
-        /// <summary>
-        /// Visual Studio inserts a KeyProcess into the chain which turns TextInput events
-        /// into TypeChar commands.  Simulate that here
-        /// </summary>
-        private sealed class SimulationKeyProcessor : KeyProcessor
-        {
-            private readonly ITextView _textView;
-
-            internal SimulationKeyProcessor(ITextView textView)
-            {
-                _textView = textView;
-            }
-
-            /// <summary>
-            /// Grab the IOleCommandTarget associated with the ITextView.  Need to grab it in the 
-            /// same manner as Visual Studio to properly simulate input
-            /// </summary>
-            private IOleCommandTarget OleCommandTarget
-            {
-                get { return _textView.Properties.GetProperty<IOleCommandTarget>(typeof(IOleCommandTarget)); }
-            }
-
-            public override void TextInput(TextCompositionEventArgs args)
-            {
-                var text = args.Text;
-                if (string.IsNullOrEmpty(text))
-                {
-                    return;
-                }
-
-                foreach (var cur in text)
-                {
-                    SendTypeChar(cur);
-                }
-
-                args.Handled = true;
-            }
-
-            private void SendTypeChar(char c)
-            {
-                using (var oleCommandData = OleCommandData.CreateTypeChar(c))
-                {
-                    OleCommandTarget.Exec(oleCommandData);
-                }
-            }
-        }
-
-        #endregion
-
-        #region DefaultCommandTarget
-
-        /// <summary>
-        /// Represents the end of the IOleCommandTarget chain.  This is where Visual Studio will 
-        /// actually modify the ITextBuffer in response to commands.
-        /// 
-        /// This mimics mainly the implementation VsTextViewAdapter InnerExec and InnerQueryStatus
-        /// </summary>
-        private sealed class DefaultCommandTarget : IOleCommandTarget
-        {
-            private readonly ITextView _textView;
-            private readonly IEditorOperations _editorOperatins;
-
-            internal DefaultCommandTarget(ITextView textView, IEditorOperations editorOperations)
-            {
-                _textView = textView;
-                _editorOperatins = editorOperations;
-            }
-
-            /// <summary>
-            /// Try and exec the given KeyInput
-            /// </summary>
-            private bool TryExec(KeyInput keyInput)
-            {
-                switch (keyInput.Key)
-                {
-                    case VimKey.Left:
-                        _editorOperatins.MoveToPreviousCharacter(extendSelection: keyInput.KeyModifiers == KeyModifiers.Shift);
-                        return true;
-                    case VimKey.Right:
-                        _editorOperatins.MoveToNextCharacter(extendSelection: keyInput.KeyModifiers == KeyModifiers.Shift);
-                        return true;
-                    case VimKey.Up:
-                        _editorOperatins.MoveLineUp(extendSelection: keyInput.KeyModifiers == KeyModifiers.Shift);
-                        return true;
-                    case VimKey.Down:
-                        _editorOperatins.MoveLineDown(extendSelection: keyInput.KeyModifiers == KeyModifiers.Shift);
-                        return true;
-                    case VimKey.Back:
-                        _editorOperatins.Backspace();
-                        return true;
-                    case VimKey.Tab:
-                        if (keyInput.KeyModifiers == KeyModifiers.Shift)
-                        {
-                            _editorOperatins.Unindent();
-                        }
-                        else
-                        {
-                            _editorOperatins.Indent();
-                        }
-                        return true;
-                }
-
-                if (Char.IsLetterOrDigit(keyInput.Char))
-                {
-                    _editorOperatins.InsertText(keyInput.Char.ToString());
-                    return true;
-                }
-
-                return false;
-            }
-
-            int IOleCommandTarget.Exec(ref Guid commandGroup, uint cmdId, uint cmdExecOpt, IntPtr variantIn, IntPtr variantOut)
-            {
-                EditCommand editCommand;
-                if (!OleCommandUtil.TryConvert(commandGroup, cmdId, variantIn, KeyModifiers.None, out editCommand))
-                {
-                    return VSConstants.E_FAIL;
-                }
-
-                return TryExec(editCommand.KeyInput) ? VSConstants.S_OK : VSConstants.E_FAIL;
-            }
-
-            int IOleCommandTarget.QueryStatus(ref Guid commandGroup, uint commandCount, OLECMD[] commands, IntPtr commandText)
-            {
-                EditCommand editCommand;
-                if (1 != commandCount || !OleCommandUtil.TryConvert(commandGroup, commands[0].cmdID, commandText, KeyModifiers.None, out editCommand))
-                {
-                    commands[0].cmdf = 0;
-                    return NativeMethods.S_OK;
-                }
-
-                commands[0].cmdf = (uint)(OLECMDF.OLECMDF_ENABLED | OLECMDF.OLECMDF_SUPPORTED);
-                return NativeMethods.S_OK;
-            }
-        }
-
-        #endregion
-
-        /// <summary>
-        /// Cache of QueryStatus commands
-        /// </summary>
-        private readonly Dictionary<CommandId, bool> _cachedQueryStatusMap = new Dictionary<CommandId, bool>();
-
-        /// <summary>
-        /// Head of the IOleCommandTarget chain
-        /// </summary>
-        private readonly IOleCommandTarget _commandTarget;
-
-        /// <summary>
-        /// This is the default command target for Visual Studio.  It simulates the final command
-        /// target on the chain.
-        /// </summary>
-        private readonly DefaultCommandTarget _defaultCommandTarget;
-
-        private readonly IWpfTextView _wpfTextView;
-        private readonly VsKeyProcessorSimulation _vsKeyProcessorSimulation;
-        private readonly MockRepository _factory;
-        private readonly Mock<IVsAdapter> _vsAdapter;
-        private readonly Mock<IDisplayWindowBroker> _displayWindowBroker;
-        private readonly Mock<IReportDesignerUtil> _reportDesignerUtil;
-        private readonly TestableSynchronizationContext _testableSynchronizationContext;
-        private readonly IKeyUtil _keyUtil;
-        private readonly ReSharperCommandTargetSimulation _reSharperCommandTarget;
-        private bool _simulateStandardKeyMappings;
-
-        internal bool SimulateStandardKeyMappings
-        {
-            get { return _simulateStandardKeyMappings; }
-            set { _simulateStandardKeyMappings = value; }
-        }
-
-        /// <summary>
-        /// In the case where we are simulating R# this will be the command target used 
-        /// </summary>
-        internal ReSharperCommandTargetSimulation ReSharperCommandTargetOpt
-        {
-            get { return _reSharperCommandTarget; }
-        }
-
-        internal Mock<IDisplayWindowBroker> DisplayWindowBroker
-        {
-            get { return _displayWindowBroker; }
-        }
-
-        internal VsSimulation(IVimBufferCoordinator bufferCoordinator, bool simulateResharper, bool simulateStandardKeyMappings, IEditorOperationsFactoryService editorOperationsFactoryService, IKeyUtil keyUtil)
-        {
-            _keyUtil = keyUtil;
-            _wpfTextView = (IWpfTextView)bufferCoordinator.VimBuffer.TextView;
-            _factory = new MockRepository(MockBehavior.Strict);
-            _vsKeyProcessorSimulation = new VsKeyProcessorSimulation(this, _wpfTextView);
-            _testableSynchronizationContext = new TestableSynchronizationContext();
-            _simulateStandardKeyMappings = simulateStandardKeyMappings;
-
-            // Create the IVsAdapter and pick reasonable defaults here.  Consumers can modify 
-            // this via an exposed property
-            _vsAdapter = _factory.Create<IVsAdapter>();
-            _vsAdapter.SetupGet(x => x.InAutomationFunction).Returns(false);
-            _vsAdapter.SetupGet(x => x.KeyboardDevice).Returns(_vsKeyProcessorSimulation.KeyBoardDevice);
-            _vsAdapter.Setup(x => x.IsReadOnly(It.IsAny<ITextBuffer>())).Returns(false);
-            _vsAdapter.Setup(x => x.IsReadOnly(It.IsAny<ITextView>())).Returns(false);
-            _vsAdapter.Setup(x => x.IsIncrementalSearchActive(_wpfTextView)).Returns(false);
-
-            _reportDesignerUtil = _factory.Create<IReportDesignerUtil>();
-            _reportDesignerUtil.Setup(x => x.IsExpressionView(_wpfTextView)).Returns(false);
-
-            _displayWindowBroker = _factory.Create<IDisplayWindowBroker>();
-            _displayWindowBroker.SetupGet(x => x.IsCompletionActive).Returns(false);
-            _displayWindowBroker.SetupGet(x => x.IsQuickInfoActive).Returns(false);
-            _displayWindowBroker.SetupGet(x => x.IsSignatureHelpActive).Returns(false);
-            _displayWindowBroker.SetupGet(x => x.IsSmartTagSessionActive).Returns(false);
-
-            _defaultCommandTarget = new DefaultCommandTarget(
-                bufferCoordinator.VimBuffer.TextView,
-                editorOperationsFactoryService.GetEditorOperations(bufferCoordinator.VimBuffer.TextView));
-
-            var textManager = _factory.Create<ITextManager>();
-            var commandTargets = new List<ICommandTarget>();
-            if (simulateResharper)
-            {
-                commandTargets.Add(ReSharperKeyUtil.GetOrCreate(bufferCoordinator));
-            }
-            commandTargets.Add(new StandardCommandTarget(bufferCoordinator, textManager.Object, _displayWindowBroker.Object, _defaultCommandTarget));
-
-            // Create the VsCommandTarget.  It's next is the final and default Visual Studio 
-            // command target
-            var vsCommandTarget = new VsCommandTarget(
-                bufferCoordinator,
-                textManager.Object,
-                _vsAdapter.Object,
-                _displayWindowBroker.Object,
-                _keyUtil,
-                _defaultCommandTarget,
-                commandTargets.ToReadOnlyCollectionShallow());
-
-            // Time to setup the start command target.  If we are simulating R# then put them ahead of VsVim
-            // on the IOleCommandTarget chain.  VsVim doesn't try to fight R# and prefers instead to be 
-            // behind them
-            if (simulateResharper)
-            {
-                _reSharperCommandTarget = new ReSharperCommandTargetSimulation(_wpfTextView, vsCommandTarget);
-                _commandTarget = _reSharperCommandTarget;
-            }
-            else
-            {
-                _commandTarget = vsCommandTarget;
-            }
-
-            // Visual Studio hides the default IOleCommandTarget inside of the IWpfTextView property
-            // bag.  The default KeyProcessor implementation looks here for IOleCommandTarget to 
-            // process text input.  
-            //
-            // This should always point to the head of the IOleCommandTarget chain.  In the implementation
-            // it actually points to the IVsTextView implementation which then immediately routes to the
-            // IOleCommandTarget head
-            _wpfTextView.Properties[typeof(IOleCommandTarget)] = _commandTarget;
-
-            // Create the input controller.  Make sure that the VsVim one is ahead in the list
-            // from the default Visual Studio one.  We can guarantee this is true due to MEF 
-            // ordering of the components
-<<<<<<< HEAD
-            if (simulateResharper)
-            {
-                _vsKeyProcessorSimulation.KeyProcessors.Add(ReSharperKeyUtil.GetOrCreate(bufferCoordinator));
-            }
-            _vsKeyProcessorSimulation.KeyProcessors.Add(new VsKeyProcessor(_vsAdapter.Object, bufferCoordinator, _keyUtil, _reportDesignerUtil.Object));
-            _vsKeyProcessorSimulation.KeyProcessors.Add((KeyProcessor)bufferCoordinator);
-=======
-            _vsKeyProcessorSimulation.KeyProcessors.Add(new VsKeyProcessor(_vsAdapter.Object, bufferCoordinator, _keyUtil, _reportDesignerUtil.Object, _wpfTextView));
->>>>>>> cb497c66
-            _vsKeyProcessorSimulation.KeyProcessors.Add(new SimulationKeyProcessor(bufferCoordinator.VimBuffer.TextView));
-        }
-
-        /// <summary>
-        /// Run the specified VimKey against the buffer
-        /// </summary>
-        internal void Run(params VimKey[] keys)
-        {
-            foreach (var key in keys)
-            {
-                Run(KeyInputUtil.VimKeyToKeyInput(key));
-            }
-        }
-
-        /// <summary>
-        /// Run the specified set of characters against the buffer
-        /// </summary>
-        internal void Run(string text)
-        {
-            foreach (var cur in text)
-            {
-                this.Run(cur);
-            }
-        }
-
-        /// <summary>
-        /// Run the specified character against the buffer
-        /// </summary>
-        internal void Run(char c)
-        {
-            Run(KeyInputUtil.CharToKeyInput(c));
-        }
-
-        /// <summary>
-        /// Run the given KeyInput against the Visual Studio simulation
-        /// </summary>
-        internal void Run(KeyInput keyInput)
-        {
-            _testableSynchronizationContext.Install();
-            try
-            {
-                _vsKeyProcessorSimulation.Run(keyInput);
-                _testableSynchronizationContext.RunAll();
-            }
-            finally
-            {
-                _testableSynchronizationContext.Uninstall();
-            }
-        }
-
-        /// <summary>
-        /// Run the KeyInput through IOleCommandTarget.  This is the primary entry point for 
-        /// </summary>
-        private bool RunInOleCommandTarget(KeyInput keyInput)
-        {
-            var oleCommandData = OleCommandData.Empty;
-            try
-            {
-                if (!TryConvertToOleCommandData(keyInput, out oleCommandData))
-                {
-                    return false;
-                }
-
-                if (!RunQueryStatus(oleCommandData))
-                {
-                    return false;
-                }
-
-                RunExec(oleCommandData);
-                return true;
-            }
-            finally
-            {
-                oleCommandData.Dispose();
-            }
-        }
-
-        /// <summary>
-        /// Run QueryStatus and return whether or not it should be enabled 
-        /// </summary>
-        private bool RunQueryStatus(OleCommandData oleCommandData)
-        {
-            // First check and see if this represents a cached call to QueryStatus.  Visual Studio
-            // will cache the result of QueryStatus for most types of commands that Vim will be 
-            // interested in handling.  
-            //
-            // I haven't figured out the exact rules by which this cache is reset yet but it appears
-            // to be when a QueryStatus / Exec pair executes succesfully or when Visual Studio loses
-            // and gains focus again.  These may be related
-
-            bool result;
-            var commandId = oleCommandData.CommandId;
-            if (_cachedQueryStatusMap.TryGetValue(commandId, out result))
-            {
-                return result;
-            }
-
-            result = RunQueryStatusCore(oleCommandData);
-            _cachedQueryStatusMap[commandId] = result;
-            return result;
-        }
-
-        /// <summary>
-        /// Actually run the QueryStatus command and report the result
-        /// </summary>
-        private bool RunQueryStatusCore(OleCommandData oleCommandData)
-        {
-            OLECMD command;
-            var hr = _commandTarget.QueryStatus(oleCommandData, out command);
-            if (!ErrorHandler.Succeeded(hr))
-            {
-                return false;
-            }
-
-            // TODO: Visual Studio has slightly different behavior here IIRC.  I believe it will 
-            // only cache if it's at least supported.  Need to check on that
-            var result = (uint)(OLECMDF.OLECMDF_ENABLED | OLECMDF.OLECMDF_SUPPORTED);
-            return result == (result & command.cmdf);
-        }
-
-        /// <summary>
-        /// Run the Exec operation.  Make sure to properly manage the QueryStatus cache
-        /// </summary>
-        private void RunExec(OleCommandData oleCommandData)
-        {
-            var result = RunExecCore(oleCommandData);
-            if (result)
-            {
-                _cachedQueryStatusMap.Clear();
-            }
-        }
-
-        /// <summary>
-        /// Exec the operation in question
-        /// </summary>
-        private bool RunExecCore(OleCommandData oleCommandData)
-        {
-            var variantOut = IntPtr.Zero;
-            try
-            {
-                var hr = _commandTarget.Exec(oleCommandData);
-                return ErrorHandler.Succeeded(hr);
-            }
-            finally
-            {
-                if (variantOut != IntPtr.Zero)
-                {
-                    NativeMethods.VariantClear(variantOut);
-                    Marshal.FreeCoTaskMem(variantOut);
-                }
-            }
-        }
-
-        /// <summary>
-        /// Try and convert the provided KeyInput value into OleCommandData.  This conversion is meant
-        /// to simulate the standard converison of key input into OLE information in Visual Studio. This
-        /// means we need to reproduce all of the behavior including not converting textual input
-        /// here (unless it maps to a command).  Textual input typcially gets routed through WPF and 
-        /// is routed to IOleCommandTarget in the default handler
-        /// </summary>
-        private bool TryConvertToOleCommandData(KeyInput keyInput, out OleCommandData oleCommandData)
-        {
-            if (keyInput.RawChar.IsSome())
-            {
-                if (Char.IsLetterOrDigit(keyInput.Char))
-                {
-                    oleCommandData = OleCommandData.Empty;
-                    return false;
-                }
-            }
-
-            return OleCommandUtil.TryConvert(keyInput, SimulateStandardKeyMappings, out oleCommandData);
-        }
-    }
-}
+﻿using System;
+using System.Collections.Generic;
+using System.Runtime.InteropServices;
+using System.Windows.Input;
+using EditorUtils;
+using Microsoft.VisualStudio;
+using Microsoft.VisualStudio.OLE.Interop;
+using Microsoft.VisualStudio.Text;
+using Microsoft.VisualStudio.Text.Editor;
+using Microsoft.VisualStudio.Text.Operations;
+using Microsoft.VisualStudio.TextManager.Interop;
+using Moq;
+using Vim;
+using Vim.Extensions;
+using Vim.UI.Wpf;
+using Vim.UI.Wpf.UnitTest;
+using Vim.UnitTest;
+using VsVim.Implementation.Misc;
+using VsVim.Implementation.ReSharper;
+
+namespace VsVim.UnitTest.Utils
+{
+    /// <summary>
+    /// This class attempts to simulate key input in Visual Studio.  The intent
+    /// is to create an environment which helps out our testing efforts in understanding
+    /// the Visual Studio input process.
+    ///
+    /// This class is specifically designed for testing purposes so the heavy use of
+    /// mocking is acceptable
+    ///
+    /// This class is far from perfect and I expect it to evolve over time. As it evolves though
+    /// the test cases which use it will pick up all of the new information we gather though 
+    /// and this will add even more value to our unit tests
+    /// </summary>
+    internal sealed class VsSimulation
+    {
+        #region VsKeyProcessorSimulation
+
+        /// <summary>
+        /// This is a Visual Studio specific implementation of the key processor.  It takes into account the interaction
+        /// between IOleCommandTarget and keyboard input. 
+        /// </summary>
+        private sealed class VsKeyProcessorSimulation : KeyProcessorSimulation
+        {
+            private readonly VsSimulation _vsSimulation;
+
+            internal VsKeyProcessorSimulation(VsSimulation vsSimulation, IWpfTextView wpfTextView) : base(wpfTextView)
+            {
+                _vsSimulation = vsSimulation;
+            }
+
+            /// <summary>
+            /// Visual Studio hooks PreTranslateMessage and will process keyboard input there if it maps to a 
+            /// command keyboard binding.  Textual input is *not* handled here but keys like Esc, Up, Down, etc ...
+            /// are.  They need to be routed directly to IOleCommandTarget
+            /// </summary>
+            protected override bool PreProcess(KeyDirection keyDirection, KeyInput keyInput, Key key, ModifierKeys modifierKeys)
+            {
+                // Visual Studio only intercepts the down events.  
+                if (keyDirection != KeyDirection.Down)
+                {
+                    return false;
+                }
+
+                switch (keyInput.Key)
+                {
+                    case VimKey.Escape:
+                    case VimKey.Back:
+                    case VimKey.Up:
+                    case VimKey.Down:
+                    case VimKey.Left:
+                    case VimKey.Right:
+                    case VimKey.Tab:
+                        return _vsSimulation.RunInOleCommandTarget(keyInput);
+                    default:
+                        return false;
+                }
+            }
+        }
+
+        #endregion
+
+        #region SimulationKeyProcessor
+
+        /// <summary>
+        /// Visual Studio inserts a KeyProcess into the chain which turns TextInput events
+        /// into TypeChar commands.  Simulate that here
+        /// </summary>
+        private sealed class SimulationKeyProcessor : KeyProcessor
+        {
+            private readonly ITextView _textView;
+
+            internal SimulationKeyProcessor(ITextView textView)
+            {
+                _textView = textView;
+            }
+
+            /// <summary>
+            /// Grab the IOleCommandTarget associated with the ITextView.  Need to grab it in the 
+            /// same manner as Visual Studio to properly simulate input
+            /// </summary>
+            private IOleCommandTarget OleCommandTarget
+            {
+                get { return _textView.Properties.GetProperty<IOleCommandTarget>(typeof(IOleCommandTarget)); }
+            }
+
+            public override void TextInput(TextCompositionEventArgs args)
+            {
+                var text = args.Text;
+                if (string.IsNullOrEmpty(text))
+                {
+                    return;
+                }
+
+                foreach (var cur in text)
+                {
+                    SendTypeChar(cur);
+                }
+
+                args.Handled = true;
+            }
+
+            private void SendTypeChar(char c)
+            {
+                using (var oleCommandData = OleCommandData.CreateTypeChar(c))
+                {
+                    OleCommandTarget.Exec(oleCommandData);
+                }
+            }
+        }
+
+        #endregion
+
+        #region DefaultCommandTarget
+
+        /// <summary>
+        /// Represents the end of the IOleCommandTarget chain.  This is where Visual Studio will 
+        /// actually modify the ITextBuffer in response to commands.
+        /// 
+        /// This mimics mainly the implementation VsTextViewAdapter InnerExec and InnerQueryStatus
+        /// </summary>
+        private sealed class DefaultCommandTarget : IOleCommandTarget
+        {
+            private readonly ITextView _textView;
+            private readonly IEditorOperations _editorOperatins;
+
+            internal DefaultCommandTarget(ITextView textView, IEditorOperations editorOperations)
+            {
+                _textView = textView;
+                _editorOperatins = editorOperations;
+            }
+
+            /// <summary>
+            /// Try and exec the given KeyInput
+            /// </summary>
+            private bool TryExec(KeyInput keyInput)
+            {
+                switch (keyInput.Key)
+                {
+                    case VimKey.Left:
+                        _editorOperatins.MoveToPreviousCharacter(extendSelection: keyInput.KeyModifiers == KeyModifiers.Shift);
+                        return true;
+                    case VimKey.Right:
+                        _editorOperatins.MoveToNextCharacter(extendSelection: keyInput.KeyModifiers == KeyModifiers.Shift);
+                        return true;
+                    case VimKey.Up:
+                        _editorOperatins.MoveLineUp(extendSelection: keyInput.KeyModifiers == KeyModifiers.Shift);
+                        return true;
+                    case VimKey.Down:
+                        _editorOperatins.MoveLineDown(extendSelection: keyInput.KeyModifiers == KeyModifiers.Shift);
+                        return true;
+                    case VimKey.Back:
+                        _editorOperatins.Backspace();
+                        return true;
+                    case VimKey.Tab:
+                        if (keyInput.KeyModifiers == KeyModifiers.Shift)
+                        {
+                            _editorOperatins.Unindent();
+                        }
+                        else
+                        {
+                            _editorOperatins.Indent();
+                        }
+                        return true;
+                }
+
+                if (Char.IsLetterOrDigit(keyInput.Char))
+                {
+                    _editorOperatins.InsertText(keyInput.Char.ToString());
+                    return true;
+                }
+
+                return false;
+            }
+
+            int IOleCommandTarget.Exec(ref Guid commandGroup, uint cmdId, uint cmdExecOpt, IntPtr variantIn, IntPtr variantOut)
+            {
+                EditCommand editCommand;
+                if (!OleCommandUtil.TryConvert(commandGroup, cmdId, variantIn, KeyModifiers.None, out editCommand))
+                {
+                    return VSConstants.E_FAIL;
+                }
+
+                return TryExec(editCommand.KeyInput) ? VSConstants.S_OK : VSConstants.E_FAIL;
+            }
+
+            int IOleCommandTarget.QueryStatus(ref Guid commandGroup, uint commandCount, OLECMD[] commands, IntPtr commandText)
+            {
+                EditCommand editCommand;
+                if (1 != commandCount || !OleCommandUtil.TryConvert(commandGroup, commands[0].cmdID, commandText, KeyModifiers.None, out editCommand))
+                {
+                    commands[0].cmdf = 0;
+                    return NativeMethods.S_OK;
+                }
+
+                commands[0].cmdf = (uint)(OLECMDF.OLECMDF_ENABLED | OLECMDF.OLECMDF_SUPPORTED);
+                return NativeMethods.S_OK;
+            }
+        }
+
+        #endregion
+
+        /// <summary>
+        /// Cache of QueryStatus commands
+        /// </summary>
+        private readonly Dictionary<CommandId, bool> _cachedQueryStatusMap = new Dictionary<CommandId, bool>();
+
+        /// <summary>
+        /// Head of the IOleCommandTarget chain
+        /// </summary>
+        private readonly IOleCommandTarget _commandTarget;
+
+        /// <summary>
+        /// This is the default command target for Visual Studio.  It simulates the final command
+        /// target on the chain.
+        /// </summary>
+        private readonly DefaultCommandTarget _defaultCommandTarget;
+
+        private readonly IWpfTextView _wpfTextView;
+        private readonly VsKeyProcessorSimulation _vsKeyProcessorSimulation;
+        private readonly MockRepository _factory;
+        private readonly Mock<IVsAdapter> _vsAdapter;
+        private readonly Mock<IDisplayWindowBroker> _displayWindowBroker;
+        private readonly Mock<IReportDesignerUtil> _reportDesignerUtil;
+        private readonly TestableSynchronizationContext _testableSynchronizationContext;
+        private readonly IKeyUtil _keyUtil;
+        private readonly ReSharperCommandTargetSimulation _reSharperCommandTarget;
+        private bool _simulateStandardKeyMappings;
+
+        internal bool SimulateStandardKeyMappings
+        {
+            get { return _simulateStandardKeyMappings; }
+            set { _simulateStandardKeyMappings = value; }
+        }
+
+        /// <summary>
+        /// In the case where we are simulating R# this will be the command target used 
+        /// </summary>
+        internal ReSharperCommandTargetSimulation ReSharperCommandTargetOpt
+        {
+            get { return _reSharperCommandTarget; }
+        }
+
+        internal Mock<IDisplayWindowBroker> DisplayWindowBroker
+        {
+            get { return _displayWindowBroker; }
+        }
+
+        internal VsSimulation(IVimBufferCoordinator bufferCoordinator, bool simulateResharper, bool simulateStandardKeyMappings, IEditorOperationsFactoryService editorOperationsFactoryService, IKeyUtil keyUtil)
+        {
+            _keyUtil = keyUtil;
+            _wpfTextView = (IWpfTextView)bufferCoordinator.VimBuffer.TextView;
+            _factory = new MockRepository(MockBehavior.Strict);
+            _vsKeyProcessorSimulation = new VsKeyProcessorSimulation(this, _wpfTextView);
+            _testableSynchronizationContext = new TestableSynchronizationContext();
+            _simulateStandardKeyMappings = simulateStandardKeyMappings;
+
+            // Create the IVsAdapter and pick reasonable defaults here.  Consumers can modify 
+            // this via an exposed property
+            _vsAdapter = _factory.Create<IVsAdapter>();
+            _vsAdapter.SetupGet(x => x.InAutomationFunction).Returns(false);
+            _vsAdapter.SetupGet(x => x.KeyboardDevice).Returns(_vsKeyProcessorSimulation.KeyBoardDevice);
+            _vsAdapter.Setup(x => x.IsReadOnly(It.IsAny<ITextBuffer>())).Returns(false);
+            _vsAdapter.Setup(x => x.IsReadOnly(It.IsAny<ITextView>())).Returns(false);
+            _vsAdapter.Setup(x => x.IsIncrementalSearchActive(_wpfTextView)).Returns(false);
+
+            _reportDesignerUtil = _factory.Create<IReportDesignerUtil>();
+            _reportDesignerUtil.Setup(x => x.IsExpressionView(_wpfTextView)).Returns(false);
+
+            _displayWindowBroker = _factory.Create<IDisplayWindowBroker>();
+            _displayWindowBroker.SetupGet(x => x.IsCompletionActive).Returns(false);
+            _displayWindowBroker.SetupGet(x => x.IsQuickInfoActive).Returns(false);
+            _displayWindowBroker.SetupGet(x => x.IsSignatureHelpActive).Returns(false);
+            _displayWindowBroker.SetupGet(x => x.IsSmartTagSessionActive).Returns(false);
+
+            _defaultCommandTarget = new DefaultCommandTarget(
+                bufferCoordinator.VimBuffer.TextView,
+                editorOperationsFactoryService.GetEditorOperations(bufferCoordinator.VimBuffer.TextView));
+
+            var textManager = _factory.Create<ITextManager>();
+            var commandTargets = new List<ICommandTarget>();
+            if (simulateResharper)
+            {
+                commandTargets.Add(ReSharperKeyUtil.GetOrCreate(bufferCoordinator));
+            }
+            commandTargets.Add(new StandardCommandTarget(bufferCoordinator, textManager.Object, _displayWindowBroker.Object, _defaultCommandTarget));
+
+            // Create the VsCommandTarget.  It's next is the final and default Visual Studio 
+            // command target
+            var vsCommandTarget = new VsCommandTarget(
+                bufferCoordinator,
+                textManager.Object,
+                _vsAdapter.Object,
+                _displayWindowBroker.Object,
+                _keyUtil,
+                _defaultCommandTarget,
+                commandTargets.ToReadOnlyCollectionShallow());
+
+            // Time to setup the start command target.  If we are simulating R# then put them ahead of VsVim
+            // on the IOleCommandTarget chain.  VsVim doesn't try to fight R# and prefers instead to be 
+            // behind them
+            if (simulateResharper)
+            {
+                _reSharperCommandTarget = new ReSharperCommandTargetSimulation(_wpfTextView, vsCommandTarget);
+                _commandTarget = _reSharperCommandTarget;
+            }
+            else
+            {
+                _commandTarget = vsCommandTarget;
+            }
+
+            // Visual Studio hides the default IOleCommandTarget inside of the IWpfTextView property
+            // bag.  The default KeyProcessor implementation looks here for IOleCommandTarget to 
+            // process text input.  
+            //
+            // This should always point to the head of the IOleCommandTarget chain.  In the implementation
+            // it actually points to the IVsTextView implementation which then immediately routes to the
+            // IOleCommandTarget head
+            _wpfTextView.Properties[typeof(IOleCommandTarget)] = _commandTarget;
+
+            // Create the input controller.  Make sure that the VsVim one is ahead in the list
+            // from the default Visual Studio one.  We can guarantee this is true due to MEF 
+            // ordering of the components
+            if (simulateResharper)
+            {
+                _vsKeyProcessorSimulation.KeyProcessors.Add(ReSharperKeyUtil.GetOrCreate(bufferCoordinator));
+            }
+            _vsKeyProcessorSimulation.KeyProcessors.Add(new VsKeyProcessor(_vsAdapter.Object, bufferCoordinator, _keyUtil, _reportDesignerUtil.Object, _wpfTextView));
+            _vsKeyProcessorSimulation.KeyProcessors.Add((KeyProcessor)bufferCoordinator);
+            _vsKeyProcessorSimulation.KeyProcessors.Add(new SimulationKeyProcessor(bufferCoordinator.VimBuffer.TextView));
+        }
+
+        /// <summary>
+        /// Run the specified VimKey against the buffer
+        /// </summary>
+        internal void Run(params VimKey[] keys)
+        {
+            foreach (var key in keys)
+            {
+                Run(KeyInputUtil.VimKeyToKeyInput(key));
+            }
+        }
+
+        /// <summary>
+        /// Run the specified set of characters against the buffer
+        /// </summary>
+        internal void Run(string text)
+        {
+            foreach (var cur in text)
+            {
+                this.Run(cur);
+            }
+        }
+
+        /// <summary>
+        /// Run the specified character against the buffer
+        /// </summary>
+        internal void Run(char c)
+        {
+            Run(KeyInputUtil.CharToKeyInput(c));
+        }
+
+        /// <summary>
+        /// Run the given KeyInput against the Visual Studio simulation
+        /// </summary>
+        internal void Run(KeyInput keyInput)
+        {
+            _testableSynchronizationContext.Install();
+            try
+            {
+                _vsKeyProcessorSimulation.Run(keyInput);
+                _testableSynchronizationContext.RunAll();
+            }
+            finally
+            {
+                _testableSynchronizationContext.Uninstall();
+            }
+        }
+
+        /// <summary>
+        /// Run the KeyInput through IOleCommandTarget.  This is the primary entry point for 
+        /// </summary>
+        private bool RunInOleCommandTarget(KeyInput keyInput)
+        {
+            var oleCommandData = OleCommandData.Empty;
+            try
+            {
+                if (!TryConvertToOleCommandData(keyInput, out oleCommandData))
+                {
+                    return false;
+                }
+
+                if (!RunQueryStatus(oleCommandData))
+                {
+                    return false;
+                }
+
+                RunExec(oleCommandData);
+                return true;
+            }
+            finally
+            {
+                oleCommandData.Dispose();
+            }
+        }
+
+        /// <summary>
+        /// Run QueryStatus and return whether or not it should be enabled 
+        /// </summary>
+        private bool RunQueryStatus(OleCommandData oleCommandData)
+        {
+            // First check and see if this represents a cached call to QueryStatus.  Visual Studio
+            // will cache the result of QueryStatus for most types of commands that Vim will be 
+            // interested in handling.  
+            //
+            // I haven't figured out the exact rules by which this cache is reset yet but it appears
+            // to be when a QueryStatus / Exec pair executes succesfully or when Visual Studio loses
+            // and gains focus again.  These may be related
+
+            bool result;
+            var commandId = oleCommandData.CommandId;
+            if (_cachedQueryStatusMap.TryGetValue(commandId, out result))
+            {
+                return result;
+            }
+
+            result = RunQueryStatusCore(oleCommandData);
+            _cachedQueryStatusMap[commandId] = result;
+            return result;
+        }
+
+        /// <summary>
+        /// Actually run the QueryStatus command and report the result
+        /// </summary>
+        private bool RunQueryStatusCore(OleCommandData oleCommandData)
+        {
+            OLECMD command;
+            var hr = _commandTarget.QueryStatus(oleCommandData, out command);
+            if (!ErrorHandler.Succeeded(hr))
+            {
+                return false;
+            }
+
+            // TODO: Visual Studio has slightly different behavior here IIRC.  I believe it will 
+            // only cache if it's at least supported.  Need to check on that
+            var result = (uint)(OLECMDF.OLECMDF_ENABLED | OLECMDF.OLECMDF_SUPPORTED);
+            return result == (result & command.cmdf);
+        }
+
+        /// <summary>
+        /// Run the Exec operation.  Make sure to properly manage the QueryStatus cache
+        /// </summary>
+        private void RunExec(OleCommandData oleCommandData)
+        {
+            var result = RunExecCore(oleCommandData);
+            if (result)
+            {
+                _cachedQueryStatusMap.Clear();
+            }
+        }
+
+        /// <summary>
+        /// Exec the operation in question
+        /// </summary>
+        private bool RunExecCore(OleCommandData oleCommandData)
+        {
+            var variantOut = IntPtr.Zero;
+            try
+            {
+                var hr = _commandTarget.Exec(oleCommandData);
+                return ErrorHandler.Succeeded(hr);
+            }
+            finally
+            {
+                if (variantOut != IntPtr.Zero)
+                {
+                    NativeMethods.VariantClear(variantOut);
+                    Marshal.FreeCoTaskMem(variantOut);
+                }
+            }
+        }
+
+        /// <summary>
+        /// Try and convert the provided KeyInput value into OleCommandData.  This conversion is meant
+        /// to simulate the standard converison of key input into OLE information in Visual Studio. This
+        /// means we need to reproduce all of the behavior including not converting textual input
+        /// here (unless it maps to a command).  Textual input typcially gets routed through WPF and 
+        /// is routed to IOleCommandTarget in the default handler
+        /// </summary>
+        private bool TryConvertToOleCommandData(KeyInput keyInput, out OleCommandData oleCommandData)
+        {
+            if (keyInput.RawChar.IsSome())
+            {
+                if (Char.IsLetterOrDigit(keyInput.Char))
+                {
+                    oleCommandData = OleCommandData.Empty;
+                    return false;
+                }
+            }
+
+            return OleCommandUtil.TryConvert(keyInput, SimulateStandardKeyMappings, out oleCommandData);
+        }
+    }
+}