﻿#light

namespace Vim.Modes
open Vim
open Microsoft.VisualStudio.Text
open Microsoft.VisualStudio.Text.Editor
open Microsoft.VisualStudio.Text.Editor.OptionsExtensionMethods
open Microsoft.VisualStudio.Text.Operations
open Microsoft.VisualStudio.Text.Outlining
open System.Text.RegularExpressions

type internal CommonOperations ( _data : OperationsData ) =
    let _textBuffer = _data.TextView.TextBuffer
    let _textView = _data.TextView
    let _operations = _data.EditorOperations
    let _outlining = _data.OutliningManager
    let _vimData = _data.VimData
    let _host = _data.VimHost
    let _jumpList = _data.JumpList
    let _settings = _data.LocalSettings
    let _options = _data.EditorOptions
    let _undoRedoOperations = _data.UndoRedoOperations
    let _statusUtil = _data.StatusUtil
    let _normalWordNav =  _data.Navigator
    let _registerMap = _data.RegisterMap
    let _search = _data.SearchService
    let _regexFactory = VimRegexFactory(_data.LocalSettings.GlobalSettings)
    let _globalSettings = _settings.GlobalSettings

    /// Whether or not to use spaces over tabs where applicable
    member x.UseSpaces = 
        if _settings.GlobalSettings.UseEditorTabSettings then 
            DefaultOptionExtensions.IsConvertTabsToSpacesEnabled(_options) 
        else
            _settings.ExpandTab

    /// How many spaces does a tab count for 
    member x.TabSize =
        if _settings.GlobalSettings.UseEditorTabSettings then
            DefaultOptionExtensions.GetTabSize(_options)
        else
            _settings.TabStop

    /// The caret sometimes needs to be adjusted after an Up or Down movement.  Caret position
    /// and virtual space is actually quite a predicamite for VsVim because of how Vim standard 
    /// works.  Vim has no concept of Virtual Space and is designed to work in a fixed width
    /// font buffer.  Visual Studio has essentially the exact opposite.  Non-fixed width fonts are
    /// the most problematic because it makes the natural Vim motion of column based up and down
    /// make little sense visually.  Instead we rely on the core editor for up and down motions.
    ///
    /// The one exception has to do with the VirtualEdit setting.  By default the 'l' motion will 
    /// only move you to the last character on the line and no further.  Visual Studio up and down
    /// though acts like virtualedit=onemore.  We correct this here
    member x.MoveCaretForVirtualEdit () =
        if not _settings.GlobalSettings.IsVirtualEditOneMore then 
            let point = TextViewUtil.GetCaretPoint _textView
            let line = SnapshotPointUtil.GetContainingLine point
            if point.Position >= line.End.Position && line.Length > 0 then 
                TextViewUtil.MoveCaretToPoint _textView (line.End.Subtract(1))

    member x.WordUnderCursorOrEmpty =
        let point =  TextViewUtil.GetCaretPoint _textView
        TssUtil.FindCurrentFullWordSpan point WordKind.BigWord
        |> OptionUtil.getOrDefault (SnapshotSpanUtil.CreateEmpty point)
        |> SnapshotSpanUtil.GetText

    member x.NavigateToPoint (point:VirtualSnapshotPoint) = 
        let buf = point.Position.Snapshot.TextBuffer
        if buf = _textView.TextBuffer then 
            TextViewUtil.MoveCaretToPoint _textView point.Position
            TextViewUtil.EnsureCaretOnScreenAndTextExpanded _textView _outlining
            true
        else  _host.NavigateTo point 

    member x.DeleteBlock (col:NormalizedSnapshotSpanCollection) = 
        use edit = _textView.TextBuffer.CreateEdit()
        col |> Seq.iter (fun span -> edit.Delete(span.Span) |> ignore)
        edit.Apply() |> ignore

    member x.DeleteSpan (span:SnapshotSpan) = 
        let buffer = span.Snapshot.TextBuffer
        buffer.Delete(span.Span) |> ignore

    /// Convert the provided whitespace into spaces.  The conversion of tabs into spaces will be 
    /// done based on the TabSize setting
    member x.GetAndNormalizeLeadingWhiteSpaceToSpaces span = 
        let text = 
            span
            |> SnapshotSpanUtil.GetText
            |> Seq.takeWhile CharUtil.IsWhiteSpace
            |> List.ofSeq
        let builder = System.Text.StringBuilder()
        let tabSize = x.TabSize
        for c in text do
            match c with 
            | ' ' -> 
                builder.Append(' ') |> ignore
            | '\t' ->
                // Insert spaces up to the next tab size modulus.  
                let count = 
                    let remainder = builder.Length % tabSize
                    if remainder = 0 then tabSize else remainder
                for i = 1 to count do
                    builder.Append(' ') |> ignore
            | _ -> 
                builder.Append(' ') |> ignore
        builder.ToString(), text.Length

    /// Normalize the whitespace into tabs / spaces based on the ExpandTab,
    /// TabSize settings
    member x.NormalizeWhiteSpace (text : string) = 
        if x.UseSpaces then 
            text
        else
            let tabSize = x.TabSize
            let spacesCount = text.Length % tabSize
            let tabCount = (text.Length - spacesCount) / tabSize 
            let prefix = StringUtil.repeatChar tabCount '\t'
            let suffix = StringUtil.repeatChar spacesCount ' '
            prefix + suffix

    /// Shifts a block of lines to the left
    member x.ShiftLineBlockLeft (col: SnapshotSpan seq) multiplier =
        let count = _globalSettings.ShiftWidth * multiplier
        use edit = _textBuffer.CreateEdit()

        col |> Seq.iter (fun span ->
            // Get the span we are formatting within the line.  The span we are given
            // here is the actual span of the selection.  What we want to shift though
            // involves all whitespace from the start of the span through the remainder
            // of the line
            let span = 
                let line = SnapshotPointUtil.GetContainingLine span.Start
                SnapshotSpan(span.Start, line.End)

            let ws, originalLength = x.GetAndNormalizeLeadingWhiteSpaceToSpaces span
            let ws = 
                let length = max (ws.Length - count) 0
                StringUtil.repeatChar length ' ' |> x.NormalizeWhiteSpace
            edit.Replace(span.Start.Position, originalLength, ws) |> ignore)

        edit.Apply() |> ignore

    /// Shift a block of lines to the right
    member x.ShiftLineBlockRight (col: SnapshotSpan seq) multiplier =
        let shiftText = 
            let count = _globalSettings.ShiftWidth * multiplier
            StringUtil.repeatChar count ' '

        use edit = _textBuffer.CreateEdit()

        col |> Seq.iter (fun span ->
            // Get the span we are formatting within the line
            let ws, originalLength = x.GetAndNormalizeLeadingWhiteSpaceToSpaces span
            let ws = x.NormalizeWhiteSpace (ws + shiftText)
            edit.Replace(span.Start.Position, originalLength, ws) |> ignore)

        edit.Apply() |> ignore

    /// Shift lines in the specified range to the left by one shiftwidth
    /// item.  The shift will done against 'column' in the line
    member x.ShiftLineRangeLeft (range : SnapshotLineRange) multiplier =
        let count = _globalSettings.ShiftWidth * multiplier

        use edit = _textBuffer.CreateEdit()
        range.Lines
        |> Seq.iter (fun line ->

            // Get the span we are formatting within the line
            let span = line.Extent
            let ws, originalLength = x.GetAndNormalizeLeadingWhiteSpaceToSpaces span
            let ws = 
                let length = max (ws.Length - count) 0
                StringUtil.repeatChar length ' ' |> x.NormalizeWhiteSpace
            edit.Replace(span.Start.Position, originalLength, ws) |> ignore)
        edit.Apply() |> ignore

    /// Shift lines in the specified range to the right by one shiftwidth 
    /// item.  The shift will occur against column 'column'
    member x.ShiftLineRangeRight (range : SnapshotLineRange) multiplier =
        let shiftText = 
            let count = _globalSettings.ShiftWidth * multiplier
            StringUtil.repeatChar count ' '

        use edit = _textBuffer.CreateEdit()
        range.Lines
        |> Seq.iter (fun line ->

            // Get the span we are formatting within the line
            let span = line.Extent
            let ws, originalLength = x.GetAndNormalizeLeadingWhiteSpaceToSpaces span
            let ws = x.NormalizeWhiteSpace (ws + shiftText)
            edit.Replace(line.Start.Position, originalLength, ws) |> ignore)
        edit.Apply() |> ignore

    /// Convert the provided whitespace into spaces.  The conversion of 
    /// tabs into spaces will be done based on the TabSize setting
    member x.GetAndNormalizeLeadingWhitespaceToSpaces line = 
        let text = 
            line
            |> SnapshotLineUtil.GetText
            |> Seq.takeWhile CharUtil.IsWhiteSpace
            |> List.ofSeq
        let builder = System.Text.StringBuilder()
        let tabSize = x.TabSize
        for c in text do
            match c with 
            | ' ' -> 
                builder.Append(' ') |> ignore
            | '\t' ->
                // Insert spaces up to the next tab size modulus.  
                let count = 
                    let remainder = builder.Length % tabSize
                    if remainder = 0 then tabSize else remainder
                for i = 1 to count do
                    builder.Append(' ') |> ignore
            | _ -> 
                builder.Append(' ') |> ignore
        builder.ToString(), text.Length

    member x.Join (range:SnapshotLineRange) kind = 

        if range.Count > 1 then

            use edit = _data.TextView.TextBuffer.CreateEdit()

            let replace = 
                match kind with
                | JoinKind.KeepEmptySpaces -> ""
                | JoinKind.RemoveEmptySpaces -> " "

            // First delete line breaks on all but the last line 
            range.Lines
            |> Seq.take (range.Count - 1)
            |> Seq.iter (fun line -> 

                // Delete the line break span
                let span = line |> SnapshotLineUtil.GetLineBreakSpan |> SnapshotSpanUtil.GetSpan
                edit.Replace(span, replace) |> ignore )

            // Remove the empty spaces from the start of all but the first line 
            // if the option was specified
            match kind with
            | JoinKind.KeepEmptySpaces -> ()
            | JoinKind.RemoveEmptySpaces ->
                range.Lines 
                |> Seq.skip 1
                |> Seq.iter (fun line ->
                        let count =
                            line.Extent 
                            |> SnapshotSpanUtil.GetText
                            |> Seq.takeWhile CharUtil.IsWhiteSpace
                            |> Seq.length
                        if count > 0 then
                            edit.Delete(line.Start.Position,count) |> ignore )

            // Now position the caret on the new snapshot
            edit.Apply() |> ignore

    member x.UpdateRegister (reg:Register) regOperation value = 
        _registerMap.SetRegisterValue reg regOperation value

    member x.MoveToNextWordCore kind count isWholeWord = 
        let point = TextViewUtil.GetCaretPoint _textView
        match TssUtil.FindCurrentFullWordSpan point WordKind.NormalWord with
        | None -> _statusUtil.OnError Resources.NormalMode_NoWordUnderCursor
        | Some(span) ->

            // Build up the SearchData structure
            let word = span.GetText()
            let text = if isWholeWord then SearchText.WholeWord(word) else SearchText.StraightText(word)
            let data = { Text=text; Kind = kind; Options = SearchOptions.ConsiderIgnoreCase }

            // Pick the appropriate place to start the search.  
            let searchStart = 
                if SearchKindUtil.IsForward kind then 
                    // Make sure to start the search from the end of the current word.  Otherwise
                    // dependning on the caret position this could start from the begining of 
                    // the current word and have it count as the "first" match.  Start at the end
                    // of the word so the count works out correctly
                    span.End
                else
                    // Begin from the start of the word.  The search will not include this character
                    // when searching backward
                    span.Start

            match _search.FindNextMultiple data searchStart _normalWordNav count with
            | Some(span) -> 
                TextViewUtil.MoveCaretToPoint _textView span.Start
                TextViewUtil.EnsureCaretOnScreenAndTextExpanded _textView _outlining
            | None -> ()

            _vimData.LastSearchData <- data

    member x.MoveToNextOccuranceOfLastSearchCore count isReverse = 
        let last = _vimData.LastSearchData
        let last = 
            if isReverse then { last with Kind = SearchKindUtil.Reverse last.Kind }
            else last

        if StringUtil.isNullOrEmpty last.Text.RawText then
            _statusUtil.OnError Resources.NormalMode_NoPreviousSearch
        else

            let foundSpan (span:SnapshotSpan) = 
                TextViewUtil.MoveCaretToPoint _textView span.Start
                TextViewUtil.EnsureCaretOnScreenAndTextExpanded _textView _outlining

            let findMore (span:SnapshotSpan) count = 
                if count = 1 then foundSpan span
                else 
                    let count = count - 1 
                    match _search.FindNextMultiple last span.End _normalWordNav count with
                    | Some(span) -> foundSpan span
                    | None -> _statusUtil.OnError (Resources.Common_PatternNotFound last.Text.RawText)

            // Make sure we don't count the current word if the cursor is positioned
            // directly on top of the current word 
            let caretPoint = TextViewUtil.GetCaretPoint _textView
            match _search.FindNext last caretPoint _normalWordNav with
            | None -> _statusUtil.OnError (Resources.Common_PatternNotFound last.Text.RawText)
            | Some(span) ->
                let count = if span.Start = caretPoint then count else count - 1 
                if count = 0 then foundSpan span
                else 
                    match _search.FindNextMultiple last span.End _normalWordNav count with
                    | Some(span) -> foundSpan span
                    | None -> _statusUtil.OnError (Resources.Common_PatternNotFound last.Text.RawText)

    member x.PutAt point stringData opKind =
        x.PutAtWithReturn point stringData opKind |> ignore

    member x.PutAtWithReturn point stringData opKind =
        let edit = _textBuffer.CreateEdit()

        // Delete any selections in the buffer
        _textView.Selection.SelectedSpans
        |> Seq.iter (fun span -> edit.Delete(span.Span) |> ignore)

        match stringData with
        | StringData.Simple(str) -> 

            // Simple strings can go directly in at the position 
            let text = 
                let getLineWiseText() = 
                    let snapshot = SnapshotPointUtil.GetSnapshot point
                    let line = SnapshotUtil.GetLastLine snapshot
                    if point = line.End then
                        // At the end of the file we need to insert an additional
                        // newline prefix
                        System.Environment.NewLine + str
                    else
                        str

                match opKind with
                | OperationKind.LineWise -> getLineWiseText()
                | OperationKind.CharacterWise -> str

            let position = point.Position
            edit.Insert(position, text) |> ignore 
            let snapshot = edit.Apply()
            let startPoint = SnapshotPoint(snapshot, position)
            SnapshotSpanUtil.CreateWithLength startPoint text.Length

        | StringData.Block(col) -> 

            // Collection strings are inserted at the original character
            // position down the set of lines creating whitespace as needed
            // to match the indent
            let lineNumber, column = SnapshotPointUtil.GetLineColumn point

            // First break the strings into the collection to edit against
            // existing lines and those which need to create new lines at
            // the end of the buffer
            let originalSnapshot = point.Snapshot
            let insertCol, appendCol = 
                let lastLineNumber = SnapshotUtil.GetLastLineNumber originalSnapshot
                let insertCount = min ((lastLineNumber - lineNumber) + 1) col.Length
                (Seq.take insertCount col, Seq.skip insertCount col)

            // Insert the text at existing lines
            insertCol |> Seq.iteri (fun offset str -> 
                let line = originalSnapshot.GetLineFromLineNumber (offset+lineNumber)
                if line.Length < column then
                    let prefix = String.replicate (column - line.Length) " "
                    edit.Insert(line.Start.Position, prefix + str) |> ignore
                else
                    edit.Insert(line.Start.Position + column, str) |> ignore)
    
            // Add the text to the end of the buffer.
            if not (Seq.isEmpty appendCol) then
                let prefix = System.Environment.NewLine + (String.replicate column " ")
                let text = Seq.fold (fun text str -> text + prefix + str) "" appendCol
                let endPoint = SnapshotUtil.GetEndPoint originalSnapshot
                edit.Insert(endPoint.Position, text) |> ignore

            let newSnapshot = edit.Apply()
            let line = newSnapshot.GetLineFromLineNumber lineNumber
            let range = SnapshotLineRangeUtil.CreateForLineAndMaxCount line col.Length 
            range.ExtentIncludingLineBreak

    member x.PutAtCaret stringData opKind putKind moveCaretAfterText = 

        // Get the point at which the insertion will occur 
        let caretPoint = TextViewUtil.GetCaretPoint _textView
        let editPoint = 
            match (putKind, opKind) with
            | PutKind.After, OperationKind.CharacterWise -> 
                SnapshotPointUtil.AddOneOrCurrent caretPoint
            | PutKind.After, OperationKind.LineWise -> 
                caretPoint |> SnapshotPointUtil.GetContainingLine |> SnapshotLineUtil.GetEndIncludingLineBreak
            | PutKind.Before, OperationKind.CharacterWise -> 
                caretPoint
            | PutKind.Before, OperationKind.LineWise -> 
                caretPoint |> SnapshotPointUtil.GetContainingLine |> SnapshotLineUtil.GetStart

        _undoRedoOperations.EditWithUndoTransaction "Paste" (fun () -> 
            x.PutAt editPoint stringData opKind 
            let position = 
                match opKind with 
                | OperationKind.CharacterWise -> 

                    // Characterwise will just move the cursor to the end of the text on the first line 
                    // of the put.  Unless we moving the caret after the text in which case it will go
                    // one further to the right. 
                    let length = 
                        match stringData with 
                        | StringData.Simple(str) -> str.Length - 1
                        | StringData.Block(col) -> 
                            match col with
                            | h::_ -> h.Length - 1
                            | [] -> 0
                    let length = max 0 length
                    let length = if moveCaretAfterText then length + 1 else length

                    // The PutAt operation can delete text to the left of the caret which changes it's 
                    // original position.  Use an ITrackingPoint to account for this.  
                    match TrackingPointUtil.GetPointInSnapshot editPoint PointTrackingMode.Negative _textBuffer.CurrentSnapshot with
                    | Some(point) -> point.Position + length
                    | None -> editPoint.Position + length   // guess if it can't be found 

                | OperationKind.LineWise ->

                    if moveCaretAfterText then 

                        // Move it past the last insert 
                        let lastChange = caretPoint.Snapshot.Version.Changes |> Seq.filter (fun c -> c.Delta > 0) |> SeqUtil.last
                        lastChange.NewPosition + 1

                    else

                        // Linewise puts it on the first character of the inserted line 
                        let line = 
                            let number = caretPoint |> SnapshotPointUtil.GetContainingLine |> SnapshotLineUtil.GetLineNumber 
                            match putKind with
                            | PutKind.After -> SnapshotUtil.GetLineOrLast _textBuffer.CurrentSnapshot (number + 1)
                            | PutKind.Before -> SnapshotUtil.GetLineOrFirst _textBuffer.CurrentSnapshot number
                        line |> SnapshotLineUtil.GetIndent |> SnapshotPointUtil.GetPosition

            let position = min _textBuffer.CurrentSnapshot.Length position
            let point = SnapshotPoint(_textBuffer.CurrentSnapshot, position)
            TextViewUtil.MoveCaretToPoint _textView point)

    member x.Beep() = if not _settings.GlobalSettings.VisualBell then _host.Beep()

    member x.DoWithOutlining func = 
        match _outlining with
        | None -> x.Beep()
        | Some(outlining) -> func outlining

    member x.CheckDirty func = 
        if _host.IsDirty _textView.TextBuffer then 
            _statusUtil.OnError Resources.Common_NoWriteSinceLastChange
        else
            func()

    interface ICommonOperations with
        member x.TextView = _textView 
        member x.TabSize = x.TabSize
        member x.UseSpaces = x.UseSpaces
        member x.EditorOperations = _operations
        member x.FoldManager = _data.FoldManager
        member x.UndoRedoOperations = _data.UndoRedoOperations
        member x.Join range kind = x.Join range kind
        member x.GoToDefinition () = 
            let before = TextViewUtil.GetCaretPoint _textView
            if _host.GoToDefinition() then
                _jumpList.Add before |> ignore
                Succeeded
            else
                match TssUtil.FindCurrentFullWordSpan _textView.Caret.Position.BufferPosition Vim.WordKind.BigWord with
                | Some(span) -> 
                    let msg = Resources.Common_GotoDefFailed (span.GetText())
                    Failed(msg)
                | None ->  Failed(Resources.Common_GotoDefNoWordUnderCursor) 

        member x.SetMark point c (markMap : IMarkMap) = 
            if System.Char.IsLetter(c) || c = '\'' || c = '`' then
                markMap.SetMark point c
                Succeeded
            else
                Failed(Resources.Common_MarkInvalid)

        member x.NavigateToPoint point = x.NavigateToPoint point
                
        member x.JumpToMark ident (map:IMarkMap) = 
            let before = TextViewUtil.GetCaretPoint _textView
            let jumpLocal (point:VirtualSnapshotPoint) = 
                TextViewUtil.MoveCaretToPoint _textView point.Position
                TextViewUtil.EnsureCaretOnScreenAndTextExpanded _textView _outlining
                _jumpList.Add before |> ignore
                Succeeded
            if not (map.IsLocalMark ident) then 
                match map.GetGlobalMark ident with
                | None -> Failed Resources.Common_MarkNotSet
                | Some(point) -> 
                    match x.NavigateToPoint point with
                    | true -> 
                        _jumpList.Add before |> ignore
                        Succeeded
                    | false -> Failed Resources.Common_MarkInvalid
            else 
                match map.GetLocalMark _textView.TextBuffer ident with
                | Some(point) -> jumpLocal point
                | None -> Failed Resources.Common_MarkNotSet

        /// Move the cursor count spaces left
        member x.MoveCaretLeft count = 
            let caret = TextViewUtil.GetCaretPoint _textView
            let leftPoint = SnapshotPointUtil.GetPreviousPointOnLine caret count
            if caret <> leftPoint then
                _operations.ResetSelection()
                TextViewUtil.MoveCaretToPoint _textView leftPoint
    
        /// Move the cursor count spaces to the right
        member x.MoveCaretRight count =
            let caret = TextViewUtil.GetCaretPoint _textView
            let doMove point = 
                if point <> caret then
                    _operations.ResetSelection()
                    TextViewUtil.MoveCaretToPoint _textView point

            if SnapshotPointUtil.IsLastPointOnLine caret then

                // If we are an the last point of the line then only move if VirtualEdit=onemore
                let line = SnapshotPointUtil.GetContainingLine caret
                if _settings.GlobalSettings.IsVirtualEditOneMore && line.Length > 0 then 
                    doMove line.End
            else

                let rightPoint = SnapshotPointUtil.GetNextPointOnLine caret count
                doMove rightPoint
    
        /// Move the cursor count spaces up 
        member x.MoveCaretUp count =
            let caret = TextViewUtil.GetCaretPoint _textView
            let current = caret.GetContainingLine()
            let count = 
                if current.LineNumber - count > 0 then count
                else current.LineNumber 
            if count > 0 then _operations.ResetSelection()
            for i = 1 to count do   
                _operations.MoveLineUp(false)
            x.MoveCaretForVirtualEdit()

        /// Move the cursor count spaces down
        member x.MoveCaretDown count =
            let caret = TextViewUtil.GetCaretPoint _textView
            let line = caret.GetContainingLine()
            let tss = line.Snapshot
            let count = 
                if line.LineNumber + count < tss.LineCount then count
                else (tss.LineCount - line.LineNumber) - 1 
            if count > 0 then _operations.ResetSelection()
            for i = 1 to count do
                _operations.MoveLineDown(false)
            x.MoveCaretForVirtualEdit()

        member x.MoveWordForward kind count = 
            let caret = TextViewUtil.GetCaretPoint _textView
            let pos = TssUtil.FindNextWordStart caret count kind
            TextViewUtil.MoveCaretToPoint _textView pos 
            
        member x.MoveWordBackward kind count = 
            let caret = TextViewUtil.GetCaretPoint _textView
            let pos = TssUtil.FindPreviousWordStart caret count kind
            TextViewUtil.MoveCaretToPoint _textView pos 

        member x.MoveCaretForVirtualEdit () = x.MoveCaretForVirtualEdit()

        member x.InsertText text count = 
            let text = StringUtil.repeat count text
            let point = TextViewUtil.GetCaretPoint _textView
            use edit = _textView.TextBuffer.CreateEdit()
            edit.Insert(point.Position, text) |> ignore
            edit.Apply() |> ignore
             
            // Need to adjust the caret to the end of the inserted text.  Very important
            // for operations like repeat
            if not (StringUtil.isNullOrEmpty text) then
                let snapshot = _textView.TextSnapshot
                let position = point.Position + text.Length - 1 
                let caret = SnapshotPoint(snapshot, position)
                _textView.Caret.MoveTo(caret) |> ignore
                _textView.Caret.EnsureVisible()

        member x.MoveCaretAndScrollLines dir count =
            let lines = _settings.Scroll
            let tss = _textView.TextSnapshot
            let caretPoint = TextViewUtil.GetCaretPoint _textView
            let curLine = caretPoint.GetContainingLine().LineNumber
            let newLine = 
                match dir with
                | ScrollDirection.Down -> min (tss.LineCount - 1) (curLine + lines)
                | ScrollDirection.Up -> max (0) (curLine - lines)
                | _ -> failwith "Invalid enum value"
            let newCaret = tss.GetLineFromLineNumber(newLine).Start
            _operations.ResetSelection()
            _textView.Caret.MoveTo(newCaret) |> ignore
            _textView.Caret.EnsureVisible()

        member x.ScrollLines dir count =
            for i = 1 to count do
                match dir with
                | ScrollDirection.Down -> _operations.ScrollDownAndMoveCaretIfNecessary()
                | ScrollDirection.Up -> _operations.ScrollUpAndMoveCaretIfNecessary()
                | _ -> failwith "Invalid enum value"
    
        member x.ScrollPages dir count = 
            let func,getLine =
                match dir with
                | ScrollDirection.Down -> (_operations.ScrollPageDown, fun () -> _textView.TextViewLines.LastVisibleLine)
                | ScrollDirection.Up -> (_operations.ScrollPageUp, fun () -> _textView.TextViewLines.FirstVisibleLine)
                | _ -> failwith "Invalid enum value"
            for i = 1 to count do
                func()

            // Scrolling itself does not move the caret.  Must be manually moved
            let line = getLine()
            _textView.Caret.MoveTo(line) |> ignore

        member x.ShiftLineBlockLeft col multiplier = x.ShiftLineBlockLeft col multiplier
        member x.ShiftLineBlockRight col multiplier = x.ShiftLineBlockRight col multiplier
        member x.ShiftLineRangeLeft range multiplier = x.ShiftLineRangeLeft range multiplier
        member x.ShiftLineRangeRight range multiplier = x.ShiftLineRangeRight range multiplier

        member x.Undo count = _undoRedoOperations.Undo count
        member x.Redo count = _undoRedoOperations.Redo count
        member x.Save() = _host.Save _textView.TextBuffer
        member x.SaveAs fileName = 
            let text = SnapshotUtil.GetText _textView.TextSnapshot
            _host.SaveTextAs text fileName
        member x.SaveAll() = _host.SaveAllFiles()
        member x.Close checkDirty = _host.Close _textView checkDirty
        member x.CloseAll checkDirty = _host.CloseAllFiles checkDirty
        member x.GoToNextTab direction count = _host.GoToNextTab direction count
        member x.GoToTab index = _host.GoToTab index
        member x.EnsureCaretOnScreen () = TextViewUtil.EnsureCaretOnScreen _textView 
        member x.EnsureCaretOnScreenAndTextExpanded () = TextViewUtil.EnsureCaretOnScreenAndTextExpanded _textView _outlining

        member x.EnsurePointOnScreenAndTextExpanded point = 
            _host.EnsureVisible _textView point
            match _outlining with
            | None -> ()
            | Some(outlining) -> outlining.ExpandAll(SnapshotSpan(point,0), fun _ -> true) |> ignore

        member x.MoveCaretToPoint point =  TextViewUtil.MoveCaretToPoint _textView point 
        member x.MoveCaretToMotionResult (data:MotionResult) =

            // Reduce the Span to the line we care about 
            let line = 
                if data.IsForward then SnapshotSpanUtil.GetEndLine data.Span
                else SnapshotSpanUtil.GetStartLine data.Span

            // Get the point which is the last or first point valid on the 
            // particular line / span 
            let getPointFromSpan () = 
                if data.OperationKind = OperationKind.LineWise then 
                    if data.IsForward then SnapshotLineUtil.GetEnd line
                    else SnapshotLineUtil.GetStart line
                else
                    if data.IsForward then
                        if data.MotionKind = MotionKind.Exclusive then data.Span.End
                        else SnapshotPointUtil.GetPreviousPointOnLine data.Span.End 1
                    else data.Span.Start

            let point = 
                match data.Column with
                | Some(col) -> 
                    let colLine = 

                        // For exclusive forward motions which have a span that ends at the
                        // end of a line and has an explicit column 0, we want to use the 
                        // start of the line following the span instead of the line containing
                        // the span
                        if col = 0 && 
                            data.IsForward && 
                            data.MotionKind = MotionKind.Exclusive &&
                            SnapshotPointUtil.IsStartOfLine data.Span.End then

                            SnapshotPointUtil.GetContainingLine data.Span.End
                        else line
                    let _,endCol = colLine |> SnapshotLineUtil.GetEnd |> SnapshotPointUtil.GetLineColumn
                    if col < endCol then colLine.Start.Add(col)
                    else getPointFromSpan()
                | None -> getPointFromSpan()

            TextViewUtil.MoveCaretToPoint _textView point
            _operations.ResetSelection()

        member x.Beep () = x.Beep()

        member x.OpenFold span count = 
            x.DoWithOutlining (fun outlining ->
                let regions = outlining.GetCollapsedRegions(span) |> Seq.truncate count
                if Seq.isEmpty regions then _statusUtil.OnError Resources.Common_NoFoldFound
                else  regions |> Seq.iter (fun x -> outlining.Expand(x) |> ignore ))

        member x.OpenAllFolds span =
            x.DoWithOutlining (fun outlining ->
                let regions = outlining.GetCollapsedRegions(span) 
                if Seq.isEmpty regions then _statusUtil.OnError Resources.Common_NoFoldFound
                else  regions |> Seq.iter (fun x -> outlining.Expand(x) |> ignore ))

        member x.CloseFold span count = 
            x.DoWithOutlining (fun outlining ->
                let pos = span |> SnapshotSpanUtil.GetStartPoint |> SnapshotPointUtil.GetPosition
                let temp = 
                    outlining.GetAllRegions(span) 
                    |> Seq.filter (fun x -> not (x.IsCollapsed))
                    |> Seq.map (fun x -> (TrackingSpanUtil.GetSpan _textView.TextSnapshot x.Extent) ,x)
                    |> SeqUtil.filterToSome2
                    |> Seq.sortBy (fun (span,_) -> pos - span.Start.Position )
                    |> List.ofSeq
                let regions = temp  |> Seq.truncate count
                if Seq.isEmpty regions then _statusUtil.OnError Resources.Common_NoFoldFound
                else regions |> Seq.iter (fun (_,x) -> outlining.TryCollapse(x) |> ignore))

        member x.CloseAllFolds span =
            x.DoWithOutlining (fun outlining ->
                let regions = outlining.GetAllRegions(span) 
                if Seq.isEmpty regions then _statusUtil.OnError Resources.Common_NoFoldFound
                else  regions |> Seq.iter (fun x -> outlining.TryCollapse(x) |> ignore ))

        member x.FoldLines count = 
            if count > 1 then 
                let caretLine = TextViewUtil.GetCaretLine _textView
                let range = SnapshotLineRangeUtil.CreateForLineAndMaxCount caretLine count
                _data.FoldManager.CreateFold range

        member x.FormatLines range =
            _host.FormatLines _textView range

        member x.DeleteOneFoldAtCursor () = 
            let point = TextViewUtil.GetCaretPoint _textView
            if not ( _data.FoldManager.DeleteFold point ) then
                _statusUtil.OnError Resources.Common_NoFoldFound

        member x.DeleteAllFoldsAtCursor () =
            let deleteAtCaret () = 
                let point = TextViewUtil.GetCaretPoint _textView
                _data.FoldManager.DeleteFold point
            if not (deleteAtCaret()) then
                _statusUtil.OnError Resources.Common_NoFoldFound
            else
                while deleteAtCaret() do
                    // Keep on deleteing 
                    ()

        member x.MoveToNextOccuranceOfWordAtCursor kind count =  x.MoveToNextWordCore kind count true
        member x.MoveToNextOccuranceOfPartialWordAtCursor kind count = x.MoveToNextWordCore kind count false
        member x.MoveToNextOccuranceOfLastSearch count isReverse = x.MoveToNextOccuranceOfLastSearchCore count isReverse

        member x.Substitute pattern replace (range:SnapshotLineRange) flags = 

            /// Actually do the replace with the given regex
            let doReplace (regex:VimRegex) = 
                use edit = _textView.TextBuffer.CreateEdit()

                let replaceOne (span:SnapshotSpan) (c:Capture) = 
                    let newText =  regex.Replace c.Value replace 1
                    let offset = span.Start.Position
                    edit.Replace(Span(c.Index+offset, c.Length), newText) |> ignore
                let getMatches (span:SnapshotSpan) = 
                    if Util.IsFlagSet flags SubstituteFlags.ReplaceAll then
                        regex.Regex.Matches(span.GetText()) |> Seq.cast<Match>
                    else
                        regex.Regex.Match(span.GetText()) |> Seq.singleton
                let matches = 
                    range.Lines
                    |> Seq.map (fun line -> line.ExtentIncludingLineBreak)
                    |> Seq.map (fun span -> getMatches span |> Seq.map (fun m -> (m,span)) )
                    |> Seq.concat 
                    |> Seq.filter (fun (m,_) -> m.Success)

                if not (Util.IsFlagSet flags SubstituteFlags.ReportOnly) then
                    // Actually do the edits
                    matches |> Seq.iter (fun (m,span) -> replaceOne span m)

                // Update the status for the substitute operation
                let printMessage () = 

                    // Get the replace message for multiple lines
                    let replaceMessage = 
                        let replaceCount = matches |> Seq.length
                        let lineCount = 
                            matches 
                            |> Seq.map (fun (_,s) -> s.Start.GetContainingLine().LineNumber)
                            |> Seq.distinct
                            |> Seq.length
                        if replaceCount > 1 then Resources.Common_SubstituteComplete replaceCount lineCount |> Some
                        else None

                    let printReplaceMessage () =
                        match replaceMessage with 
                        | None -> ()
                        | Some(msg) -> _statusUtil.OnStatus msg

                    // Find the last line in the replace sequence.  This is printed out to the 
                    // user and needs to represent the current state of the line, not the previous
                    let lastLine = 
                        if Seq.isEmpty matches then 
                            None
                        else 
                            let _, span = matches |> SeqUtil.last 
                            let tracking = span.Snapshot.CreateTrackingSpan(span.Span, SpanTrackingMode.EdgeInclusive)
                            match TrackingSpanUtil.GetSpan _data.TextView.TextSnapshot tracking with
                            | None -> None
                            | Some(span) -> SnapshotSpanUtil.GetStartLine span |> Some

                    // Now consider the options 
                    match lastLine with 
                    | None -> printReplaceMessage()
                    | Some(line) ->

                        let printBoth msg = 
                            match replaceMessage with
                            | None -> _statusUtil.OnStatus msg
                            | Some(replaceMessage) -> _statusUtil.OnStatusLong [replaceMessage; msg]

                        if Util.IsFlagSet flags SubstituteFlags.PrintLast then
                            printBoth (line.GetText())
                        elif Util.IsFlagSet flags SubstituteFlags.PrintLastWithNumber then
                            sprintf "  %d %s" (line.LineNumber+1) (line.GetText()) |> printBoth 
                        elif Util.IsFlagSet flags SubstituteFlags.PrintLastWithList then
                            sprintf "%s$" (line.GetText()) |> printBoth 
                        else printReplaceMessage()

                if edit.HasEffectiveChanges then
                    edit.Apply() |> ignore                                
                    printMessage()
                elif Util.IsFlagSet flags SubstituteFlags.ReportOnly then
                    edit.Cancel()
                    printMessage ()
                elif Util.IsFlagSet flags SubstituteFlags.SuppressError then
                    edit.Cancel()
                else 
                    edit.Cancel()
                    _statusUtil.OnError (Resources.Common_PatternNotFound pattern)

            match _regexFactory.CreateForSubstituteFlags pattern flags with
            | None -> _statusUtil.OnError (Resources.Common_PatternNotFound pattern)
            | Some (regex) -> 
                doReplace regex
                _vimData.LastSubstituteData <- Some {SearchPattern=pattern; Substitute=replace; Flags=flags}


        member x.UpdateRegister reg regOp editSpan opKind = 
            let value = { Value = StringData.OfEditSpan editSpan; OperationKind = opKind }
            x.UpdateRegister reg regOp value
        member x.UpdateRegisterForValue reg regOp value = 
            x.UpdateRegister reg regOp value
        member x.UpdateRegisterForSpan reg regOp span opKind = 
            let value = { Value=StringData.OfSpan span; OperationKind=opKind }
            x.UpdateRegister reg regOp value
        member x.UpdateRegisterForCollection reg regOp col opKind = 
            let value = { Value=StringData.OfNormalizedSnasphotSpanCollection col; OperationKind=opKind }
            x.UpdateRegister reg regOp value

        member x.GoToLocalDeclaration() = 
            if not (_host.GoToLocalDeclaration _textView x.WordUnderCursorOrEmpty) then _host.Beep()

        member x.GoToGlobalDeclaration () = 
            if not (_host.GoToGlobalDeclaration _textView x.WordUnderCursorOrEmpty) then _host.Beep()

        member x.GoToFile () = 
            x.CheckDirty (fun () ->
                let text = x.WordUnderCursorOrEmpty 
                match _host.LoadFileIntoExistingWindow text _textBuffer with
                | HostResult.Success -> ()
                | HostResult.Error(_) -> _statusUtil.OnError (Resources.NormalMode_CantFindFile text))

<<<<<<< HEAD
=======
        /// Look for a word under the cursor and go to the specified file in a new window.  No need to 
        /// check for dirty since we are opening a new window
        member x.GoToFileInNewWindow () =
            let text = x.WordUnderCursorOrEmpty 
            match _host.LoadFileIntoNewWindow text with
            | HostResult.Success -> ()
            | HostResult.Error(_) -> _statusUtil.OnError (Resources.NormalMode_CantFindFile text)

        member x.InsertLineBelow () =
            let point = TextViewUtil.GetCaretPoint _textView
            let line = point.GetContainingLine()
            let buffer = line.Snapshot.TextBuffer
            x.WrapEditInUndoTransactionWithReturn "Paste" (fun () -> 
                buffer.Replace(new Span(line.End.Position,0), System.Environment.NewLine) |> ignore
                let newLine = buffer.CurrentSnapshot.GetLineFromLineNumber(line.LineNumber+1)
                x.IndentForNewLine line newLine
                newLine )

        member x.InsertLineAbove () = 
            let point = TextViewUtil.GetCaretPoint _textView
            let line = point.GetContainingLine()
            let buffer = line.Snapshot.TextBuffer
            x.WrapEditInUndoTransactionWithReturn "Paste" (fun() -> 
                buffer.Replace(new Span(line.Start.Position,0), System.Environment.NewLine) |> ignore
                let newLine = buffer.CurrentSnapshot.GetLineFromLineNumber(line.LineNumber)
                x.IndentForNewLine line newLine
                newLine)

        member x.WrapEditInUndoTransaction name action = x.WrapEditInUndoTransaction name action

        member x.WrapEditInUndoTransactionWithReturn name action = x.WrapEditInUndoTransactionWithReturn name action

>>>>>>> 5dab350c
        member x.PutAt point stringData opKind = x.PutAt point stringData opKind

        member x.PutAtCaret stringData opKind putKind moveCaretAfterText = x.PutAtCaret stringData opKind putKind moveCaretAfterText

        member x.PutAtWithReturn point stringData opKind = x.PutAtWithReturn point stringData opKind



<|MERGE_RESOLUTION|>--- conflicted
+++ resolved
@@ -1,935 +1,908 @@
-﻿#light
-
-namespace Vim.Modes
-open Vim
-open Microsoft.VisualStudio.Text
-open Microsoft.VisualStudio.Text.Editor
-open Microsoft.VisualStudio.Text.Editor.OptionsExtensionMethods
-open Microsoft.VisualStudio.Text.Operations
-open Microsoft.VisualStudio.Text.Outlining
-open System.Text.RegularExpressions
-
-type internal CommonOperations ( _data : OperationsData ) =
-    let _textBuffer = _data.TextView.TextBuffer
-    let _textView = _data.TextView
-    let _operations = _data.EditorOperations
-    let _outlining = _data.OutliningManager
-    let _vimData = _data.VimData
-    let _host = _data.VimHost
-    let _jumpList = _data.JumpList
-    let _settings = _data.LocalSettings
-    let _options = _data.EditorOptions
-    let _undoRedoOperations = _data.UndoRedoOperations
-    let _statusUtil = _data.StatusUtil
-    let _normalWordNav =  _data.Navigator
-    let _registerMap = _data.RegisterMap
-    let _search = _data.SearchService
-    let _regexFactory = VimRegexFactory(_data.LocalSettings.GlobalSettings)
-    let _globalSettings = _settings.GlobalSettings
-
-    /// Whether or not to use spaces over tabs where applicable
-    member x.UseSpaces = 
-        if _settings.GlobalSettings.UseEditorTabSettings then 
-            DefaultOptionExtensions.IsConvertTabsToSpacesEnabled(_options) 
-        else
-            _settings.ExpandTab
-
-    /// How many spaces does a tab count for 
-    member x.TabSize =
-        if _settings.GlobalSettings.UseEditorTabSettings then
-            DefaultOptionExtensions.GetTabSize(_options)
-        else
-            _settings.TabStop
-
-    /// The caret sometimes needs to be adjusted after an Up or Down movement.  Caret position
-    /// and virtual space is actually quite a predicamite for VsVim because of how Vim standard 
-    /// works.  Vim has no concept of Virtual Space and is designed to work in a fixed width
-    /// font buffer.  Visual Studio has essentially the exact opposite.  Non-fixed width fonts are
-    /// the most problematic because it makes the natural Vim motion of column based up and down
-    /// make little sense visually.  Instead we rely on the core editor for up and down motions.
-    ///
-    /// The one exception has to do with the VirtualEdit setting.  By default the 'l' motion will 
-    /// only move you to the last character on the line and no further.  Visual Studio up and down
-    /// though acts like virtualedit=onemore.  We correct this here
-    member x.MoveCaretForVirtualEdit () =
-        if not _settings.GlobalSettings.IsVirtualEditOneMore then 
-            let point = TextViewUtil.GetCaretPoint _textView
-            let line = SnapshotPointUtil.GetContainingLine point
-            if point.Position >= line.End.Position && line.Length > 0 then 
-                TextViewUtil.MoveCaretToPoint _textView (line.End.Subtract(1))
-
-    member x.WordUnderCursorOrEmpty =
-        let point =  TextViewUtil.GetCaretPoint _textView
-        TssUtil.FindCurrentFullWordSpan point WordKind.BigWord
-        |> OptionUtil.getOrDefault (SnapshotSpanUtil.CreateEmpty point)
-        |> SnapshotSpanUtil.GetText
-
-    member x.NavigateToPoint (point:VirtualSnapshotPoint) = 
-        let buf = point.Position.Snapshot.TextBuffer
-        if buf = _textView.TextBuffer then 
-            TextViewUtil.MoveCaretToPoint _textView point.Position
-            TextViewUtil.EnsureCaretOnScreenAndTextExpanded _textView _outlining
-            true
-        else  _host.NavigateTo point 
-
-    member x.DeleteBlock (col:NormalizedSnapshotSpanCollection) = 
-        use edit = _textView.TextBuffer.CreateEdit()
-        col |> Seq.iter (fun span -> edit.Delete(span.Span) |> ignore)
-        edit.Apply() |> ignore
-
-    member x.DeleteSpan (span:SnapshotSpan) = 
-        let buffer = span.Snapshot.TextBuffer
-        buffer.Delete(span.Span) |> ignore
-
-    /// Convert the provided whitespace into spaces.  The conversion of tabs into spaces will be 
-    /// done based on the TabSize setting
-    member x.GetAndNormalizeLeadingWhiteSpaceToSpaces span = 
-        let text = 
-            span
-            |> SnapshotSpanUtil.GetText
-            |> Seq.takeWhile CharUtil.IsWhiteSpace
-            |> List.ofSeq
-        let builder = System.Text.StringBuilder()
-        let tabSize = x.TabSize
-        for c in text do
-            match c with 
-            | ' ' -> 
-                builder.Append(' ') |> ignore
-            | '\t' ->
-                // Insert spaces up to the next tab size modulus.  
-                let count = 
-                    let remainder = builder.Length % tabSize
-                    if remainder = 0 then tabSize else remainder
-                for i = 1 to count do
-                    builder.Append(' ') |> ignore
-            | _ -> 
-                builder.Append(' ') |> ignore
-        builder.ToString(), text.Length
-
-    /// Normalize the whitespace into tabs / spaces based on the ExpandTab,
-    /// TabSize settings
-    member x.NormalizeWhiteSpace (text : string) = 
-        if x.UseSpaces then 
-            text
-        else
-            let tabSize = x.TabSize
-            let spacesCount = text.Length % tabSize
-            let tabCount = (text.Length - spacesCount) / tabSize 
-            let prefix = StringUtil.repeatChar tabCount '\t'
-            let suffix = StringUtil.repeatChar spacesCount ' '
-            prefix + suffix
-
-    /// Shifts a block of lines to the left
-    member x.ShiftLineBlockLeft (col: SnapshotSpan seq) multiplier =
-        let count = _globalSettings.ShiftWidth * multiplier
-        use edit = _textBuffer.CreateEdit()
-
-        col |> Seq.iter (fun span ->
-            // Get the span we are formatting within the line.  The span we are given
-            // here is the actual span of the selection.  What we want to shift though
-            // involves all whitespace from the start of the span through the remainder
-            // of the line
-            let span = 
-                let line = SnapshotPointUtil.GetContainingLine span.Start
-                SnapshotSpan(span.Start, line.End)
-
-            let ws, originalLength = x.GetAndNormalizeLeadingWhiteSpaceToSpaces span
-            let ws = 
-                let length = max (ws.Length - count) 0
-                StringUtil.repeatChar length ' ' |> x.NormalizeWhiteSpace
-            edit.Replace(span.Start.Position, originalLength, ws) |> ignore)
-
-        edit.Apply() |> ignore
-
-    /// Shift a block of lines to the right
-    member x.ShiftLineBlockRight (col: SnapshotSpan seq) multiplier =
-        let shiftText = 
-            let count = _globalSettings.ShiftWidth * multiplier
-            StringUtil.repeatChar count ' '
-
-        use edit = _textBuffer.CreateEdit()
-
-        col |> Seq.iter (fun span ->
-            // Get the span we are formatting within the line
-            let ws, originalLength = x.GetAndNormalizeLeadingWhiteSpaceToSpaces span
-            let ws = x.NormalizeWhiteSpace (ws + shiftText)
-            edit.Replace(span.Start.Position, originalLength, ws) |> ignore)
-
-        edit.Apply() |> ignore
-
-    /// Shift lines in the specified range to the left by one shiftwidth
-    /// item.  The shift will done against 'column' in the line
-    member x.ShiftLineRangeLeft (range : SnapshotLineRange) multiplier =
-        let count = _globalSettings.ShiftWidth * multiplier
-
-        use edit = _textBuffer.CreateEdit()
-        range.Lines
-        |> Seq.iter (fun line ->
-
-            // Get the span we are formatting within the line
-            let span = line.Extent
-            let ws, originalLength = x.GetAndNormalizeLeadingWhiteSpaceToSpaces span
-            let ws = 
-                let length = max (ws.Length - count) 0
-                StringUtil.repeatChar length ' ' |> x.NormalizeWhiteSpace
-            edit.Replace(span.Start.Position, originalLength, ws) |> ignore)
-        edit.Apply() |> ignore
-
-    /// Shift lines in the specified range to the right by one shiftwidth 
-    /// item.  The shift will occur against column 'column'
-    member x.ShiftLineRangeRight (range : SnapshotLineRange) multiplier =
-        let shiftText = 
-            let count = _globalSettings.ShiftWidth * multiplier
-            StringUtil.repeatChar count ' '
-
-        use edit = _textBuffer.CreateEdit()
-        range.Lines
-        |> Seq.iter (fun line ->
-
-            // Get the span we are formatting within the line
-            let span = line.Extent
-            let ws, originalLength = x.GetAndNormalizeLeadingWhiteSpaceToSpaces span
-            let ws = x.NormalizeWhiteSpace (ws + shiftText)
-            edit.Replace(line.Start.Position, originalLength, ws) |> ignore)
-        edit.Apply() |> ignore
-
-    /// Convert the provided whitespace into spaces.  The conversion of 
-    /// tabs into spaces will be done based on the TabSize setting
-    member x.GetAndNormalizeLeadingWhitespaceToSpaces line = 
-        let text = 
-            line
-            |> SnapshotLineUtil.GetText
-            |> Seq.takeWhile CharUtil.IsWhiteSpace
-            |> List.ofSeq
-        let builder = System.Text.StringBuilder()
-        let tabSize = x.TabSize
-        for c in text do
-            match c with 
-            | ' ' -> 
-                builder.Append(' ') |> ignore
-            | '\t' ->
-                // Insert spaces up to the next tab size modulus.  
-                let count = 
-                    let remainder = builder.Length % tabSize
-                    if remainder = 0 then tabSize else remainder
-                for i = 1 to count do
-                    builder.Append(' ') |> ignore
-            | _ -> 
-                builder.Append(' ') |> ignore
-        builder.ToString(), text.Length
-
-    member x.Join (range:SnapshotLineRange) kind = 
-
-        if range.Count > 1 then
-
-            use edit = _data.TextView.TextBuffer.CreateEdit()
-
-            let replace = 
-                match kind with
-                | JoinKind.KeepEmptySpaces -> ""
-                | JoinKind.RemoveEmptySpaces -> " "
-
-            // First delete line breaks on all but the last line 
-            range.Lines
-            |> Seq.take (range.Count - 1)
-            |> Seq.iter (fun line -> 
-
-                // Delete the line break span
-                let span = line |> SnapshotLineUtil.GetLineBreakSpan |> SnapshotSpanUtil.GetSpan
-                edit.Replace(span, replace) |> ignore )
-
-            // Remove the empty spaces from the start of all but the first line 
-            // if the option was specified
-            match kind with
-            | JoinKind.KeepEmptySpaces -> ()
-            | JoinKind.RemoveEmptySpaces ->
-                range.Lines 
-                |> Seq.skip 1
-                |> Seq.iter (fun line ->
-                        let count =
-                            line.Extent 
-                            |> SnapshotSpanUtil.GetText
-                            |> Seq.takeWhile CharUtil.IsWhiteSpace
-                            |> Seq.length
-                        if count > 0 then
-                            edit.Delete(line.Start.Position,count) |> ignore )
-
-            // Now position the caret on the new snapshot
-            edit.Apply() |> ignore
-
-    member x.UpdateRegister (reg:Register) regOperation value = 
-        _registerMap.SetRegisterValue reg regOperation value
-
-    member x.MoveToNextWordCore kind count isWholeWord = 
-        let point = TextViewUtil.GetCaretPoint _textView
-        match TssUtil.FindCurrentFullWordSpan point WordKind.NormalWord with
-        | None -> _statusUtil.OnError Resources.NormalMode_NoWordUnderCursor
-        | Some(span) ->
-
-            // Build up the SearchData structure
-            let word = span.GetText()
-            let text = if isWholeWord then SearchText.WholeWord(word) else SearchText.StraightText(word)
-            let data = { Text=text; Kind = kind; Options = SearchOptions.ConsiderIgnoreCase }
-
-            // Pick the appropriate place to start the search.  
-            let searchStart = 
-                if SearchKindUtil.IsForward kind then 
-                    // Make sure to start the search from the end of the current word.  Otherwise
-                    // dependning on the caret position this could start from the begining of 
-                    // the current word and have it count as the "first" match.  Start at the end
-                    // of the word so the count works out correctly
-                    span.End
-                else
-                    // Begin from the start of the word.  The search will not include this character
-                    // when searching backward
-                    span.Start
-
-            match _search.FindNextMultiple data searchStart _normalWordNav count with
-            | Some(span) -> 
-                TextViewUtil.MoveCaretToPoint _textView span.Start
-                TextViewUtil.EnsureCaretOnScreenAndTextExpanded _textView _outlining
-            | None -> ()
-
-            _vimData.LastSearchData <- data
-
-    member x.MoveToNextOccuranceOfLastSearchCore count isReverse = 
-        let last = _vimData.LastSearchData
-        let last = 
-            if isReverse then { last with Kind = SearchKindUtil.Reverse last.Kind }
-            else last
-
-        if StringUtil.isNullOrEmpty last.Text.RawText then
-            _statusUtil.OnError Resources.NormalMode_NoPreviousSearch
-        else
-
-            let foundSpan (span:SnapshotSpan) = 
-                TextViewUtil.MoveCaretToPoint _textView span.Start
-                TextViewUtil.EnsureCaretOnScreenAndTextExpanded _textView _outlining
-
-            let findMore (span:SnapshotSpan) count = 
-                if count = 1 then foundSpan span
-                else 
-                    let count = count - 1 
-                    match _search.FindNextMultiple last span.End _normalWordNav count with
-                    | Some(span) -> foundSpan span
-                    | None -> _statusUtil.OnError (Resources.Common_PatternNotFound last.Text.RawText)
-
-            // Make sure we don't count the current word if the cursor is positioned
-            // directly on top of the current word 
-            let caretPoint = TextViewUtil.GetCaretPoint _textView
-            match _search.FindNext last caretPoint _normalWordNav with
-            | None -> _statusUtil.OnError (Resources.Common_PatternNotFound last.Text.RawText)
-            | Some(span) ->
-                let count = if span.Start = caretPoint then count else count - 1 
-                if count = 0 then foundSpan span
-                else 
-                    match _search.FindNextMultiple last span.End _normalWordNav count with
-                    | Some(span) -> foundSpan span
-                    | None -> _statusUtil.OnError (Resources.Common_PatternNotFound last.Text.RawText)
-
-    member x.PutAt point stringData opKind =
-        x.PutAtWithReturn point stringData opKind |> ignore
-
-    member x.PutAtWithReturn point stringData opKind =
-        let edit = _textBuffer.CreateEdit()
-
-        // Delete any selections in the buffer
-        _textView.Selection.SelectedSpans
-        |> Seq.iter (fun span -> edit.Delete(span.Span) |> ignore)
-
-        match stringData with
-        | StringData.Simple(str) -> 
-
-            // Simple strings can go directly in at the position 
-            let text = 
-                let getLineWiseText() = 
-                    let snapshot = SnapshotPointUtil.GetSnapshot point
-                    let line = SnapshotUtil.GetLastLine snapshot
-                    if point = line.End then
-                        // At the end of the file we need to insert an additional
-                        // newline prefix
-                        System.Environment.NewLine + str
-                    else
-                        str
-
-                match opKind with
-                | OperationKind.LineWise -> getLineWiseText()
-                | OperationKind.CharacterWise -> str
-
-            let position = point.Position
-            edit.Insert(position, text) |> ignore 
-            let snapshot = edit.Apply()
-            let startPoint = SnapshotPoint(snapshot, position)
-            SnapshotSpanUtil.CreateWithLength startPoint text.Length
-
-        | StringData.Block(col) -> 
-
-            // Collection strings are inserted at the original character
-            // position down the set of lines creating whitespace as needed
-            // to match the indent
-            let lineNumber, column = SnapshotPointUtil.GetLineColumn point
-
-            // First break the strings into the collection to edit against
-            // existing lines and those which need to create new lines at
-            // the end of the buffer
-            let originalSnapshot = point.Snapshot
-            let insertCol, appendCol = 
-                let lastLineNumber = SnapshotUtil.GetLastLineNumber originalSnapshot
-                let insertCount = min ((lastLineNumber - lineNumber) + 1) col.Length
-                (Seq.take insertCount col, Seq.skip insertCount col)
-
-            // Insert the text at existing lines
-            insertCol |> Seq.iteri (fun offset str -> 
-                let line = originalSnapshot.GetLineFromLineNumber (offset+lineNumber)
-                if line.Length < column then
-                    let prefix = String.replicate (column - line.Length) " "
-                    edit.Insert(line.Start.Position, prefix + str) |> ignore
-                else
-                    edit.Insert(line.Start.Position + column, str) |> ignore)
-    
-            // Add the text to the end of the buffer.
-            if not (Seq.isEmpty appendCol) then
-                let prefix = System.Environment.NewLine + (String.replicate column " ")
-                let text = Seq.fold (fun text str -> text + prefix + str) "" appendCol
-                let endPoint = SnapshotUtil.GetEndPoint originalSnapshot
-                edit.Insert(endPoint.Position, text) |> ignore
-
-            let newSnapshot = edit.Apply()
-            let line = newSnapshot.GetLineFromLineNumber lineNumber
-            let range = SnapshotLineRangeUtil.CreateForLineAndMaxCount line col.Length 
-            range.ExtentIncludingLineBreak
-
-    member x.PutAtCaret stringData opKind putKind moveCaretAfterText = 
-
-        // Get the point at which the insertion will occur 
-        let caretPoint = TextViewUtil.GetCaretPoint _textView
-        let editPoint = 
-            match (putKind, opKind) with
-            | PutKind.After, OperationKind.CharacterWise -> 
-                SnapshotPointUtil.AddOneOrCurrent caretPoint
-            | PutKind.After, OperationKind.LineWise -> 
-                caretPoint |> SnapshotPointUtil.GetContainingLine |> SnapshotLineUtil.GetEndIncludingLineBreak
-            | PutKind.Before, OperationKind.CharacterWise -> 
-                caretPoint
-            | PutKind.Before, OperationKind.LineWise -> 
-                caretPoint |> SnapshotPointUtil.GetContainingLine |> SnapshotLineUtil.GetStart
-
-        _undoRedoOperations.EditWithUndoTransaction "Paste" (fun () -> 
-            x.PutAt editPoint stringData opKind 
-            let position = 
-                match opKind with 
-                | OperationKind.CharacterWise -> 
-
-                    // Characterwise will just move the cursor to the end of the text on the first line 
-                    // of the put.  Unless we moving the caret after the text in which case it will go
-                    // one further to the right. 
-                    let length = 
-                        match stringData with 
-                        | StringData.Simple(str) -> str.Length - 1
-                        | StringData.Block(col) -> 
-                            match col with
-                            | h::_ -> h.Length - 1
-                            | [] -> 0
-                    let length = max 0 length
-                    let length = if moveCaretAfterText then length + 1 else length
-
-                    // The PutAt operation can delete text to the left of the caret which changes it's 
-                    // original position.  Use an ITrackingPoint to account for this.  
-                    match TrackingPointUtil.GetPointInSnapshot editPoint PointTrackingMode.Negative _textBuffer.CurrentSnapshot with
-                    | Some(point) -> point.Position + length
-                    | None -> editPoint.Position + length   // guess if it can't be found 
-
-                | OperationKind.LineWise ->
-
-                    if moveCaretAfterText then 
-
-                        // Move it past the last insert 
-                        let lastChange = caretPoint.Snapshot.Version.Changes |> Seq.filter (fun c -> c.Delta > 0) |> SeqUtil.last
-                        lastChange.NewPosition + 1
-
-                    else
-
-                        // Linewise puts it on the first character of the inserted line 
-                        let line = 
-                            let number = caretPoint |> SnapshotPointUtil.GetContainingLine |> SnapshotLineUtil.GetLineNumber 
-                            match putKind with
-                            | PutKind.After -> SnapshotUtil.GetLineOrLast _textBuffer.CurrentSnapshot (number + 1)
-                            | PutKind.Before -> SnapshotUtil.GetLineOrFirst _textBuffer.CurrentSnapshot number
-                        line |> SnapshotLineUtil.GetIndent |> SnapshotPointUtil.GetPosition
-
-            let position = min _textBuffer.CurrentSnapshot.Length position
-            let point = SnapshotPoint(_textBuffer.CurrentSnapshot, position)
-            TextViewUtil.MoveCaretToPoint _textView point)
-
-    member x.Beep() = if not _settings.GlobalSettings.VisualBell then _host.Beep()
-
-    member x.DoWithOutlining func = 
-        match _outlining with
-        | None -> x.Beep()
-        | Some(outlining) -> func outlining
-
-    member x.CheckDirty func = 
-        if _host.IsDirty _textView.TextBuffer then 
-            _statusUtil.OnError Resources.Common_NoWriteSinceLastChange
-        else
-            func()
-
-    interface ICommonOperations with
-        member x.TextView = _textView 
-        member x.TabSize = x.TabSize
-        member x.UseSpaces = x.UseSpaces
-        member x.EditorOperations = _operations
-        member x.FoldManager = _data.FoldManager
-        member x.UndoRedoOperations = _data.UndoRedoOperations
-        member x.Join range kind = x.Join range kind
-        member x.GoToDefinition () = 
-            let before = TextViewUtil.GetCaretPoint _textView
-            if _host.GoToDefinition() then
-                _jumpList.Add before |> ignore
-                Succeeded
-            else
-                match TssUtil.FindCurrentFullWordSpan _textView.Caret.Position.BufferPosition Vim.WordKind.BigWord with
-                | Some(span) -> 
-                    let msg = Resources.Common_GotoDefFailed (span.GetText())
-                    Failed(msg)
-                | None ->  Failed(Resources.Common_GotoDefNoWordUnderCursor) 
-
-        member x.SetMark point c (markMap : IMarkMap) = 
-            if System.Char.IsLetter(c) || c = '\'' || c = '`' then
-                markMap.SetMark point c
-                Succeeded
-            else
-                Failed(Resources.Common_MarkInvalid)
-
-        member x.NavigateToPoint point = x.NavigateToPoint point
-                
-        member x.JumpToMark ident (map:IMarkMap) = 
-            let before = TextViewUtil.GetCaretPoint _textView
-            let jumpLocal (point:VirtualSnapshotPoint) = 
-                TextViewUtil.MoveCaretToPoint _textView point.Position
-                TextViewUtil.EnsureCaretOnScreenAndTextExpanded _textView _outlining
-                _jumpList.Add before |> ignore
-                Succeeded
-            if not (map.IsLocalMark ident) then 
-                match map.GetGlobalMark ident with
-                | None -> Failed Resources.Common_MarkNotSet
-                | Some(point) -> 
-                    match x.NavigateToPoint point with
-                    | true -> 
-                        _jumpList.Add before |> ignore
-                        Succeeded
-                    | false -> Failed Resources.Common_MarkInvalid
-            else 
-                match map.GetLocalMark _textView.TextBuffer ident with
-                | Some(point) -> jumpLocal point
-                | None -> Failed Resources.Common_MarkNotSet
-
-        /// Move the cursor count spaces left
-        member x.MoveCaretLeft count = 
-            let caret = TextViewUtil.GetCaretPoint _textView
-            let leftPoint = SnapshotPointUtil.GetPreviousPointOnLine caret count
-            if caret <> leftPoint then
-                _operations.ResetSelection()
-                TextViewUtil.MoveCaretToPoint _textView leftPoint
-    
-        /// Move the cursor count spaces to the right
-        member x.MoveCaretRight count =
-            let caret = TextViewUtil.GetCaretPoint _textView
-            let doMove point = 
-                if point <> caret then
-                    _operations.ResetSelection()
-                    TextViewUtil.MoveCaretToPoint _textView point
-
-            if SnapshotPointUtil.IsLastPointOnLine caret then
-
-                // If we are an the last point of the line then only move if VirtualEdit=onemore
-                let line = SnapshotPointUtil.GetContainingLine caret
-                if _settings.GlobalSettings.IsVirtualEditOneMore && line.Length > 0 then 
-                    doMove line.End
-            else
-
-                let rightPoint = SnapshotPointUtil.GetNextPointOnLine caret count
-                doMove rightPoint
-    
-        /// Move the cursor count spaces up 
-        member x.MoveCaretUp count =
-            let caret = TextViewUtil.GetCaretPoint _textView
-            let current = caret.GetContainingLine()
-            let count = 
-                if current.LineNumber - count > 0 then count
-                else current.LineNumber 
-            if count > 0 then _operations.ResetSelection()
-            for i = 1 to count do   
-                _operations.MoveLineUp(false)
-            x.MoveCaretForVirtualEdit()
-
-        /// Move the cursor count spaces down
-        member x.MoveCaretDown count =
-            let caret = TextViewUtil.GetCaretPoint _textView
-            let line = caret.GetContainingLine()
-            let tss = line.Snapshot
-            let count = 
-                if line.LineNumber + count < tss.LineCount then count
-                else (tss.LineCount - line.LineNumber) - 1 
-            if count > 0 then _operations.ResetSelection()
-            for i = 1 to count do
-                _operations.MoveLineDown(false)
-            x.MoveCaretForVirtualEdit()
-
-        member x.MoveWordForward kind count = 
-            let caret = TextViewUtil.GetCaretPoint _textView
-            let pos = TssUtil.FindNextWordStart caret count kind
-            TextViewUtil.MoveCaretToPoint _textView pos 
-            
-        member x.MoveWordBackward kind count = 
-            let caret = TextViewUtil.GetCaretPoint _textView
-            let pos = TssUtil.FindPreviousWordStart caret count kind
-            TextViewUtil.MoveCaretToPoint _textView pos 
-
-        member x.MoveCaretForVirtualEdit () = x.MoveCaretForVirtualEdit()
-
-        member x.InsertText text count = 
-            let text = StringUtil.repeat count text
-            let point = TextViewUtil.GetCaretPoint _textView
-            use edit = _textView.TextBuffer.CreateEdit()
-            edit.Insert(point.Position, text) |> ignore
-            edit.Apply() |> ignore
-             
-            // Need to adjust the caret to the end of the inserted text.  Very important
-            // for operations like repeat
-            if not (StringUtil.isNullOrEmpty text) then
-                let snapshot = _textView.TextSnapshot
-                let position = point.Position + text.Length - 1 
-                let caret = SnapshotPoint(snapshot, position)
-                _textView.Caret.MoveTo(caret) |> ignore
-                _textView.Caret.EnsureVisible()
-
-        member x.MoveCaretAndScrollLines dir count =
-            let lines = _settings.Scroll
-            let tss = _textView.TextSnapshot
-            let caretPoint = TextViewUtil.GetCaretPoint _textView
-            let curLine = caretPoint.GetContainingLine().LineNumber
-            let newLine = 
-                match dir with
-                | ScrollDirection.Down -> min (tss.LineCount - 1) (curLine + lines)
-                | ScrollDirection.Up -> max (0) (curLine - lines)
-                | _ -> failwith "Invalid enum value"
-            let newCaret = tss.GetLineFromLineNumber(newLine).Start
-            _operations.ResetSelection()
-            _textView.Caret.MoveTo(newCaret) |> ignore
-            _textView.Caret.EnsureVisible()
-
-        member x.ScrollLines dir count =
-            for i = 1 to count do
-                match dir with
-                | ScrollDirection.Down -> _operations.ScrollDownAndMoveCaretIfNecessary()
-                | ScrollDirection.Up -> _operations.ScrollUpAndMoveCaretIfNecessary()
-                | _ -> failwith "Invalid enum value"
-    
-        member x.ScrollPages dir count = 
-            let func,getLine =
-                match dir with
-                | ScrollDirection.Down -> (_operations.ScrollPageDown, fun () -> _textView.TextViewLines.LastVisibleLine)
-                | ScrollDirection.Up -> (_operations.ScrollPageUp, fun () -> _textView.TextViewLines.FirstVisibleLine)
-                | _ -> failwith "Invalid enum value"
-            for i = 1 to count do
-                func()
-
-            // Scrolling itself does not move the caret.  Must be manually moved
-            let line = getLine()
-            _textView.Caret.MoveTo(line) |> ignore
-
-        member x.ShiftLineBlockLeft col multiplier = x.ShiftLineBlockLeft col multiplier
-        member x.ShiftLineBlockRight col multiplier = x.ShiftLineBlockRight col multiplier
-        member x.ShiftLineRangeLeft range multiplier = x.ShiftLineRangeLeft range multiplier
-        member x.ShiftLineRangeRight range multiplier = x.ShiftLineRangeRight range multiplier
-
-        member x.Undo count = _undoRedoOperations.Undo count
-        member x.Redo count = _undoRedoOperations.Redo count
-        member x.Save() = _host.Save _textView.TextBuffer
-        member x.SaveAs fileName = 
-            let text = SnapshotUtil.GetText _textView.TextSnapshot
-            _host.SaveTextAs text fileName
-        member x.SaveAll() = _host.SaveAllFiles()
-        member x.Close checkDirty = _host.Close _textView checkDirty
-        member x.CloseAll checkDirty = _host.CloseAllFiles checkDirty
-        member x.GoToNextTab direction count = _host.GoToNextTab direction count
-        member x.GoToTab index = _host.GoToTab index
-        member x.EnsureCaretOnScreen () = TextViewUtil.EnsureCaretOnScreen _textView 
-        member x.EnsureCaretOnScreenAndTextExpanded () = TextViewUtil.EnsureCaretOnScreenAndTextExpanded _textView _outlining
-
-        member x.EnsurePointOnScreenAndTextExpanded point = 
-            _host.EnsureVisible _textView point
-            match _outlining with
-            | None -> ()
-            | Some(outlining) -> outlining.ExpandAll(SnapshotSpan(point,0), fun _ -> true) |> ignore
-
-        member x.MoveCaretToPoint point =  TextViewUtil.MoveCaretToPoint _textView point 
-        member x.MoveCaretToMotionResult (data:MotionResult) =
-
-            // Reduce the Span to the line we care about 
-            let line = 
-                if data.IsForward then SnapshotSpanUtil.GetEndLine data.Span
-                else SnapshotSpanUtil.GetStartLine data.Span
-
-            // Get the point which is the last or first point valid on the 
-            // particular line / span 
-            let getPointFromSpan () = 
-                if data.OperationKind = OperationKind.LineWise then 
-                    if data.IsForward then SnapshotLineUtil.GetEnd line
-                    else SnapshotLineUtil.GetStart line
-                else
-                    if data.IsForward then
-                        if data.MotionKind = MotionKind.Exclusive then data.Span.End
-                        else SnapshotPointUtil.GetPreviousPointOnLine data.Span.End 1
-                    else data.Span.Start
-
-            let point = 
-                match data.Column with
-                | Some(col) -> 
-                    let colLine = 
-
-                        // For exclusive forward motions which have a span that ends at the
-                        // end of a line and has an explicit column 0, we want to use the 
-                        // start of the line following the span instead of the line containing
-                        // the span
-                        if col = 0 && 
-                            data.IsForward && 
-                            data.MotionKind = MotionKind.Exclusive &&
-                            SnapshotPointUtil.IsStartOfLine data.Span.End then
-
-                            SnapshotPointUtil.GetContainingLine data.Span.End
-                        else line
-                    let _,endCol = colLine |> SnapshotLineUtil.GetEnd |> SnapshotPointUtil.GetLineColumn
-                    if col < endCol then colLine.Start.Add(col)
-                    else getPointFromSpan()
-                | None -> getPointFromSpan()
-
-            TextViewUtil.MoveCaretToPoint _textView point
-            _operations.ResetSelection()
-
-        member x.Beep () = x.Beep()
-
-        member x.OpenFold span count = 
-            x.DoWithOutlining (fun outlining ->
-                let regions = outlining.GetCollapsedRegions(span) |> Seq.truncate count
-                if Seq.isEmpty regions then _statusUtil.OnError Resources.Common_NoFoldFound
-                else  regions |> Seq.iter (fun x -> outlining.Expand(x) |> ignore ))
-
-        member x.OpenAllFolds span =
-            x.DoWithOutlining (fun outlining ->
-                let regions = outlining.GetCollapsedRegions(span) 
-                if Seq.isEmpty regions then _statusUtil.OnError Resources.Common_NoFoldFound
-                else  regions |> Seq.iter (fun x -> outlining.Expand(x) |> ignore ))
-
-        member x.CloseFold span count = 
-            x.DoWithOutlining (fun outlining ->
-                let pos = span |> SnapshotSpanUtil.GetStartPoint |> SnapshotPointUtil.GetPosition
-                let temp = 
-                    outlining.GetAllRegions(span) 
-                    |> Seq.filter (fun x -> not (x.IsCollapsed))
-                    |> Seq.map (fun x -> (TrackingSpanUtil.GetSpan _textView.TextSnapshot x.Extent) ,x)
-                    |> SeqUtil.filterToSome2
-                    |> Seq.sortBy (fun (span,_) -> pos - span.Start.Position )
-                    |> List.ofSeq
-                let regions = temp  |> Seq.truncate count
-                if Seq.isEmpty regions then _statusUtil.OnError Resources.Common_NoFoldFound
-                else regions |> Seq.iter (fun (_,x) -> outlining.TryCollapse(x) |> ignore))
-
-        member x.CloseAllFolds span =
-            x.DoWithOutlining (fun outlining ->
-                let regions = outlining.GetAllRegions(span) 
-                if Seq.isEmpty regions then _statusUtil.OnError Resources.Common_NoFoldFound
-                else  regions |> Seq.iter (fun x -> outlining.TryCollapse(x) |> ignore ))
-
-        member x.FoldLines count = 
-            if count > 1 then 
-                let caretLine = TextViewUtil.GetCaretLine _textView
-                let range = SnapshotLineRangeUtil.CreateForLineAndMaxCount caretLine count
-                _data.FoldManager.CreateFold range
-
-        member x.FormatLines range =
-            _host.FormatLines _textView range
-
-        member x.DeleteOneFoldAtCursor () = 
-            let point = TextViewUtil.GetCaretPoint _textView
-            if not ( _data.FoldManager.DeleteFold point ) then
-                _statusUtil.OnError Resources.Common_NoFoldFound
-
-        member x.DeleteAllFoldsAtCursor () =
-            let deleteAtCaret () = 
-                let point = TextViewUtil.GetCaretPoint _textView
-                _data.FoldManager.DeleteFold point
-            if not (deleteAtCaret()) then
-                _statusUtil.OnError Resources.Common_NoFoldFound
-            else
-                while deleteAtCaret() do
-                    // Keep on deleteing 
-                    ()
-
-        member x.MoveToNextOccuranceOfWordAtCursor kind count =  x.MoveToNextWordCore kind count true
-        member x.MoveToNextOccuranceOfPartialWordAtCursor kind count = x.MoveToNextWordCore kind count false
-        member x.MoveToNextOccuranceOfLastSearch count isReverse = x.MoveToNextOccuranceOfLastSearchCore count isReverse
-
-        member x.Substitute pattern replace (range:SnapshotLineRange) flags = 
-
-            /// Actually do the replace with the given regex
-            let doReplace (regex:VimRegex) = 
-                use edit = _textView.TextBuffer.CreateEdit()
-
-                let replaceOne (span:SnapshotSpan) (c:Capture) = 
-                    let newText =  regex.Replace c.Value replace 1
-                    let offset = span.Start.Position
-                    edit.Replace(Span(c.Index+offset, c.Length), newText) |> ignore
-                let getMatches (span:SnapshotSpan) = 
-                    if Util.IsFlagSet flags SubstituteFlags.ReplaceAll then
-                        regex.Regex.Matches(span.GetText()) |> Seq.cast<Match>
-                    else
-                        regex.Regex.Match(span.GetText()) |> Seq.singleton
-                let matches = 
-                    range.Lines
-                    |> Seq.map (fun line -> line.ExtentIncludingLineBreak)
-                    |> Seq.map (fun span -> getMatches span |> Seq.map (fun m -> (m,span)) )
-                    |> Seq.concat 
-                    |> Seq.filter (fun (m,_) -> m.Success)
-
-                if not (Util.IsFlagSet flags SubstituteFlags.ReportOnly) then
-                    // Actually do the edits
-                    matches |> Seq.iter (fun (m,span) -> replaceOne span m)
-
-                // Update the status for the substitute operation
-                let printMessage () = 
-
-                    // Get the replace message for multiple lines
-                    let replaceMessage = 
-                        let replaceCount = matches |> Seq.length
-                        let lineCount = 
-                            matches 
-                            |> Seq.map (fun (_,s) -> s.Start.GetContainingLine().LineNumber)
-                            |> Seq.distinct
-                            |> Seq.length
-                        if replaceCount > 1 then Resources.Common_SubstituteComplete replaceCount lineCount |> Some
-                        else None
-
-                    let printReplaceMessage () =
-                        match replaceMessage with 
-                        | None -> ()
-                        | Some(msg) -> _statusUtil.OnStatus msg
-
-                    // Find the last line in the replace sequence.  This is printed out to the 
-                    // user and needs to represent the current state of the line, not the previous
-                    let lastLine = 
-                        if Seq.isEmpty matches then 
-                            None
-                        else 
-                            let _, span = matches |> SeqUtil.last 
-                            let tracking = span.Snapshot.CreateTrackingSpan(span.Span, SpanTrackingMode.EdgeInclusive)
-                            match TrackingSpanUtil.GetSpan _data.TextView.TextSnapshot tracking with
-                            | None -> None
-                            | Some(span) -> SnapshotSpanUtil.GetStartLine span |> Some
-
-                    // Now consider the options 
-                    match lastLine with 
-                    | None -> printReplaceMessage()
-                    | Some(line) ->
-
-                        let printBoth msg = 
-                            match replaceMessage with
-                            | None -> _statusUtil.OnStatus msg
-                            | Some(replaceMessage) -> _statusUtil.OnStatusLong [replaceMessage; msg]
-
-                        if Util.IsFlagSet flags SubstituteFlags.PrintLast then
-                            printBoth (line.GetText())
-                        elif Util.IsFlagSet flags SubstituteFlags.PrintLastWithNumber then
-                            sprintf "  %d %s" (line.LineNumber+1) (line.GetText()) |> printBoth 
-                        elif Util.IsFlagSet flags SubstituteFlags.PrintLastWithList then
-                            sprintf "%s$" (line.GetText()) |> printBoth 
-                        else printReplaceMessage()
-
-                if edit.HasEffectiveChanges then
-                    edit.Apply() |> ignore                                
-                    printMessage()
-                elif Util.IsFlagSet flags SubstituteFlags.ReportOnly then
-                    edit.Cancel()
-                    printMessage ()
-                elif Util.IsFlagSet flags SubstituteFlags.SuppressError then
-                    edit.Cancel()
-                else 
-                    edit.Cancel()
-                    _statusUtil.OnError (Resources.Common_PatternNotFound pattern)
-
-            match _regexFactory.CreateForSubstituteFlags pattern flags with
-            | None -> _statusUtil.OnError (Resources.Common_PatternNotFound pattern)
-            | Some (regex) -> 
-                doReplace regex
-                _vimData.LastSubstituteData <- Some {SearchPattern=pattern; Substitute=replace; Flags=flags}
-
-
-        member x.UpdateRegister reg regOp editSpan opKind = 
-            let value = { Value = StringData.OfEditSpan editSpan; OperationKind = opKind }
-            x.UpdateRegister reg regOp value
-        member x.UpdateRegisterForValue reg regOp value = 
-            x.UpdateRegister reg regOp value
-        member x.UpdateRegisterForSpan reg regOp span opKind = 
-            let value = { Value=StringData.OfSpan span; OperationKind=opKind }
-            x.UpdateRegister reg regOp value
-        member x.UpdateRegisterForCollection reg regOp col opKind = 
-            let value = { Value=StringData.OfNormalizedSnasphotSpanCollection col; OperationKind=opKind }
-            x.UpdateRegister reg regOp value
-
-        member x.GoToLocalDeclaration() = 
-            if not (_host.GoToLocalDeclaration _textView x.WordUnderCursorOrEmpty) then _host.Beep()
-
-        member x.GoToGlobalDeclaration () = 
-            if not (_host.GoToGlobalDeclaration _textView x.WordUnderCursorOrEmpty) then _host.Beep()
-
-        member x.GoToFile () = 
-            x.CheckDirty (fun () ->
-                let text = x.WordUnderCursorOrEmpty 
-                match _host.LoadFileIntoExistingWindow text _textBuffer with
-                | HostResult.Success -> ()
-                | HostResult.Error(_) -> _statusUtil.OnError (Resources.NormalMode_CantFindFile text))
-
-<<<<<<< HEAD
-=======
-        /// Look for a word under the cursor and go to the specified file in a new window.  No need to 
-        /// check for dirty since we are opening a new window
-        member x.GoToFileInNewWindow () =
-            let text = x.WordUnderCursorOrEmpty 
-            match _host.LoadFileIntoNewWindow text with
-            | HostResult.Success -> ()
-            | HostResult.Error(_) -> _statusUtil.OnError (Resources.NormalMode_CantFindFile text)
-
-        member x.InsertLineBelow () =
-            let point = TextViewUtil.GetCaretPoint _textView
-            let line = point.GetContainingLine()
-            let buffer = line.Snapshot.TextBuffer
-            x.WrapEditInUndoTransactionWithReturn "Paste" (fun () -> 
-                buffer.Replace(new Span(line.End.Position,0), System.Environment.NewLine) |> ignore
-                let newLine = buffer.CurrentSnapshot.GetLineFromLineNumber(line.LineNumber+1)
-                x.IndentForNewLine line newLine
-                newLine )
-
-        member x.InsertLineAbove () = 
-            let point = TextViewUtil.GetCaretPoint _textView
-            let line = point.GetContainingLine()
-            let buffer = line.Snapshot.TextBuffer
-            x.WrapEditInUndoTransactionWithReturn "Paste" (fun() -> 
-                buffer.Replace(new Span(line.Start.Position,0), System.Environment.NewLine) |> ignore
-                let newLine = buffer.CurrentSnapshot.GetLineFromLineNumber(line.LineNumber)
-                x.IndentForNewLine line newLine
-                newLine)
-
-        member x.WrapEditInUndoTransaction name action = x.WrapEditInUndoTransaction name action
-
-        member x.WrapEditInUndoTransactionWithReturn name action = x.WrapEditInUndoTransactionWithReturn name action
-
->>>>>>> 5dab350c
-        member x.PutAt point stringData opKind = x.PutAt point stringData opKind
-
-        member x.PutAtCaret stringData opKind putKind moveCaretAfterText = x.PutAtCaret stringData opKind putKind moveCaretAfterText
-
-        member x.PutAtWithReturn point stringData opKind = x.PutAtWithReturn point stringData opKind
-
-
-
+﻿#light
+
+namespace Vim.Modes
+open Vim
+open Microsoft.VisualStudio.Text
+open Microsoft.VisualStudio.Text.Editor
+open Microsoft.VisualStudio.Text.Editor.OptionsExtensionMethods
+open Microsoft.VisualStudio.Text.Operations
+open Microsoft.VisualStudio.Text.Outlining
+open System.Text.RegularExpressions
+
+type internal CommonOperations ( _data : OperationsData ) =
+    let _textBuffer = _data.TextView.TextBuffer
+    let _textView = _data.TextView
+    let _operations = _data.EditorOperations
+    let _outlining = _data.OutliningManager
+    let _vimData = _data.VimData
+    let _host = _data.VimHost
+    let _jumpList = _data.JumpList
+    let _settings = _data.LocalSettings
+    let _options = _data.EditorOptions
+    let _undoRedoOperations = _data.UndoRedoOperations
+    let _statusUtil = _data.StatusUtil
+    let _normalWordNav =  _data.Navigator
+    let _registerMap = _data.RegisterMap
+    let _search = _data.SearchService
+    let _regexFactory = VimRegexFactory(_data.LocalSettings.GlobalSettings)
+    let _globalSettings = _settings.GlobalSettings
+
+    /// Whether or not to use spaces over tabs where applicable
+    member x.UseSpaces = 
+        if _settings.GlobalSettings.UseEditorTabSettings then 
+            DefaultOptionExtensions.IsConvertTabsToSpacesEnabled(_options) 
+        else
+            _settings.ExpandTab
+
+    /// How many spaces does a tab count for 
+    member x.TabSize =
+        if _settings.GlobalSettings.UseEditorTabSettings then
+            DefaultOptionExtensions.GetTabSize(_options)
+        else
+            _settings.TabStop
+
+    /// The caret sometimes needs to be adjusted after an Up or Down movement.  Caret position
+    /// and virtual space is actually quite a predicamite for VsVim because of how Vim standard 
+    /// works.  Vim has no concept of Virtual Space and is designed to work in a fixed width
+    /// font buffer.  Visual Studio has essentially the exact opposite.  Non-fixed width fonts are
+    /// the most problematic because it makes the natural Vim motion of column based up and down
+    /// make little sense visually.  Instead we rely on the core editor for up and down motions.
+    ///
+    /// The one exception has to do with the VirtualEdit setting.  By default the 'l' motion will 
+    /// only move you to the last character on the line and no further.  Visual Studio up and down
+    /// though acts like virtualedit=onemore.  We correct this here
+    member x.MoveCaretForVirtualEdit () =
+        if not _settings.GlobalSettings.IsVirtualEditOneMore then 
+            let point = TextViewUtil.GetCaretPoint _textView
+            let line = SnapshotPointUtil.GetContainingLine point
+            if point.Position >= line.End.Position && line.Length > 0 then 
+                TextViewUtil.MoveCaretToPoint _textView (line.End.Subtract(1))
+
+    member x.WordUnderCursorOrEmpty =
+        let point =  TextViewUtil.GetCaretPoint _textView
+        TssUtil.FindCurrentFullWordSpan point WordKind.BigWord
+        |> OptionUtil.getOrDefault (SnapshotSpanUtil.CreateEmpty point)
+        |> SnapshotSpanUtil.GetText
+
+    member x.NavigateToPoint (point:VirtualSnapshotPoint) = 
+        let buf = point.Position.Snapshot.TextBuffer
+        if buf = _textView.TextBuffer then 
+            TextViewUtil.MoveCaretToPoint _textView point.Position
+            TextViewUtil.EnsureCaretOnScreenAndTextExpanded _textView _outlining
+            true
+        else  _host.NavigateTo point 
+
+    member x.DeleteBlock (col:NormalizedSnapshotSpanCollection) = 
+        use edit = _textView.TextBuffer.CreateEdit()
+        col |> Seq.iter (fun span -> edit.Delete(span.Span) |> ignore)
+        edit.Apply() |> ignore
+
+    member x.DeleteSpan (span:SnapshotSpan) = 
+        let buffer = span.Snapshot.TextBuffer
+        buffer.Delete(span.Span) |> ignore
+
+    /// Convert the provided whitespace into spaces.  The conversion of tabs into spaces will be 
+    /// done based on the TabSize setting
+    member x.GetAndNormalizeLeadingWhiteSpaceToSpaces span = 
+        let text = 
+            span
+            |> SnapshotSpanUtil.GetText
+            |> Seq.takeWhile CharUtil.IsWhiteSpace
+            |> List.ofSeq
+        let builder = System.Text.StringBuilder()
+        let tabSize = x.TabSize
+        for c in text do
+            match c with 
+            | ' ' -> 
+                builder.Append(' ') |> ignore
+            | '\t' ->
+                // Insert spaces up to the next tab size modulus.  
+                let count = 
+                    let remainder = builder.Length % tabSize
+                    if remainder = 0 then tabSize else remainder
+                for i = 1 to count do
+                    builder.Append(' ') |> ignore
+            | _ -> 
+                builder.Append(' ') |> ignore
+        builder.ToString(), text.Length
+
+    /// Normalize the whitespace into tabs / spaces based on the ExpandTab,
+    /// TabSize settings
+    member x.NormalizeWhiteSpace (text : string) = 
+        if x.UseSpaces then 
+            text
+        else
+            let tabSize = x.TabSize
+            let spacesCount = text.Length % tabSize
+            let tabCount = (text.Length - spacesCount) / tabSize 
+            let prefix = StringUtil.repeatChar tabCount '\t'
+            let suffix = StringUtil.repeatChar spacesCount ' '
+            prefix + suffix
+
+    /// Shifts a block of lines to the left
+    member x.ShiftLineBlockLeft (col: SnapshotSpan seq) multiplier =
+        let count = _globalSettings.ShiftWidth * multiplier
+        use edit = _textBuffer.CreateEdit()
+
+        col |> Seq.iter (fun span ->
+            // Get the span we are formatting within the line.  The span we are given
+            // here is the actual span of the selection.  What we want to shift though
+            // involves all whitespace from the start of the span through the remainder
+            // of the line
+            let span = 
+                let line = SnapshotPointUtil.GetContainingLine span.Start
+                SnapshotSpan(span.Start, line.End)
+
+            let ws, originalLength = x.GetAndNormalizeLeadingWhiteSpaceToSpaces span
+            let ws = 
+                let length = max (ws.Length - count) 0
+                StringUtil.repeatChar length ' ' |> x.NormalizeWhiteSpace
+            edit.Replace(span.Start.Position, originalLength, ws) |> ignore)
+
+        edit.Apply() |> ignore
+
+    /// Shift a block of lines to the right
+    member x.ShiftLineBlockRight (col: SnapshotSpan seq) multiplier =
+        let shiftText = 
+            let count = _globalSettings.ShiftWidth * multiplier
+            StringUtil.repeatChar count ' '
+
+        use edit = _textBuffer.CreateEdit()
+
+        col |> Seq.iter (fun span ->
+            // Get the span we are formatting within the line
+            let ws, originalLength = x.GetAndNormalizeLeadingWhiteSpaceToSpaces span
+            let ws = x.NormalizeWhiteSpace (ws + shiftText)
+            edit.Replace(span.Start.Position, originalLength, ws) |> ignore)
+
+        edit.Apply() |> ignore
+
+    /// Shift lines in the specified range to the left by one shiftwidth
+    /// item.  The shift will done against 'column' in the line
+    member x.ShiftLineRangeLeft (range : SnapshotLineRange) multiplier =
+        let count = _globalSettings.ShiftWidth * multiplier
+
+        use edit = _textBuffer.CreateEdit()
+        range.Lines
+        |> Seq.iter (fun line ->
+
+            // Get the span we are formatting within the line
+            let span = line.Extent
+            let ws, originalLength = x.GetAndNormalizeLeadingWhiteSpaceToSpaces span
+            let ws = 
+                let length = max (ws.Length - count) 0
+                StringUtil.repeatChar length ' ' |> x.NormalizeWhiteSpace
+            edit.Replace(span.Start.Position, originalLength, ws) |> ignore)
+        edit.Apply() |> ignore
+
+    /// Shift lines in the specified range to the right by one shiftwidth 
+    /// item.  The shift will occur against column 'column'
+    member x.ShiftLineRangeRight (range : SnapshotLineRange) multiplier =
+        let shiftText = 
+            let count = _globalSettings.ShiftWidth * multiplier
+            StringUtil.repeatChar count ' '
+
+        use edit = _textBuffer.CreateEdit()
+        range.Lines
+        |> Seq.iter (fun line ->
+
+            // Get the span we are formatting within the line
+            let span = line.Extent
+            let ws, originalLength = x.GetAndNormalizeLeadingWhiteSpaceToSpaces span
+            let ws = x.NormalizeWhiteSpace (ws + shiftText)
+            edit.Replace(line.Start.Position, originalLength, ws) |> ignore)
+        edit.Apply() |> ignore
+
+    /// Convert the provided whitespace into spaces.  The conversion of 
+    /// tabs into spaces will be done based on the TabSize setting
+    member x.GetAndNormalizeLeadingWhitespaceToSpaces line = 
+        let text = 
+            line
+            |> SnapshotLineUtil.GetText
+            |> Seq.takeWhile CharUtil.IsWhiteSpace
+            |> List.ofSeq
+        let builder = System.Text.StringBuilder()
+        let tabSize = x.TabSize
+        for c in text do
+            match c with 
+            | ' ' -> 
+                builder.Append(' ') |> ignore
+            | '\t' ->
+                // Insert spaces up to the next tab size modulus.  
+                let count = 
+                    let remainder = builder.Length % tabSize
+                    if remainder = 0 then tabSize else remainder
+                for i = 1 to count do
+                    builder.Append(' ') |> ignore
+            | _ -> 
+                builder.Append(' ') |> ignore
+        builder.ToString(), text.Length
+
+    member x.Join (range:SnapshotLineRange) kind = 
+
+        if range.Count > 1 then
+
+            use edit = _data.TextView.TextBuffer.CreateEdit()
+
+            let replace = 
+                match kind with
+                | JoinKind.KeepEmptySpaces -> ""
+                | JoinKind.RemoveEmptySpaces -> " "
+
+            // First delete line breaks on all but the last line 
+            range.Lines
+            |> Seq.take (range.Count - 1)
+            |> Seq.iter (fun line -> 
+
+                // Delete the line break span
+                let span = line |> SnapshotLineUtil.GetLineBreakSpan |> SnapshotSpanUtil.GetSpan
+                edit.Replace(span, replace) |> ignore )
+
+            // Remove the empty spaces from the start of all but the first line 
+            // if the option was specified
+            match kind with
+            | JoinKind.KeepEmptySpaces -> ()
+            | JoinKind.RemoveEmptySpaces ->
+                range.Lines 
+                |> Seq.skip 1
+                |> Seq.iter (fun line ->
+                        let count =
+                            line.Extent 
+                            |> SnapshotSpanUtil.GetText
+                            |> Seq.takeWhile CharUtil.IsWhiteSpace
+                            |> Seq.length
+                        if count > 0 then
+                            edit.Delete(line.Start.Position,count) |> ignore )
+
+            // Now position the caret on the new snapshot
+            edit.Apply() |> ignore
+
+    member x.UpdateRegister (reg:Register) regOperation value = 
+        _registerMap.SetRegisterValue reg regOperation value
+
+    member x.MoveToNextWordCore kind count isWholeWord = 
+        let point = TextViewUtil.GetCaretPoint _textView
+        match TssUtil.FindCurrentFullWordSpan point WordKind.NormalWord with
+        | None -> _statusUtil.OnError Resources.NormalMode_NoWordUnderCursor
+        | Some(span) ->
+
+            // Build up the SearchData structure
+            let word = span.GetText()
+            let text = if isWholeWord then SearchText.WholeWord(word) else SearchText.StraightText(word)
+            let data = { Text=text; Kind = kind; Options = SearchOptions.ConsiderIgnoreCase }
+
+            // Pick the appropriate place to start the search.  
+            let searchStart = 
+                if SearchKindUtil.IsForward kind then 
+                    // Make sure to start the search from the end of the current word.  Otherwise
+                    // dependning on the caret position this could start from the begining of 
+                    // the current word and have it count as the "first" match.  Start at the end
+                    // of the word so the count works out correctly
+                    span.End
+                else
+                    // Begin from the start of the word.  The search will not include this character
+                    // when searching backward
+                    span.Start
+
+            match _search.FindNextMultiple data searchStart _normalWordNav count with
+            | Some(span) -> 
+                TextViewUtil.MoveCaretToPoint _textView span.Start
+                TextViewUtil.EnsureCaretOnScreenAndTextExpanded _textView _outlining
+            | None -> ()
+
+            _vimData.LastSearchData <- data
+
+    member x.MoveToNextOccuranceOfLastSearchCore count isReverse = 
+        let last = _vimData.LastSearchData
+        let last = 
+            if isReverse then { last with Kind = SearchKindUtil.Reverse last.Kind }
+            else last
+
+        if StringUtil.isNullOrEmpty last.Text.RawText then
+            _statusUtil.OnError Resources.NormalMode_NoPreviousSearch
+        else
+
+            let foundSpan (span:SnapshotSpan) = 
+                TextViewUtil.MoveCaretToPoint _textView span.Start
+                TextViewUtil.EnsureCaretOnScreenAndTextExpanded _textView _outlining
+
+            let findMore (span:SnapshotSpan) count = 
+                if count = 1 then foundSpan span
+                else 
+                    let count = count - 1 
+                    match _search.FindNextMultiple last span.End _normalWordNav count with
+                    | Some(span) -> foundSpan span
+                    | None -> _statusUtil.OnError (Resources.Common_PatternNotFound last.Text.RawText)
+
+            // Make sure we don't count the current word if the cursor is positioned
+            // directly on top of the current word 
+            let caretPoint = TextViewUtil.GetCaretPoint _textView
+            match _search.FindNext last caretPoint _normalWordNav with
+            | None -> _statusUtil.OnError (Resources.Common_PatternNotFound last.Text.RawText)
+            | Some(span) ->
+                let count = if span.Start = caretPoint then count else count - 1 
+                if count = 0 then foundSpan span
+                else 
+                    match _search.FindNextMultiple last span.End _normalWordNav count with
+                    | Some(span) -> foundSpan span
+                    | None -> _statusUtil.OnError (Resources.Common_PatternNotFound last.Text.RawText)
+
+    member x.PutAt point stringData opKind =
+        x.PutAtWithReturn point stringData opKind |> ignore
+
+    member x.PutAtWithReturn point stringData opKind =
+        let edit = _textBuffer.CreateEdit()
+
+        // Delete any selections in the buffer
+        _textView.Selection.SelectedSpans
+        |> Seq.iter (fun span -> edit.Delete(span.Span) |> ignore)
+
+        match stringData with
+        | StringData.Simple(str) -> 
+
+            // Simple strings can go directly in at the position 
+            let text = 
+                let getLineWiseText() = 
+                    let snapshot = SnapshotPointUtil.GetSnapshot point
+                    let line = SnapshotUtil.GetLastLine snapshot
+                    if point = line.End then
+                        // At the end of the file we need to insert an additional
+                        // newline prefix
+                        System.Environment.NewLine + str
+                    else
+                        str
+
+                match opKind with
+                | OperationKind.LineWise -> getLineWiseText()
+                | OperationKind.CharacterWise -> str
+
+            let position = point.Position
+            edit.Insert(position, text) |> ignore 
+            let snapshot = edit.Apply()
+            let startPoint = SnapshotPoint(snapshot, position)
+            SnapshotSpanUtil.CreateWithLength startPoint text.Length
+
+        | StringData.Block(col) -> 
+
+            // Collection strings are inserted at the original character
+            // position down the set of lines creating whitespace as needed
+            // to match the indent
+            let lineNumber, column = SnapshotPointUtil.GetLineColumn point
+
+            // First break the strings into the collection to edit against
+            // existing lines and those which need to create new lines at
+            // the end of the buffer
+            let originalSnapshot = point.Snapshot
+            let insertCol, appendCol = 
+                let lastLineNumber = SnapshotUtil.GetLastLineNumber originalSnapshot
+                let insertCount = min ((lastLineNumber - lineNumber) + 1) col.Length
+                (Seq.take insertCount col, Seq.skip insertCount col)
+
+            // Insert the text at existing lines
+            insertCol |> Seq.iteri (fun offset str -> 
+                let line = originalSnapshot.GetLineFromLineNumber (offset+lineNumber)
+                if line.Length < column then
+                    let prefix = String.replicate (column - line.Length) " "
+                    edit.Insert(line.Start.Position, prefix + str) |> ignore
+                else
+                    edit.Insert(line.Start.Position + column, str) |> ignore)
+    
+            // Add the text to the end of the buffer.
+            if not (Seq.isEmpty appendCol) then
+                let prefix = System.Environment.NewLine + (String.replicate column " ")
+                let text = Seq.fold (fun text str -> text + prefix + str) "" appendCol
+                let endPoint = SnapshotUtil.GetEndPoint originalSnapshot
+                edit.Insert(endPoint.Position, text) |> ignore
+
+            let newSnapshot = edit.Apply()
+            let line = newSnapshot.GetLineFromLineNumber lineNumber
+            let range = SnapshotLineRangeUtil.CreateForLineAndMaxCount line col.Length 
+            range.ExtentIncludingLineBreak
+
+    member x.PutAtCaret stringData opKind putKind moveCaretAfterText = 
+
+        // Get the point at which the insertion will occur 
+        let caretPoint = TextViewUtil.GetCaretPoint _textView
+        let editPoint = 
+            match (putKind, opKind) with
+            | PutKind.After, OperationKind.CharacterWise -> 
+                SnapshotPointUtil.AddOneOrCurrent caretPoint
+            | PutKind.After, OperationKind.LineWise -> 
+                caretPoint |> SnapshotPointUtil.GetContainingLine |> SnapshotLineUtil.GetEndIncludingLineBreak
+            | PutKind.Before, OperationKind.CharacterWise -> 
+                caretPoint
+            | PutKind.Before, OperationKind.LineWise -> 
+                caretPoint |> SnapshotPointUtil.GetContainingLine |> SnapshotLineUtil.GetStart
+
+        _undoRedoOperations.EditWithUndoTransaction "Paste" (fun () -> 
+            x.PutAt editPoint stringData opKind 
+            let position = 
+                match opKind with 
+                | OperationKind.CharacterWise -> 
+
+                    // Characterwise will just move the cursor to the end of the text on the first line 
+                    // of the put.  Unless we moving the caret after the text in which case it will go
+                    // one further to the right. 
+                    let length = 
+                        match stringData with 
+                        | StringData.Simple(str) -> str.Length - 1
+                        | StringData.Block(col) -> 
+                            match col with
+                            | h::_ -> h.Length - 1
+                            | [] -> 0
+                    let length = max 0 length
+                    let length = if moveCaretAfterText then length + 1 else length
+
+                    // The PutAt operation can delete text to the left of the caret which changes it's 
+                    // original position.  Use an ITrackingPoint to account for this.  
+                    match TrackingPointUtil.GetPointInSnapshot editPoint PointTrackingMode.Negative _textBuffer.CurrentSnapshot with
+                    | Some(point) -> point.Position + length
+                    | None -> editPoint.Position + length   // guess if it can't be found 
+
+                | OperationKind.LineWise ->
+
+                    if moveCaretAfterText then 
+
+                        // Move it past the last insert 
+                        let lastChange = caretPoint.Snapshot.Version.Changes |> Seq.filter (fun c -> c.Delta > 0) |> SeqUtil.last
+                        lastChange.NewPosition + 1
+
+                    else
+
+                        // Linewise puts it on the first character of the inserted line 
+                        let line = 
+                            let number = caretPoint |> SnapshotPointUtil.GetContainingLine |> SnapshotLineUtil.GetLineNumber 
+                            match putKind with
+                            | PutKind.After -> SnapshotUtil.GetLineOrLast _textBuffer.CurrentSnapshot (number + 1)
+                            | PutKind.Before -> SnapshotUtil.GetLineOrFirst _textBuffer.CurrentSnapshot number
+                        line |> SnapshotLineUtil.GetIndent |> SnapshotPointUtil.GetPosition
+
+            let position = min _textBuffer.CurrentSnapshot.Length position
+            let point = SnapshotPoint(_textBuffer.CurrentSnapshot, position)
+            TextViewUtil.MoveCaretToPoint _textView point)
+
+    member x.Beep() = if not _settings.GlobalSettings.VisualBell then _host.Beep()
+
+    member x.DoWithOutlining func = 
+        match _outlining with
+        | None -> x.Beep()
+        | Some(outlining) -> func outlining
+
+    member x.CheckDirty func = 
+        if _host.IsDirty _textView.TextBuffer then 
+            _statusUtil.OnError Resources.Common_NoWriteSinceLastChange
+        else
+            func()
+
+    interface ICommonOperations with
+        member x.TextView = _textView 
+        member x.TabSize = x.TabSize
+        member x.UseSpaces = x.UseSpaces
+        member x.EditorOperations = _operations
+        member x.FoldManager = _data.FoldManager
+        member x.UndoRedoOperations = _data.UndoRedoOperations
+        member x.Join range kind = x.Join range kind
+        member x.GoToDefinition () = 
+            let before = TextViewUtil.GetCaretPoint _textView
+            if _host.GoToDefinition() then
+                _jumpList.Add before |> ignore
+                Succeeded
+            else
+                match TssUtil.FindCurrentFullWordSpan _textView.Caret.Position.BufferPosition Vim.WordKind.BigWord with
+                | Some(span) -> 
+                    let msg = Resources.Common_GotoDefFailed (span.GetText())
+                    Failed(msg)
+                | None ->  Failed(Resources.Common_GotoDefNoWordUnderCursor) 
+
+        member x.SetMark point c (markMap : IMarkMap) = 
+            if System.Char.IsLetter(c) || c = '\'' || c = '`' then
+                markMap.SetMark point c
+                Succeeded
+            else
+                Failed(Resources.Common_MarkInvalid)
+
+        member x.NavigateToPoint point = x.NavigateToPoint point
+                
+        member x.JumpToMark ident (map:IMarkMap) = 
+            let before = TextViewUtil.GetCaretPoint _textView
+            let jumpLocal (point:VirtualSnapshotPoint) = 
+                TextViewUtil.MoveCaretToPoint _textView point.Position
+                TextViewUtil.EnsureCaretOnScreenAndTextExpanded _textView _outlining
+                _jumpList.Add before |> ignore
+                Succeeded
+            if not (map.IsLocalMark ident) then 
+                match map.GetGlobalMark ident with
+                | None -> Failed Resources.Common_MarkNotSet
+                | Some(point) -> 
+                    match x.NavigateToPoint point with
+                    | true -> 
+                        _jumpList.Add before |> ignore
+                        Succeeded
+                    | false -> Failed Resources.Common_MarkInvalid
+            else 
+                match map.GetLocalMark _textView.TextBuffer ident with
+                | Some(point) -> jumpLocal point
+                | None -> Failed Resources.Common_MarkNotSet
+
+        /// Move the cursor count spaces left
+        member x.MoveCaretLeft count = 
+            let caret = TextViewUtil.GetCaretPoint _textView
+            let leftPoint = SnapshotPointUtil.GetPreviousPointOnLine caret count
+            if caret <> leftPoint then
+                _operations.ResetSelection()
+                TextViewUtil.MoveCaretToPoint _textView leftPoint
+    
+        /// Move the cursor count spaces to the right
+        member x.MoveCaretRight count =
+            let caret = TextViewUtil.GetCaretPoint _textView
+            let doMove point = 
+                if point <> caret then
+                    _operations.ResetSelection()
+                    TextViewUtil.MoveCaretToPoint _textView point
+
+            if SnapshotPointUtil.IsLastPointOnLine caret then
+
+                // If we are an the last point of the line then only move if VirtualEdit=onemore
+                let line = SnapshotPointUtil.GetContainingLine caret
+                if _settings.GlobalSettings.IsVirtualEditOneMore && line.Length > 0 then 
+                    doMove line.End
+            else
+
+                let rightPoint = SnapshotPointUtil.GetNextPointOnLine caret count
+                doMove rightPoint
+    
+        /// Move the cursor count spaces up 
+        member x.MoveCaretUp count =
+            let caret = TextViewUtil.GetCaretPoint _textView
+            let current = caret.GetContainingLine()
+            let count = 
+                if current.LineNumber - count > 0 then count
+                else current.LineNumber 
+            if count > 0 then _operations.ResetSelection()
+            for i = 1 to count do   
+                _operations.MoveLineUp(false)
+            x.MoveCaretForVirtualEdit()
+
+        /// Move the cursor count spaces down
+        member x.MoveCaretDown count =
+            let caret = TextViewUtil.GetCaretPoint _textView
+            let line = caret.GetContainingLine()
+            let tss = line.Snapshot
+            let count = 
+                if line.LineNumber + count < tss.LineCount then count
+                else (tss.LineCount - line.LineNumber) - 1 
+            if count > 0 then _operations.ResetSelection()
+            for i = 1 to count do
+                _operations.MoveLineDown(false)
+            x.MoveCaretForVirtualEdit()
+
+        member x.MoveWordForward kind count = 
+            let caret = TextViewUtil.GetCaretPoint _textView
+            let pos = TssUtil.FindNextWordStart caret count kind
+            TextViewUtil.MoveCaretToPoint _textView pos 
+            
+        member x.MoveWordBackward kind count = 
+            let caret = TextViewUtil.GetCaretPoint _textView
+            let pos = TssUtil.FindPreviousWordStart caret count kind
+            TextViewUtil.MoveCaretToPoint _textView pos 
+
+        member x.MoveCaretForVirtualEdit () = x.MoveCaretForVirtualEdit()
+
+        member x.InsertText text count = 
+            let text = StringUtil.repeat count text
+            let point = TextViewUtil.GetCaretPoint _textView
+            use edit = _textView.TextBuffer.CreateEdit()
+            edit.Insert(point.Position, text) |> ignore
+            edit.Apply() |> ignore
+             
+            // Need to adjust the caret to the end of the inserted text.  Very important
+            // for operations like repeat
+            if not (StringUtil.isNullOrEmpty text) then
+                let snapshot = _textView.TextSnapshot
+                let position = point.Position + text.Length - 1 
+                let caret = SnapshotPoint(snapshot, position)
+                _textView.Caret.MoveTo(caret) |> ignore
+                _textView.Caret.EnsureVisible()
+
+        member x.MoveCaretAndScrollLines dir count =
+            let lines = _settings.Scroll
+            let tss = _textView.TextSnapshot
+            let caretPoint = TextViewUtil.GetCaretPoint _textView
+            let curLine = caretPoint.GetContainingLine().LineNumber
+            let newLine = 
+                match dir with
+                | ScrollDirection.Down -> min (tss.LineCount - 1) (curLine + lines)
+                | ScrollDirection.Up -> max (0) (curLine - lines)
+                | _ -> failwith "Invalid enum value"
+            let newCaret = tss.GetLineFromLineNumber(newLine).Start
+            _operations.ResetSelection()
+            _textView.Caret.MoveTo(newCaret) |> ignore
+            _textView.Caret.EnsureVisible()
+
+        member x.ScrollLines dir count =
+            for i = 1 to count do
+                match dir with
+                | ScrollDirection.Down -> _operations.ScrollDownAndMoveCaretIfNecessary()
+                | ScrollDirection.Up -> _operations.ScrollUpAndMoveCaretIfNecessary()
+                | _ -> failwith "Invalid enum value"
+    
+        member x.ScrollPages dir count = 
+            let func,getLine =
+                match dir with
+                | ScrollDirection.Down -> (_operations.ScrollPageDown, fun () -> _textView.TextViewLines.LastVisibleLine)
+                | ScrollDirection.Up -> (_operations.ScrollPageUp, fun () -> _textView.TextViewLines.FirstVisibleLine)
+                | _ -> failwith "Invalid enum value"
+            for i = 1 to count do
+                func()
+
+            // Scrolling itself does not move the caret.  Must be manually moved
+            let line = getLine()
+            _textView.Caret.MoveTo(line) |> ignore
+
+        member x.ShiftLineBlockLeft col multiplier = x.ShiftLineBlockLeft col multiplier
+        member x.ShiftLineBlockRight col multiplier = x.ShiftLineBlockRight col multiplier
+        member x.ShiftLineRangeLeft range multiplier = x.ShiftLineRangeLeft range multiplier
+        member x.ShiftLineRangeRight range multiplier = x.ShiftLineRangeRight range multiplier
+
+        member x.Undo count = _undoRedoOperations.Undo count
+        member x.Redo count = _undoRedoOperations.Redo count
+        member x.Save() = _host.Save _textView.TextBuffer
+        member x.SaveAs fileName = 
+            let text = SnapshotUtil.GetText _textView.TextSnapshot
+            _host.SaveTextAs text fileName
+        member x.SaveAll() = _host.SaveAllFiles()
+        member x.Close checkDirty = _host.Close _textView checkDirty
+        member x.CloseAll checkDirty = _host.CloseAllFiles checkDirty
+        member x.GoToNextTab direction count = _host.GoToNextTab direction count
+        member x.GoToTab index = _host.GoToTab index
+        member x.EnsureCaretOnScreen () = TextViewUtil.EnsureCaretOnScreen _textView 
+        member x.EnsureCaretOnScreenAndTextExpanded () = TextViewUtil.EnsureCaretOnScreenAndTextExpanded _textView _outlining
+
+        member x.EnsurePointOnScreenAndTextExpanded point = 
+            _host.EnsureVisible _textView point
+            match _outlining with
+            | None -> ()
+            | Some(outlining) -> outlining.ExpandAll(SnapshotSpan(point,0), fun _ -> true) |> ignore
+
+        member x.MoveCaretToPoint point =  TextViewUtil.MoveCaretToPoint _textView point 
+        member x.MoveCaretToMotionResult (data:MotionResult) =
+
+            // Reduce the Span to the line we care about 
+            let line = 
+                if data.IsForward then SnapshotSpanUtil.GetEndLine data.Span
+                else SnapshotSpanUtil.GetStartLine data.Span
+
+            // Get the point which is the last or first point valid on the 
+            // particular line / span 
+            let getPointFromSpan () = 
+                if data.OperationKind = OperationKind.LineWise then 
+                    if data.IsForward then SnapshotLineUtil.GetEnd line
+                    else SnapshotLineUtil.GetStart line
+                else
+                    if data.IsForward then
+                        if data.MotionKind = MotionKind.Exclusive then data.Span.End
+                        else SnapshotPointUtil.GetPreviousPointOnLine data.Span.End 1
+                    else data.Span.Start
+
+            let point = 
+                match data.Column with
+                | Some(col) -> 
+                    let colLine = 
+
+                        // For exclusive forward motions which have a span that ends at the
+                        // end of a line and has an explicit column 0, we want to use the 
+                        // start of the line following the span instead of the line containing
+                        // the span
+                        if col = 0 && 
+                            data.IsForward && 
+                            data.MotionKind = MotionKind.Exclusive &&
+                            SnapshotPointUtil.IsStartOfLine data.Span.End then
+
+                            SnapshotPointUtil.GetContainingLine data.Span.End
+                        else line
+                    let _,endCol = colLine |> SnapshotLineUtil.GetEnd |> SnapshotPointUtil.GetLineColumn
+                    if col < endCol then colLine.Start.Add(col)
+                    else getPointFromSpan()
+                | None -> getPointFromSpan()
+
+            TextViewUtil.MoveCaretToPoint _textView point
+            _operations.ResetSelection()
+
+        member x.Beep () = x.Beep()
+
+        member x.OpenFold span count = 
+            x.DoWithOutlining (fun outlining ->
+                let regions = outlining.GetCollapsedRegions(span) |> Seq.truncate count
+                if Seq.isEmpty regions then _statusUtil.OnError Resources.Common_NoFoldFound
+                else  regions |> Seq.iter (fun x -> outlining.Expand(x) |> ignore ))
+
+        member x.OpenAllFolds span =
+            x.DoWithOutlining (fun outlining ->
+                let regions = outlining.GetCollapsedRegions(span) 
+                if Seq.isEmpty regions then _statusUtil.OnError Resources.Common_NoFoldFound
+                else  regions |> Seq.iter (fun x -> outlining.Expand(x) |> ignore ))
+
+        member x.CloseFold span count = 
+            x.DoWithOutlining (fun outlining ->
+                let pos = span |> SnapshotSpanUtil.GetStartPoint |> SnapshotPointUtil.GetPosition
+                let temp = 
+                    outlining.GetAllRegions(span) 
+                    |> Seq.filter (fun x -> not (x.IsCollapsed))
+                    |> Seq.map (fun x -> (TrackingSpanUtil.GetSpan _textView.TextSnapshot x.Extent) ,x)
+                    |> SeqUtil.filterToSome2
+                    |> Seq.sortBy (fun (span,_) -> pos - span.Start.Position )
+                    |> List.ofSeq
+                let regions = temp  |> Seq.truncate count
+                if Seq.isEmpty regions then _statusUtil.OnError Resources.Common_NoFoldFound
+                else regions |> Seq.iter (fun (_,x) -> outlining.TryCollapse(x) |> ignore))
+
+        member x.CloseAllFolds span =
+            x.DoWithOutlining (fun outlining ->
+                let regions = outlining.GetAllRegions(span) 
+                if Seq.isEmpty regions then _statusUtil.OnError Resources.Common_NoFoldFound
+                else  regions |> Seq.iter (fun x -> outlining.TryCollapse(x) |> ignore ))
+
+        member x.FoldLines count = 
+            if count > 1 then 
+                let caretLine = TextViewUtil.GetCaretLine _textView
+                let range = SnapshotLineRangeUtil.CreateForLineAndMaxCount caretLine count
+                _data.FoldManager.CreateFold range
+
+        member x.FormatLines range =
+            _host.FormatLines _textView range
+
+        member x.DeleteOneFoldAtCursor () = 
+            let point = TextViewUtil.GetCaretPoint _textView
+            if not ( _data.FoldManager.DeleteFold point ) then
+                _statusUtil.OnError Resources.Common_NoFoldFound
+
+        member x.DeleteAllFoldsAtCursor () =
+            let deleteAtCaret () = 
+                let point = TextViewUtil.GetCaretPoint _textView
+                _data.FoldManager.DeleteFold point
+            if not (deleteAtCaret()) then
+                _statusUtil.OnError Resources.Common_NoFoldFound
+            else
+                while deleteAtCaret() do
+                    // Keep on deleteing 
+                    ()
+
+        member x.MoveToNextOccuranceOfWordAtCursor kind count =  x.MoveToNextWordCore kind count true
+        member x.MoveToNextOccuranceOfPartialWordAtCursor kind count = x.MoveToNextWordCore kind count false
+        member x.MoveToNextOccuranceOfLastSearch count isReverse = x.MoveToNextOccuranceOfLastSearchCore count isReverse
+
+        member x.Substitute pattern replace (range:SnapshotLineRange) flags = 
+
+            /// Actually do the replace with the given regex
+            let doReplace (regex:VimRegex) = 
+                use edit = _textView.TextBuffer.CreateEdit()
+
+                let replaceOne (span:SnapshotSpan) (c:Capture) = 
+                    let newText =  regex.Replace c.Value replace 1
+                    let offset = span.Start.Position
+                    edit.Replace(Span(c.Index+offset, c.Length), newText) |> ignore
+                let getMatches (span:SnapshotSpan) = 
+                    if Util.IsFlagSet flags SubstituteFlags.ReplaceAll then
+                        regex.Regex.Matches(span.GetText()) |> Seq.cast<Match>
+                    else
+                        regex.Regex.Match(span.GetText()) |> Seq.singleton
+                let matches = 
+                    range.Lines
+                    |> Seq.map (fun line -> line.ExtentIncludingLineBreak)
+                    |> Seq.map (fun span -> getMatches span |> Seq.map (fun m -> (m,span)) )
+                    |> Seq.concat 
+                    |> Seq.filter (fun (m,_) -> m.Success)
+
+                if not (Util.IsFlagSet flags SubstituteFlags.ReportOnly) then
+                    // Actually do the edits
+                    matches |> Seq.iter (fun (m,span) -> replaceOne span m)
+
+                // Update the status for the substitute operation
+                let printMessage () = 
+
+                    // Get the replace message for multiple lines
+                    let replaceMessage = 
+                        let replaceCount = matches |> Seq.length
+                        let lineCount = 
+                            matches 
+                            |> Seq.map (fun (_,s) -> s.Start.GetContainingLine().LineNumber)
+                            |> Seq.distinct
+                            |> Seq.length
+                        if replaceCount > 1 then Resources.Common_SubstituteComplete replaceCount lineCount |> Some
+                        else None
+
+                    let printReplaceMessage () =
+                        match replaceMessage with 
+                        | None -> ()
+                        | Some(msg) -> _statusUtil.OnStatus msg
+
+                    // Find the last line in the replace sequence.  This is printed out to the 
+                    // user and needs to represent the current state of the line, not the previous
+                    let lastLine = 
+                        if Seq.isEmpty matches then 
+                            None
+                        else 
+                            let _, span = matches |> SeqUtil.last 
+                            let tracking = span.Snapshot.CreateTrackingSpan(span.Span, SpanTrackingMode.EdgeInclusive)
+                            match TrackingSpanUtil.GetSpan _data.TextView.TextSnapshot tracking with
+                            | None -> None
+                            | Some(span) -> SnapshotSpanUtil.GetStartLine span |> Some
+
+                    // Now consider the options 
+                    match lastLine with 
+                    | None -> printReplaceMessage()
+                    | Some(line) ->
+
+                        let printBoth msg = 
+                            match replaceMessage with
+                            | None -> _statusUtil.OnStatus msg
+                            | Some(replaceMessage) -> _statusUtil.OnStatusLong [replaceMessage; msg]
+
+                        if Util.IsFlagSet flags SubstituteFlags.PrintLast then
+                            printBoth (line.GetText())
+                        elif Util.IsFlagSet flags SubstituteFlags.PrintLastWithNumber then
+                            sprintf "  %d %s" (line.LineNumber+1) (line.GetText()) |> printBoth 
+                        elif Util.IsFlagSet flags SubstituteFlags.PrintLastWithList then
+                            sprintf "%s$" (line.GetText()) |> printBoth 
+                        else printReplaceMessage()
+
+                if edit.HasEffectiveChanges then
+                    edit.Apply() |> ignore                                
+                    printMessage()
+                elif Util.IsFlagSet flags SubstituteFlags.ReportOnly then
+                    edit.Cancel()
+                    printMessage ()
+                elif Util.IsFlagSet flags SubstituteFlags.SuppressError then
+                    edit.Cancel()
+                else 
+                    edit.Cancel()
+                    _statusUtil.OnError (Resources.Common_PatternNotFound pattern)
+
+            match _regexFactory.CreateForSubstituteFlags pattern flags with
+            | None -> _statusUtil.OnError (Resources.Common_PatternNotFound pattern)
+            | Some (regex) -> 
+                doReplace regex
+                _vimData.LastSubstituteData <- Some {SearchPattern=pattern; Substitute=replace; Flags=flags}
+
+
+        member x.UpdateRegister reg regOp editSpan opKind = 
+            let value = { Value = StringData.OfEditSpan editSpan; OperationKind = opKind }
+            x.UpdateRegister reg regOp value
+        member x.UpdateRegisterForValue reg regOp value = 
+            x.UpdateRegister reg regOp value
+        member x.UpdateRegisterForSpan reg regOp span opKind = 
+            let value = { Value=StringData.OfSpan span; OperationKind=opKind }
+            x.UpdateRegister reg regOp value
+        member x.UpdateRegisterForCollection reg regOp col opKind = 
+            let value = { Value=StringData.OfNormalizedSnasphotSpanCollection col; OperationKind=opKind }
+            x.UpdateRegister reg regOp value
+
+        member x.GoToLocalDeclaration() = 
+            if not (_host.GoToLocalDeclaration _textView x.WordUnderCursorOrEmpty) then _host.Beep()
+
+        member x.GoToGlobalDeclaration () = 
+            if not (_host.GoToGlobalDeclaration _textView x.WordUnderCursorOrEmpty) then _host.Beep()
+
+        member x.GoToFile () = 
+            x.CheckDirty (fun () ->
+                let text = x.WordUnderCursorOrEmpty 
+                match _host.LoadFileIntoExistingWindow text _textBuffer with
+                | HostResult.Success -> ()
+                | HostResult.Error(_) -> _statusUtil.OnError (Resources.NormalMode_CantFindFile text))
+
+        /// Look for a word under the cursor and go to the specified file in a new window.  No need to 
+        /// check for dirty since we are opening a new window
+        member x.GoToFileInNewWindow () =
+            let text = x.WordUnderCursorOrEmpty 
+            match _host.LoadFileIntoNewWindow text with
+            | HostResult.Success -> ()
+            | HostResult.Error(_) -> _statusUtil.OnError (Resources.NormalMode_CantFindFile text)
+
+        member x.PutAt point stringData opKind = x.PutAt point stringData opKind
+
+        member x.PutAtCaret stringData opKind putKind moveCaretAfterText = x.PutAtCaret stringData opKind putKind moveCaretAfterText
+
+        member x.PutAtWithReturn point stringData opKind = x.PutAtWithReturn point stringData opKind
+
+
+