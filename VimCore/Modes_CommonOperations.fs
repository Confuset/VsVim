--- conflicted
+++ resolved
@@ -1,796 +1,796 @@
-﻿#light
-
-namespace Vim.Modes
-open Vim
-open Microsoft.VisualStudio.Text
-open Microsoft.VisualStudio.Text.Editor
-open Microsoft.VisualStudio.Text.Editor.OptionsExtensionMethods
-open Microsoft.VisualStudio.Text.Operations
-open Microsoft.VisualStudio.Text.Outlining
-open System.Text.RegularExpressions
-
-module internal CommonUtil = 
-
-    /// Raise the error / warning messages for a given SearchResult
-    let RaiseSearchResultMessage (statusUtil : IStatusUtil) searchResult =
-
-        match searchResult with 
-        | SearchResult.Found (searchData, _, didWrap) ->
-            if didWrap then
-                let message = 
-                    if searchData.Kind.IsAnyForward then Resources.Common_SearchForwardWrapped
-                    else Resources.Common_SearchBackwardWrapped
-                statusUtil.OnWarning message
-        | SearchResult.NotFound (searchData, isOutsidePath) ->
-            let format = 
-                if isOutsidePath then
-                    match searchData.Kind.Path with
-                    | Path.Forward -> Resources.Common_SearchHitBottomWithout
-                    | Path.Backward -> Resources.Common_SearchHitTopWithout 
-                else
-                    Resources.Common_PatternNotFound
-
-            statusUtil.OnError (format searchData.Pattern)
-
-type internal CommonOperations ( _data : OperationsData ) =
-    let _textBuffer = _data.TextView.TextBuffer
-    let _textView = _data.TextView
-    let _operations = _data.EditorOperations
-    let _outliningManager = _data.OutliningManager
-    let _vimData = _data.VimData
-    let _host = _data.VimHost
-    let _jumpList = _data.JumpList
-    let _settings = _data.LocalSettings
-    let _options = _data.EditorOptions
-    let _undoRedoOperations = _data.UndoRedoOperations
-    let _statusUtil = _data.StatusUtil
-    let _wordNavigator =  _data.Navigator
-    let _registerMap = _data.RegisterMap
-    let _search = _data.SearchService
-    let _regexFactory = VimRegexFactory(_data.LocalSettings.GlobalSettings)
-    let _globalSettings = _settings.GlobalSettings
-
-    member x.CurrentSnapshot = _textBuffer.CurrentSnapshot
-
-    member x.CaretPoint = TextViewUtil.GetCaretPoint _textView
-
-    member x.CaretLine = TextViewUtil.GetCaretLine _textView
-
-    /// Apply the TextChange to the ITextBuffer 'count' times as a single operation.
-    member x.ApplyTextChange textChange addNewLines count =
-        Contract.Requires (count > 0)
-
-        // Apply a single change to the ITextBuffer as a transaction 
-        let rec applyChange textChange = 
-            match textChange with
-            | TextChange.Insert text -> 
-                // Insert the same text 'count - 1' times at the cursor
-                let text = 
-                    if addNewLines then
-                        System.Environment.NewLine + text
-                    else 
-                        text
-
-                let caretPoint = TextViewUtil.GetCaretPoint _textView
-                let span = SnapshotSpan(caretPoint, 0)
-                let snapshot = _textView.TextBuffer.Replace(span.Span, text) |> ignore
-
-                // Now make sure to position the caret at the end of the inserted
-                // text
-                TextViewUtil.MoveCaretToPosition _textView (caretPoint.Position + text.Length)
-            | TextChange.Delete deleteCount -> 
-                // Delete '(count - 1) * deleteCount' more characters
-                let caretPoint = TextViewUtil.GetCaretPoint _textView
-                let count = deleteCount
-                let count = min (_textView.TextSnapshot.Length - caretPoint.Position) count
-                _textView.TextBuffer.Delete((Span(caretPoint.Position, count))) |> ignore
-
-                // Now make sure the caret is still at the same position
-                TextViewUtil.MoveCaretToPosition _textView caretPoint.Position
-            | TextChange.Combination (left, right) ->
-                applyChange left 
-                applyChange right
-
-        // Create a transaction so the textChange is applied as a single edit and to 
-        // maintain caret position 
-        _undoRedoOperations.EditWithUndoTransaction "Repeat Edits" (fun () -> 
-
-            for i = 1 to count do
-                applyChange textChange)
-
-    /// The caret sometimes needs to be adjusted after an Up or Down movement.  Caret position
-    /// and virtual space is actually quite a predicamite for VsVim because of how Vim standard 
-    /// works.  Vim has no concept of Virtual Space and is designed to work in a fixed width
-    /// font buffer.  Visual Studio has essentially the exact opposite.  Non-fixed width fonts are
-    /// the most problematic because it makes the natural Vim motion of column based up and down
-    /// make little sense visually.  Instead we rely on the core editor for up and down motions.
-    ///
-    /// The one exception has to do with the VirtualEdit setting.  By default the 'l' motion will 
-    /// only move you to the last character on the line and no further.  Visual Studio up and down
-    /// though acts like virtualedit=onemore.  We correct this here
-    member x.MoveCaretForVirtualEdit () =
-        if not _settings.GlobalSettings.IsVirtualEditOneMore then 
-            let point = TextViewUtil.GetCaretPoint _textView
-            let line = SnapshotPointUtil.GetContainingLine point
-            if point.Position >= line.End.Position && line.Length > 0 then 
-                TextViewUtil.MoveCaretToPoint _textView (line.End.Subtract(1))
-
-    /// Move the caret to the specified point and ensure it's visible and the surrounding 
-    /// text is expanded
-    ///
-    /// Note: We actually do the operation in the opposite order.  The text needs to be expanded
-    /// before we even move the point.  Before the text is expanded the point we are moving to 
-    /// will map to the collapsed region.  When the text is subsequently expanded it has no 
-    /// memory and will just stay in place.  
-    ///
-    /// To avoid this we will expand then move the caret and finally ensure it's visible on 
-    /// the screen
-    member x.MoveCaretToPointAndEnsureVisible point = 
-        x.EnsurePointExpanded point
-        TextViewUtil.MoveCaretToPoint _textView point
-        x.EnsureCaretOnScreen()
-
-    /// Move the caret to the position dictated by the given MotionResult value
-    member x.MoveCaretToMotionResult (result : MotionResult) =
-
-        let point = 
-
-            if not result.IsForward then
-                match result.CaretColumn with
-                | CaretColumn.None -> 
-                    // No column specified so just move to the start of the Span
-                    result.Span.Start
-                | CaretColumn.AfterLastLine ->
-                    // This is only valid going forward so pretend there isn't a column
-                    result.Span.Start
-                | CaretColumn.InLastLine column -> 
-                    let line = SnapshotSpanUtil.GetStartLine result.Span
-                    if column > line.Length then
-                        line.End
-                    else
-                        line.Start.Add column
-            else
-
-                // Reduce the Span to the line we care about 
-                let line = SnapshotSpanUtil.GetEndLine result.Span
-
-                // Get the point when moving the caret after the last line in the SnapshotSpan
-                let getAfterLastLine() = 
-                    match SnapshotUtil.TryGetLine x.CurrentSnapshot (line.LineNumber + 1) with
-                    | None -> 
-                        line.End
-                    | Some line ->
-                        line.Start
-<<<<<<< HEAD
-
-                match result.MotionKind with 
-                | MotionKind.CharacterWiseExclusive ->
-                    result.Span.End
-                | MotionKind.CharacterWiseInclusive -> 
-                    if Util.IsFlagSet result.MotionResultFlags MotionResultFlags.ExclusivePromotion then
-                        getAfterLastLine()
-                    else
-                        SnapshotPointUtil.TryGetPreviousPointOnLine result.Span.End 1 
-                        |> OptionUtil.getOrDefault result.Span.End
-                | MotionKind.LineWise column -> 
-                    match column with
-                    | CaretColumn.None -> 
-                        line.End
-                    | CaretColumn.InLastLine col ->
-                        let endCol = line |> SnapshotLineUtil.GetEnd |> SnapshotPointUtil.GetColumn
-                        if col < endCol then 
-                            line.Start.Add(col)
-                        else 
-                            line.End
-                    | CaretColumn.AfterLastLine ->
-                        getAfterLastLine()
-=======
-                else
-                    getPointFromSpan()
-            | Some CaretColumn.AfterLastLinePlusOne ->
-                if result.IsForward then
-                    match SnapshotUtil.TryGetLine x.CurrentSnapshot (line.LineNumber + 2) with
-                    | None -> 
-                        getPointFromSpan()
-                    | Some line ->
-                        line.Start
-                else
-                    getPointFromSpan()
->>>>>>> 6f72a58f
-
-        x.MoveCaretToPointAndEnsureVisible point
-        x.MoveCaretForVirtualEdit()
-        _operations.ResetSelection()
-
-    /// Return the full word under the cursor or an empty string
-    member x.WordUnderCursorOrEmpty =
-        let point =  TextViewUtil.GetCaretPoint _textView
-        TssUtil.FindCurrentFullWordSpan point WordKind.BigWord
-        |> OptionUtil.getOrDefault (SnapshotSpanUtil.CreateEmpty point)
-        |> SnapshotSpanUtil.GetText
-
-    member x.NavigateToPoint (point : VirtualSnapshotPoint) = 
-        let buf = point.Position.Snapshot.TextBuffer
-        if buf = _textView.TextBuffer then 
-            x.MoveCaretToPointAndEnsureVisible point.Position
-            true
-        else  _host.NavigateTo point 
-
-    /// Convert the provided whitespace into spaces.  The conversion of tabs into spaces will be 
-    /// done based on the TabSize setting
-    member x.GetAndNormalizeLeadingWhiteSpaceToSpaces span = 
-        let text = 
-            span
-            |> SnapshotSpanUtil.GetText
-            |> Seq.takeWhile CharUtil.IsWhiteSpace
-            |> List.ofSeq
-        let builder = System.Text.StringBuilder()
-        let tabSize = _settings.TabStop
-        for c in text do
-            match c with 
-            | ' ' -> 
-                builder.Append(' ') |> ignore
-            | '\t' ->
-                // Insert spaces up to the next tab size modulus.  
-                let count = 
-                    let remainder = builder.Length % tabSize
-                    if remainder = 0 then tabSize else remainder
-                for i = 1 to count do
-                    builder.Append(' ') |> ignore
-            | _ -> 
-                builder.Append(' ') |> ignore
-        builder.ToString(), text.Length
-
-    /// Normalize the whitespace into tabs / spaces based on the ExpandTab,
-    /// TabSize settings
-    member x.NormalizeWhiteSpace (text : string) = 
-        if _settings.ExpandTab then
-            text
-        else
-            let tabSize = _settings.TabStop
-            let spacesCount = text.Length % tabSize
-            let tabCount = (text.Length - spacesCount) / tabSize 
-            let prefix = StringUtil.repeatChar tabCount '\t'
-            let suffix = StringUtil.repeatChar spacesCount ' '
-            prefix + suffix
-
-    /// Shifts a block of lines to the left
-    member x.ShiftLineBlockLeft (col: SnapshotSpan seq) multiplier =
-        let count = _globalSettings.ShiftWidth * multiplier
-        use edit = _textBuffer.CreateEdit()
-
-        col |> Seq.iter (fun span ->
-            // Get the span we are formatting within the line.  The span we are given
-            // here is the actual span of the selection.  What we want to shift though
-            // involves all whitespace from the start of the span through the remainder
-            // of the line
-            let span = 
-                let line = SnapshotPointUtil.GetContainingLine span.Start
-                SnapshotSpan(span.Start, line.End)
-
-            let ws, originalLength = x.GetAndNormalizeLeadingWhiteSpaceToSpaces span
-            let ws = 
-                let length = max (ws.Length - count) 0
-                StringUtil.repeatChar length ' ' |> x.NormalizeWhiteSpace
-            edit.Replace(span.Start.Position, originalLength, ws) |> ignore)
-
-        edit.Apply() |> ignore
-
-    /// Shift a block of lines to the right
-    member x.ShiftLineBlockRight (col: SnapshotSpan seq) multiplier =
-        let shiftText = 
-            let count = _globalSettings.ShiftWidth * multiplier
-            StringUtil.repeatChar count ' '
-
-        use edit = _textBuffer.CreateEdit()
-
-        col |> Seq.iter (fun span ->
-            // Get the span we are formatting within the line
-            let ws, originalLength = x.GetAndNormalizeLeadingWhiteSpaceToSpaces span
-            let ws = x.NormalizeWhiteSpace (ws + shiftText)
-            edit.Replace(span.Start.Position, originalLength, ws) |> ignore)
-
-        edit.Apply() |> ignore
-
-    /// Shift lines in the specified range to the left by one shiftwidth
-    /// item.  The shift will done against 'column' in the line
-    member x.ShiftLineRangeLeft (range : SnapshotLineRange) multiplier =
-        let count = _globalSettings.ShiftWidth * multiplier
-
-        use edit = _textBuffer.CreateEdit()
-        range.Lines
-        |> Seq.iter (fun line ->
-
-            // Get the span we are formatting within the line
-            let span = line.Extent
-            let ws, originalLength = x.GetAndNormalizeLeadingWhiteSpaceToSpaces span
-            let ws = 
-                let length = max (ws.Length - count) 0
-                StringUtil.repeatChar length ' ' |> x.NormalizeWhiteSpace
-            edit.Replace(span.Start.Position, originalLength, ws) |> ignore)
-        edit.Apply() |> ignore
-
-    /// Shift lines in the specified range to the right by one shiftwidth 
-    /// item.  The shift will occur against column 'column'
-    member x.ShiftLineRangeRight (range : SnapshotLineRange) multiplier =
-        let shiftText = 
-            let count = _globalSettings.ShiftWidth * multiplier
-            StringUtil.repeatChar count ' '
-
-        use edit = _textBuffer.CreateEdit()
-        range.Lines
-        |> Seq.iter (fun line ->
-
-            // Get the span we are formatting within the line
-            let span = line.Extent
-            let ws, originalLength = x.GetAndNormalizeLeadingWhiteSpaceToSpaces span
-            let ws = x.NormalizeWhiteSpace (ws + shiftText)
-            edit.Replace(line.Start.Position, originalLength, ws) |> ignore)
-        edit.Apply() |> ignore
-
-    /// Convert the provided whitespace into spaces.  The conversion of 
-    /// tabs into spaces will be done based on the TabSize setting
-    member x.GetAndNormalizeLeadingWhitespaceToSpaces line = 
-        let text = 
-            line
-            |> SnapshotLineUtil.GetText
-            |> Seq.takeWhile CharUtil.IsWhiteSpace
-            |> List.ofSeq
-        let builder = System.Text.StringBuilder()
-        let tabSize = _settings.TabStop
-        for c in text do
-            match c with 
-            | ' ' -> 
-                builder.Append(' ') |> ignore
-            | '\t' ->
-                // Insert spaces up to the next tab size modulus.  
-                let count = 
-                    let remainder = builder.Length % tabSize
-                    if remainder = 0 then tabSize else remainder
-                for i = 1 to count do
-                    builder.Append(' ') |> ignore
-            | _ -> 
-                builder.Append(' ') |> ignore
-        builder.ToString(), text.Length
-
-    member x.Join (range:SnapshotLineRange) kind = 
-
-        if range.Count > 1 then
-
-            use edit = _data.TextView.TextBuffer.CreateEdit()
-
-            let replace = 
-                match kind with
-                | JoinKind.KeepEmptySpaces -> ""
-                | JoinKind.RemoveEmptySpaces -> " "
-
-            // First delete line breaks on all but the last line 
-            range.Lines
-            |> Seq.take (range.Count - 1)
-            |> Seq.iter (fun line -> 
-
-                // Delete the line break span
-                let span = line |> SnapshotLineUtil.GetLineBreakSpan |> SnapshotSpanUtil.GetSpan
-                edit.Replace(span, replace) |> ignore )
-
-            // Remove the empty spaces from the start of all but the first line 
-            // if the option was specified
-            match kind with
-            | JoinKind.KeepEmptySpaces -> ()
-            | JoinKind.RemoveEmptySpaces ->
-                range.Lines 
-                |> Seq.skip 1
-                |> Seq.iter (fun line ->
-                        let count =
-                            line.Extent 
-                            |> SnapshotSpanUtil.GetText
-                            |> Seq.takeWhile CharUtil.IsWhiteSpace
-                            |> Seq.length
-                        if count > 0 then
-                            edit.Delete(line.Start.Position,count) |> ignore )
-
-            // Now position the caret on the new snapshot
-            edit.Apply() |> ignore
-
-    // Puts the provided StringData at the given point in the ITextBuffer.  Does not attempt
-    // to move the caret as a result of this operation
-    member x.Put point stringData opKind =
-
-        match stringData with
-        | StringData.Simple str -> 
-
-            // Simple strings can go directly in at the position.  Need to adjust the text if 
-            // we are inserting at the end of the buffer
-            let text = 
-                let newLine = EditUtil.NewLine _options
-                match opKind with
-                | OperationKind.LineWise -> 
-                    if SnapshotPointUtil.IsEndPoint point then
-                        // At the end of the file so we need to manipulate the new line character
-                        // a bit.  It's typically at the end of the line but at the end of the 
-                        // ITextBuffer we need it to be at the beginning since there is no newline 
-                        // to append after at the end of the buffer.  
-                        let str = EditUtil.RemoveEndingNewLine str
-                        newLine + str
-                    elif not (SnapshotPointUtil.IsStartOfLine point) then
-                        // Edit in the middle of the line.  Need to prefix the string with a newline
-                        // in order to correctly insert here.  
-                        //
-                        // This type of put will occur when a linewise register value is inserted 
-                        // from a visual mode character selection
-                        newLine + str
-                    elif not (EditUtil.EndsWithNewLine str) then
-                        // All other linewise operation should have a trailing newline to ensure a
-                        // new line is actually inserted
-                        str + newLine
-                    else
-                        str
-                | OperationKind.CharacterWise ->
-                    // Simplest insert.  No changes needed
-                    str
-
-            _textBuffer.Insert(point.Position, text) |> ignore
-
-        | StringData.Block col -> 
-
-            use edit = _textBuffer.CreateEdit()
-
-            match opKind with
-            | OperationKind.CharacterWise ->
-
-                // Collection strings are inserted at the original character
-                // position down the set of lines creating whitespace as needed
-                // to match the indent
-                let lineNumber, column = SnapshotPointUtil.GetLineColumn point
-    
-                // First break the strings into the collection to edit against
-                // existing lines and those which need to create new lines at
-                // the end of the buffer
-                let originalSnapshot = point.Snapshot
-                let insertCol, appendCol = 
-                    let lastLineNumber = SnapshotUtil.GetLastLineNumber originalSnapshot
-                    let insertCount = min ((lastLineNumber - lineNumber) + 1) col.Count
-                    (Seq.take insertCount col, Seq.skip insertCount col)
-    
-                // Insert the text at existing lines
-                insertCol |> Seq.iteri (fun offset str -> 
-                    let line = originalSnapshot.GetLineFromLineNumber (offset+lineNumber)
-                    if line.Length < column then
-                        let prefix = String.replicate (column - line.Length) " "
-                        edit.Insert(line.Start.Position, prefix + str) |> ignore
-                    else
-                        edit.Insert(line.Start.Position + column, str) |> ignore)
-    
-                // Add the text to the end of the buffer.
-                if not (Seq.isEmpty appendCol) then
-                    let prefix = (EditUtil.NewLine _options) + (String.replicate column " ")
-                    let text = Seq.fold (fun text str -> text + prefix + str) "" appendCol
-                    let endPoint = SnapshotUtil.GetEndPoint originalSnapshot
-                    edit.Insert(endPoint.Position, text) |> ignore
-
-            | OperationKind.LineWise ->
-
-                // Strings are inserted line wise into the ITextBuffer.  Build up an
-                // aggregate string and insert it here
-                let text = col |> Seq.fold (fun state elem -> state + elem + (EditUtil.NewLine _options)) StringUtil.empty
-
-                edit.Insert(point.Position, text) |> ignore
-
-            edit.Apply() |> ignore
-
-    member x.Beep() = if not _settings.GlobalSettings.VisualBell then _host.Beep()
-
-    member x.DoWithOutlining func = 
-        match _outliningManager with
-        | None -> x.Beep()
-        | Some outliningManager -> func outliningManager
-
-    member x.CheckDirty func = 
-        if _host.IsDirty _textView.TextBuffer then 
-            _statusUtil.OnError Resources.Common_NoWriteSinceLastChange
-        else
-            func()
-
-    member x.RaiseSearchResultMessage searchResult = 
-        CommonUtil.RaiseSearchResultMessage _statusUtil searchResult
-
-    /// Undo 'count' operations in the ITextBuffer and ensure the caret is on the screen
-    /// after the undo completes
-    member x.Undo count = 
-        _undoRedoOperations.Undo count
-        x.EnsureCaretOnScreenAndTextExpanded()
-
-    /// Redo 'count' operations in the ITextBuffer and ensure the caret is on the screen
-    /// after the redo completes
-    member x.Redo count = 
-        _undoRedoOperations.Redo count
-        x.EnsureCaretOnScreenAndTextExpanded()
-
-    /// Ensure the caret is visible on the screen.  Will not expand the text around the caret
-    /// if it's in the middle of a collapsed region
-    member x.EnsureCaretOnScreen () = 
-        TextViewUtil.EnsureCaretOnScreen _textView 
-
-    /// Ensure the given SnapshotPoint is not in a collapsed region on the screen
-    member x.EnsurePointExpanded point = 
-        match _outliningManager with
-        | None ->
-            ()
-        | Some outliningManager -> 
-            let span = SnapshotSpan(point, 0)
-            outliningManager.ExpandAll(span, fun _ -> true) |> ignore
-
-    /// Ensure the point is visible on the screen and any regions surrounding the point are
-    /// expanded such that the actual caret is visible
-    member x.EnsurePointOnScreenAndTextExpanded point = 
-        x.EnsurePointExpanded point
-        _host.EnsureVisible _textView point
-
-    /// Ensure the text is on the screen and that if it's in the middle of a collapsed region 
-    /// that the collapsed region is expanded to reveal the caret
-    member x.EnsureCaretOnScreenAndTextExpanded () =
-        x.EnsurePointExpanded x.CaretPoint
-        x.EnsureCaretOnScreen()
-
-    interface ICommonOperations with
-        member x.TextView = _textView 
-        member x.EditorOperations = _operations
-        member x.EditorOptions = _options
-        member x.SearchService = _data.SearchService
-        member x.UndoRedoOperations = _data.UndoRedoOperations
-
-        member x.ApplyTextChange textChange addNewLines count = x.ApplyTextChange textChange addNewLines count
-        member x.Join range kind = x.Join range kind
-        member x.GoToDefinition () = 
-            let before = TextViewUtil.GetCaretPoint _textView
-            if _host.GoToDefinition() then
-                _jumpList.Add before |> ignore
-                Result.Succeeded
-            else
-                match TssUtil.FindCurrentFullWordSpan _textView.Caret.Position.BufferPosition Vim.WordKind.BigWord with
-                | Some(span) -> 
-                    let msg = Resources.Common_GotoDefFailed (span.GetText())
-                    Result.Failed(msg)
-                | None ->  Result.Failed(Resources.Common_GotoDefNoWordUnderCursor) 
-
-        member x.RaiseSearchResultMessage searchResult = x.RaiseSearchResultMessage searchResult
-        member x.SetMark point c (markMap : IMarkMap) = 
-            if System.Char.IsLetter(c) || c = '\'' || c = '`' then
-                markMap.SetMark point c
-                Result.Succeeded
-            else
-                Result.Failed(Resources.Common_MarkInvalid)
-
-        member x.NavigateToPoint point = x.NavigateToPoint point
-                
-        member x.JumpToMark ident (map:IMarkMap) = 
-            let before = TextViewUtil.GetCaretPoint _textView
-            let jumpLocal (point:VirtualSnapshotPoint) = 
-                x.MoveCaretToPointAndEnsureVisible point.Position
-                _jumpList.Add before |> ignore
-                Result.Succeeded
-            if not (map.IsLocalMark ident) then 
-                match map.GetGlobalMark ident with
-                | None -> Result.Failed Resources.Common_MarkNotSet
-                | Some(point) -> 
-                    match x.NavigateToPoint point with
-                    | true -> 
-                        _jumpList.Add before |> ignore
-                        Result.Succeeded
-                    | false -> Result.Failed Resources.Common_MarkInvalid
-            else 
-                match map.GetLocalMark _textView.TextBuffer ident with
-                | Some(point) -> jumpLocal point
-                | None -> Result.Failed Resources.Common_MarkNotSet
-
-        member x.MoveCaretForVirtualEdit () = x.MoveCaretForVirtualEdit()
-
-        member x.ScrollLines dir count =
-            for i = 1 to count do
-                match dir with
-                | ScrollDirection.Down -> _operations.ScrollDownAndMoveCaretIfNecessary()
-                | ScrollDirection.Up -> _operations.ScrollUpAndMoveCaretIfNecessary()
-                | _ -> failwith "Invalid enum value"
-
-        member x.ShiftLineBlockLeft col multiplier = x.ShiftLineBlockLeft col multiplier
-        member x.ShiftLineBlockRight col multiplier = x.ShiftLineBlockRight col multiplier
-        member x.ShiftLineRangeLeft range multiplier = x.ShiftLineRangeLeft range multiplier
-        member x.ShiftLineRangeRight range multiplier = x.ShiftLineRangeRight range multiplier
-
-        member x.Undo count = x.Undo count
-        member x.Redo count = x.Redo count
-        member x.GoToNextTab direction count = _host.GoToNextTab direction count
-        member x.GoToTab index = _host.GoToTab index
-        member x.EnsureCaretOnScreen () = x.EnsureCaretOnScreen()
-        member x.EnsureCaretOnScreenAndTextExpanded () = x.EnsureCaretOnScreenAndTextExpanded()
-        member x.EnsurePointOnScreenAndTextExpanded point = x.EnsurePointOnScreenAndTextExpanded point
-        member x.MoveCaretToPoint point =  TextViewUtil.MoveCaretToPoint _textView point 
-        member x.MoveCaretToPointAndEnsureVisible point = x.MoveCaretToPointAndEnsureVisible point
-        member x.MoveCaretToMotionResult data = x.MoveCaretToMotionResult data
-        member x.Beep () = x.Beep()
-
-        member x.OpenFold span count = 
-            x.DoWithOutlining (fun outlining ->
-                let regions = outlining.GetCollapsedRegions(span) |> Seq.truncate count
-                if Seq.isEmpty regions then _statusUtil.OnError Resources.Common_NoFoldFound
-                else  regions |> Seq.iter (fun x -> outlining.Expand(x) |> ignore ))
-
-        member x.OpenAllFolds span =
-            x.DoWithOutlining (fun outlining ->
-                let regions = outlining.GetCollapsedRegions(span) 
-                if Seq.isEmpty regions then _statusUtil.OnError Resources.Common_NoFoldFound
-                else  regions |> Seq.iter (fun x -> outlining.Expand(x) |> ignore ))
-
-        member x.CloseFold span count = 
-            x.DoWithOutlining (fun outlining ->
-                let pos = span |> SnapshotSpanUtil.GetStartPoint |> SnapshotPointUtil.GetPosition
-                let temp = 
-                    outlining.GetAllRegions(span) 
-                    |> Seq.filter (fun x -> not (x.IsCollapsed))
-                    |> Seq.map (fun x -> (TrackingSpanUtil.GetSpan _textView.TextSnapshot x.Extent) ,x)
-                    |> SeqUtil.filterToSome2
-                    |> Seq.sortBy (fun (span,_) -> pos - span.Start.Position )
-                    |> List.ofSeq
-                let regions = temp  |> Seq.truncate count
-                if Seq.isEmpty regions then _statusUtil.OnError Resources.Common_NoFoldFound
-                else regions |> Seq.iter (fun (_,x) -> outlining.TryCollapse(x) |> ignore))
-
-        member x.CloseAllFolds span =
-            x.DoWithOutlining (fun outlining ->
-                let regions = outlining.GetAllRegions(span) 
-                if Seq.isEmpty regions then _statusUtil.OnError Resources.Common_NoFoldFound
-                else  regions |> Seq.iter (fun x -> outlining.TryCollapse(x) |> ignore ))
-
-        member x.FoldLines count = 
-            if count > 1 then 
-                let caretLine = TextViewUtil.GetCaretLine _textView
-                let range = SnapshotLineRangeUtil.CreateForLineAndMaxCount caretLine count
-                _data.FoldManager.CreateFold range
-
-        member x.FormatLines range =
-            _host.FormatLines _textView range
-
-        member x.DeleteOneFoldAtCursor () = 
-            let point = TextViewUtil.GetCaretPoint _textView
-            if not ( _data.FoldManager.DeleteFold point ) then
-                _statusUtil.OnError Resources.Common_NoFoldFound
-
-        member x.DeleteAllFoldsAtCursor () =
-            let deleteAtCaret () = 
-                let point = TextViewUtil.GetCaretPoint _textView
-                _data.FoldManager.DeleteFold point
-            if not (deleteAtCaret()) then
-                _statusUtil.OnError Resources.Common_NoFoldFound
-            else
-                while deleteAtCaret() do
-                    // Keep on deleteing 
-                    ()
-
-        member x.Substitute pattern replace (range:SnapshotLineRange) flags = 
-
-            /// Actually do the replace with the given regex
-            let doReplace (regex:VimRegex) = 
-                use edit = _textView.TextBuffer.CreateEdit()
-
-                let replaceOne (span:SnapshotSpan) (c:Capture) = 
-                    let newText =  regex.Replace c.Value replace 1
-                    let offset = span.Start.Position
-                    edit.Replace(Span(c.Index+offset, c.Length), newText) |> ignore
-                let getMatches (span:SnapshotSpan) = 
-                    if Util.IsFlagSet flags SubstituteFlags.ReplaceAll then
-                        regex.Regex.Matches(span.GetText()) |> Seq.cast<Match>
-                    else
-                        regex.Regex.Match(span.GetText()) |> Seq.singleton
-                let matches = 
-                    range.Lines
-                    |> Seq.map (fun line -> line.ExtentIncludingLineBreak)
-                    |> Seq.map (fun span -> getMatches span |> Seq.map (fun m -> (m,span)) )
-                    |> Seq.concat 
-                    |> Seq.filter (fun (m,_) -> m.Success)
-
-                if not (Util.IsFlagSet flags SubstituteFlags.ReportOnly) then
-                    // Actually do the edits
-                    matches |> Seq.iter (fun (m,span) -> replaceOne span m)
-
-                // Update the status for the substitute operation
-                let printMessage () = 
-
-                    // Get the replace message for multiple lines
-                    let replaceMessage = 
-                        let replaceCount = matches |> Seq.length
-                        let lineCount = 
-                            matches 
-                            |> Seq.map (fun (_,s) -> s.Start.GetContainingLine().LineNumber)
-                            |> Seq.distinct
-                            |> Seq.length
-                        if replaceCount > 1 then Resources.Common_SubstituteComplete replaceCount lineCount |> Some
-                        else None
-
-                    let printReplaceMessage () =
-                        match replaceMessage with 
-                        | None -> ()
-                        | Some(msg) -> _statusUtil.OnStatus msg
-
-                    // Find the last line in the replace sequence.  This is printed out to the 
-                    // user and needs to represent the current state of the line, not the previous
-                    let lastLine = 
-                        if Seq.isEmpty matches then 
-                            None
-                        else 
-                            let _, span = matches |> SeqUtil.last 
-                            let tracking = span.Snapshot.CreateTrackingSpan(span.Span, SpanTrackingMode.EdgeInclusive)
-                            match TrackingSpanUtil.GetSpan _data.TextView.TextSnapshot tracking with
-                            | None -> None
-                            | Some(span) -> SnapshotSpanUtil.GetStartLine span |> Some
-
-                    // Now consider the options 
-                    match lastLine with 
-                    | None -> printReplaceMessage()
-                    | Some(line) ->
-
-                        let printBoth msg = 
-                            match replaceMessage with
-                            | None -> _statusUtil.OnStatus msg
-                            | Some(replaceMessage) -> _statusUtil.OnStatusLong [replaceMessage; msg]
-
-                        if Util.IsFlagSet flags SubstituteFlags.PrintLast then
-                            printBoth (line.GetText())
-                        elif Util.IsFlagSet flags SubstituteFlags.PrintLastWithNumber then
-                            sprintf "  %d %s" (line.LineNumber+1) (line.GetText()) |> printBoth 
-                        elif Util.IsFlagSet flags SubstituteFlags.PrintLastWithList then
-                            sprintf "%s$" (line.GetText()) |> printBoth 
-                        else printReplaceMessage()
-
-                if edit.HasEffectiveChanges then
-                    edit.Apply() |> ignore                                
-                    printMessage()
-                elif Util.IsFlagSet flags SubstituteFlags.ReportOnly then
-                    edit.Cancel()
-                    printMessage ()
-                elif Util.IsFlagSet flags SubstituteFlags.SuppressError then
-                    edit.Cancel()
-                else 
-                    edit.Cancel()
-                    _statusUtil.OnError (Resources.Common_PatternNotFound pattern)
-
-            match _regexFactory.CreateForSubstituteFlags pattern flags with
-            | None -> 
-                _statusUtil.OnError (Resources.Common_PatternNotFound pattern)
-            | Some (regex) -> 
-                doReplace regex
-
-                // Make sure to update the saved state.  Note that there are 2 patterns stored 
-                // across buffers.
-                //
-                // 1. Last substituted pattern
-                // 2. Last searched for pattern.
-                //
-                // A substitute command should update both of them 
-                _vimData.LastSubstituteData <- Some { SearchPattern=pattern; Substitute=replace; Flags=flags}
-                _vimData.LastPatternData <- { Pattern = pattern; Path = Path.Forward }
-
-        member x.GoToLocalDeclaration() = 
-            if not (_host.GoToLocalDeclaration _textView x.WordUnderCursorOrEmpty) then _host.Beep()
-
-        member x.GoToGlobalDeclaration () = 
-            if not (_host.GoToGlobalDeclaration _textView x.WordUnderCursorOrEmpty) then _host.Beep()
-
-        member x.GoToFile () = 
-            x.CheckDirty (fun () ->
-                let text = x.WordUnderCursorOrEmpty 
-                match _host.LoadFileIntoExistingWindow text _textBuffer with
-                | HostResult.Success -> ()
-                | HostResult.Error(_) -> _statusUtil.OnError (Resources.NormalMode_CantFindFile text))
-
-        /// Look for a word under the cursor and go to the specified file in a new window.  No need to 
-        /// check for dirty since we are opening a new window
-        member x.GoToFileInNewWindow () =
-            let text = x.WordUnderCursorOrEmpty 
-            match _host.LoadFileIntoNewWindow text with
-            | HostResult.Success -> ()
-            | HostResult.Error(_) -> _statusUtil.OnError (Resources.NormalMode_CantFindFile text)
-
-        member x.Put point stringData opKind = x.Put point stringData opKind
-
-
-
+﻿#light
+
+namespace Vim.Modes
+open Vim
+open Microsoft.VisualStudio.Text
+open Microsoft.VisualStudio.Text.Editor
+open Microsoft.VisualStudio.Text.Editor.OptionsExtensionMethods
+open Microsoft.VisualStudio.Text.Operations
+open Microsoft.VisualStudio.Text.Outlining
+open System.Text.RegularExpressions
+
+module internal CommonUtil = 
+
+    /// Raise the error / warning messages for a given SearchResult
+    let RaiseSearchResultMessage (statusUtil : IStatusUtil) searchResult =
+
+        match searchResult with 
+        | SearchResult.Found (searchData, _, didWrap) ->
+            if didWrap then
+                let message = 
+                    if searchData.Kind.IsAnyForward then Resources.Common_SearchForwardWrapped
+                    else Resources.Common_SearchBackwardWrapped
+                statusUtil.OnWarning message
+        | SearchResult.NotFound (searchData, isOutsidePath) ->
+            let format = 
+                if isOutsidePath then
+                    match searchData.Kind.Path with
+                    | Path.Forward -> Resources.Common_SearchHitBottomWithout
+                    | Path.Backward -> Resources.Common_SearchHitTopWithout 
+                else
+                    Resources.Common_PatternNotFound
+
+            statusUtil.OnError (format searchData.Pattern)
+
+type internal CommonOperations ( _data : OperationsData ) =
+    let _textBuffer = _data.TextView.TextBuffer
+    let _textView = _data.TextView
+    let _operations = _data.EditorOperations
+    let _outliningManager = _data.OutliningManager
+    let _vimData = _data.VimData
+    let _host = _data.VimHost
+    let _jumpList = _data.JumpList
+    let _settings = _data.LocalSettings
+    let _options = _data.EditorOptions
+    let _undoRedoOperations = _data.UndoRedoOperations
+    let _statusUtil = _data.StatusUtil
+    let _wordNavigator =  _data.Navigator
+    let _registerMap = _data.RegisterMap
+    let _search = _data.SearchService
+    let _regexFactory = VimRegexFactory(_data.LocalSettings.GlobalSettings)
+    let _globalSettings = _settings.GlobalSettings
+
+    member x.CurrentSnapshot = _textBuffer.CurrentSnapshot
+
+    member x.CaretPoint = TextViewUtil.GetCaretPoint _textView
+
+    member x.CaretLine = TextViewUtil.GetCaretLine _textView
+
+    /// Apply the TextChange to the ITextBuffer 'count' times as a single operation.
+    member x.ApplyTextChange textChange addNewLines count =
+        Contract.Requires (count > 0)
+
+        // Apply a single change to the ITextBuffer as a transaction 
+        let rec applyChange textChange = 
+            match textChange with
+            | TextChange.Insert text -> 
+                // Insert the same text 'count - 1' times at the cursor
+                let text = 
+                    if addNewLines then
+                        System.Environment.NewLine + text
+                    else 
+                        text
+
+                let caretPoint = TextViewUtil.GetCaretPoint _textView
+                let span = SnapshotSpan(caretPoint, 0)
+                let snapshot = _textView.TextBuffer.Replace(span.Span, text) |> ignore
+
+                // Now make sure to position the caret at the end of the inserted
+                // text
+                TextViewUtil.MoveCaretToPosition _textView (caretPoint.Position + text.Length)
+            | TextChange.Delete deleteCount -> 
+                // Delete '(count - 1) * deleteCount' more characters
+                let caretPoint = TextViewUtil.GetCaretPoint _textView
+                let count = deleteCount
+                let count = min (_textView.TextSnapshot.Length - caretPoint.Position) count
+                _textView.TextBuffer.Delete((Span(caretPoint.Position, count))) |> ignore
+
+                // Now make sure the caret is still at the same position
+                TextViewUtil.MoveCaretToPosition _textView caretPoint.Position
+            | TextChange.Combination (left, right) ->
+                applyChange left 
+                applyChange right
+
+        // Create a transaction so the textChange is applied as a single edit and to 
+        // maintain caret position 
+        _undoRedoOperations.EditWithUndoTransaction "Repeat Edits" (fun () -> 
+
+            for i = 1 to count do
+                applyChange textChange)
+
+    /// The caret sometimes needs to be adjusted after an Up or Down movement.  Caret position
+    /// and virtual space is actually quite a predicamite for VsVim because of how Vim standard 
+    /// works.  Vim has no concept of Virtual Space and is designed to work in a fixed width
+    /// font buffer.  Visual Studio has essentially the exact opposite.  Non-fixed width fonts are
+    /// the most problematic because it makes the natural Vim motion of column based up and down
+    /// make little sense visually.  Instead we rely on the core editor for up and down motions.
+    ///
+    /// The one exception has to do with the VirtualEdit setting.  By default the 'l' motion will 
+    /// only move you to the last character on the line and no further.  Visual Studio up and down
+    /// though acts like virtualedit=onemore.  We correct this here
+    member x.MoveCaretForVirtualEdit () =
+        if not _settings.GlobalSettings.IsVirtualEditOneMore then 
+            let point = TextViewUtil.GetCaretPoint _textView
+            let line = SnapshotPointUtil.GetContainingLine point
+            if point.Position >= line.End.Position && line.Length > 0 then 
+                TextViewUtil.MoveCaretToPoint _textView (line.End.Subtract(1))
+
+    /// Move the caret to the specified point and ensure it's visible and the surrounding 
+    /// text is expanded
+    ///
+    /// Note: We actually do the operation in the opposite order.  The text needs to be expanded
+    /// before we even move the point.  Before the text is expanded the point we are moving to 
+    /// will map to the collapsed region.  When the text is subsequently expanded it has no 
+    /// memory and will just stay in place.  
+    ///
+    /// To avoid this we will expand then move the caret and finally ensure it's visible on 
+    /// the screen
+    member x.MoveCaretToPointAndEnsureVisible point = 
+        x.EnsurePointExpanded point
+        TextViewUtil.MoveCaretToPoint _textView point
+        x.EnsureCaretOnScreen()
+
+    /// Move the caret to the position dictated by the given MotionResult value
+    member x.MoveCaretToMotionResult (result : MotionResult) =
+
+        let point = 
+
+            if not result.IsForward then
+                match result.CaretColumn with
+                | CaretColumn.None -> 
+                    // No column specified so just move to the start of the Span
+                    result.Span.Start
+                | CaretColumn.AfterLastLine ->
+                    // This is only valid going forward so pretend there isn't a column
+                    result.Span.Start
+                | CaretColumn.InLastLine column -> 
+                    let line = SnapshotSpanUtil.GetStartLine result.Span
+                    if column > line.Length then
+                        line.End
+                    else
+                        line.Start.Add column
+            else
+
+                // Reduce the Span to the line we care about 
+                let line = SnapshotSpanUtil.GetEndLine result.Span
+
+                // Get the point when moving the caret after the last line in the SnapshotSpan
+                let getAfterLastLine() = 
+                    match SnapshotUtil.TryGetLine x.CurrentSnapshot (line.LineNumber + 1) with
+                    | None -> 
+                        line.End
+                    | Some line ->
+                        line.Start
+
+                match result.MotionKind with 
+                | MotionKind.CharacterWiseExclusive ->
+                    // Exclusive motions are straight forward.  Move to the end of the SnapshotSpan
+                    // which was recorded.  Exclusive doesn't include the last point in the span 
+                    // but does move to it when going forward so End works here
+                    result.Span.End
+                | MotionKind.CharacterWiseInclusive -> 
+                    if Util.IsFlagSet result.MotionResultFlags MotionResultFlags.ExclusivePromotion then
+                        // If we adjusted a span under rule #1 of ':help exclusive' then we should still
+                        // move the caret to the original end of the span
+
+                        if Util.IsFlagSet result.MotionResultFlags MotionResultFlags.ExclusivePromotionPlusOne then
+                            match SnapshotUtil.TryGetLine x.CurrentSnapshot (line.LineNumber + 2) with
+                            | None -> 
+                                result.Span.End
+                            | Some line ->
+                                line.Start
+                        else
+                            getAfterLastLine()
+                    else
+                        // Normal exclusive motion should go to the last real point on the SnapshotSpan
+                        SnapshotPointUtil.TryGetPreviousPointOnLine result.Span.End 1 
+                        |> OptionUtil.getOrDefault result.Span.End
+                | MotionKind.LineWise column -> 
+                    match column with
+                    | CaretColumn.None -> 
+                        line.End
+                    | CaretColumn.InLastLine col ->
+                        let endCol = line |> SnapshotLineUtil.GetEnd |> SnapshotPointUtil.GetColumn
+                        if col < endCol then 
+                            line.Start.Add(col)
+                        else 
+                            line.End
+                    | CaretColumn.AfterLastLine ->
+                        getAfterLastLine()
+
+        x.MoveCaretToPointAndEnsureVisible point
+        x.MoveCaretForVirtualEdit()
+        _operations.ResetSelection()
+
+    /// Return the full word under the cursor or an empty string
+    member x.WordUnderCursorOrEmpty =
+        let point =  TextViewUtil.GetCaretPoint _textView
+        TssUtil.FindCurrentFullWordSpan point WordKind.BigWord
+        |> OptionUtil.getOrDefault (SnapshotSpanUtil.CreateEmpty point)
+        |> SnapshotSpanUtil.GetText
+
+    member x.NavigateToPoint (point : VirtualSnapshotPoint) = 
+        let buf = point.Position.Snapshot.TextBuffer
+        if buf = _textView.TextBuffer then 
+            x.MoveCaretToPointAndEnsureVisible point.Position
+            true
+        else  _host.NavigateTo point 
+
+    /// Convert the provided whitespace into spaces.  The conversion of tabs into spaces will be 
+    /// done based on the TabSize setting
+    member x.GetAndNormalizeLeadingWhiteSpaceToSpaces span = 
+        let text = 
+            span
+            |> SnapshotSpanUtil.GetText
+            |> Seq.takeWhile CharUtil.IsWhiteSpace
+            |> List.ofSeq
+        let builder = System.Text.StringBuilder()
+        let tabSize = _settings.TabStop
+        for c in text do
+            match c with 
+            | ' ' -> 
+                builder.Append(' ') |> ignore
+            | '\t' ->
+                // Insert spaces up to the next tab size modulus.  
+                let count = 
+                    let remainder = builder.Length % tabSize
+                    if remainder = 0 then tabSize else remainder
+                for i = 1 to count do
+                    builder.Append(' ') |> ignore
+            | _ -> 
+                builder.Append(' ') |> ignore
+        builder.ToString(), text.Length
+
+    /// Normalize the whitespace into tabs / spaces based on the ExpandTab,
+    /// TabSize settings
+    member x.NormalizeWhiteSpace (text : string) = 
+        if _settings.ExpandTab then
+            text
+        else
+            let tabSize = _settings.TabStop
+            let spacesCount = text.Length % tabSize
+            let tabCount = (text.Length - spacesCount) / tabSize 
+            let prefix = StringUtil.repeatChar tabCount '\t'
+            let suffix = StringUtil.repeatChar spacesCount ' '
+            prefix + suffix
+
+    /// Shifts a block of lines to the left
+    member x.ShiftLineBlockLeft (col: SnapshotSpan seq) multiplier =
+        let count = _globalSettings.ShiftWidth * multiplier
+        use edit = _textBuffer.CreateEdit()
+
+        col |> Seq.iter (fun span ->
+            // Get the span we are formatting within the line.  The span we are given
+            // here is the actual span of the selection.  What we want to shift though
+            // involves all whitespace from the start of the span through the remainder
+            // of the line
+            let span = 
+                let line = SnapshotPointUtil.GetContainingLine span.Start
+                SnapshotSpan(span.Start, line.End)
+
+            let ws, originalLength = x.GetAndNormalizeLeadingWhiteSpaceToSpaces span
+            let ws = 
+                let length = max (ws.Length - count) 0
+                StringUtil.repeatChar length ' ' |> x.NormalizeWhiteSpace
+            edit.Replace(span.Start.Position, originalLength, ws) |> ignore)
+
+        edit.Apply() |> ignore
+
+    /// Shift a block of lines to the right
+    member x.ShiftLineBlockRight (col: SnapshotSpan seq) multiplier =
+        let shiftText = 
+            let count = _globalSettings.ShiftWidth * multiplier
+            StringUtil.repeatChar count ' '
+
+        use edit = _textBuffer.CreateEdit()
+
+        col |> Seq.iter (fun span ->
+            // Get the span we are formatting within the line
+            let ws, originalLength = x.GetAndNormalizeLeadingWhiteSpaceToSpaces span
+            let ws = x.NormalizeWhiteSpace (ws + shiftText)
+            edit.Replace(span.Start.Position, originalLength, ws) |> ignore)
+
+        edit.Apply() |> ignore
+
+    /// Shift lines in the specified range to the left by one shiftwidth
+    /// item.  The shift will done against 'column' in the line
+    member x.ShiftLineRangeLeft (range : SnapshotLineRange) multiplier =
+        let count = _globalSettings.ShiftWidth * multiplier
+
+        use edit = _textBuffer.CreateEdit()
+        range.Lines
+        |> Seq.iter (fun line ->
+
+            // Get the span we are formatting within the line
+            let span = line.Extent
+            let ws, originalLength = x.GetAndNormalizeLeadingWhiteSpaceToSpaces span
+            let ws = 
+                let length = max (ws.Length - count) 0
+                StringUtil.repeatChar length ' ' |> x.NormalizeWhiteSpace
+            edit.Replace(span.Start.Position, originalLength, ws) |> ignore)
+        edit.Apply() |> ignore
+
+    /// Shift lines in the specified range to the right by one shiftwidth 
+    /// item.  The shift will occur against column 'column'
+    member x.ShiftLineRangeRight (range : SnapshotLineRange) multiplier =
+        let shiftText = 
+            let count = _globalSettings.ShiftWidth * multiplier
+            StringUtil.repeatChar count ' '
+
+        use edit = _textBuffer.CreateEdit()
+        range.Lines
+        |> Seq.iter (fun line ->
+
+            // Get the span we are formatting within the line
+            let span = line.Extent
+            let ws, originalLength = x.GetAndNormalizeLeadingWhiteSpaceToSpaces span
+            let ws = x.NormalizeWhiteSpace (ws + shiftText)
+            edit.Replace(line.Start.Position, originalLength, ws) |> ignore)
+        edit.Apply() |> ignore
+
+    /// Convert the provided whitespace into spaces.  The conversion of 
+    /// tabs into spaces will be done based on the TabSize setting
+    member x.GetAndNormalizeLeadingWhitespaceToSpaces line = 
+        let text = 
+            line
+            |> SnapshotLineUtil.GetText
+            |> Seq.takeWhile CharUtil.IsWhiteSpace
+            |> List.ofSeq
+        let builder = System.Text.StringBuilder()
+        let tabSize = _settings.TabStop
+        for c in text do
+            match c with 
+            | ' ' -> 
+                builder.Append(' ') |> ignore
+            | '\t' ->
+                // Insert spaces up to the next tab size modulus.  
+                let count = 
+                    let remainder = builder.Length % tabSize
+                    if remainder = 0 then tabSize else remainder
+                for i = 1 to count do
+                    builder.Append(' ') |> ignore
+            | _ -> 
+                builder.Append(' ') |> ignore
+        builder.ToString(), text.Length
+
+    member x.Join (range:SnapshotLineRange) kind = 
+
+        if range.Count > 1 then
+
+            use edit = _data.TextView.TextBuffer.CreateEdit()
+
+            let replace = 
+                match kind with
+                | JoinKind.KeepEmptySpaces -> ""
+                | JoinKind.RemoveEmptySpaces -> " "
+
+            // First delete line breaks on all but the last line 
+            range.Lines
+            |> Seq.take (range.Count - 1)
+            |> Seq.iter (fun line -> 
+
+                // Delete the line break span
+                let span = line |> SnapshotLineUtil.GetLineBreakSpan |> SnapshotSpanUtil.GetSpan
+                edit.Replace(span, replace) |> ignore )
+
+            // Remove the empty spaces from the start of all but the first line 
+            // if the option was specified
+            match kind with
+            | JoinKind.KeepEmptySpaces -> ()
+            | JoinKind.RemoveEmptySpaces ->
+                range.Lines 
+                |> Seq.skip 1
+                |> Seq.iter (fun line ->
+                        let count =
+                            line.Extent 
+                            |> SnapshotSpanUtil.GetText
+                            |> Seq.takeWhile CharUtil.IsWhiteSpace
+                            |> Seq.length
+                        if count > 0 then
+                            edit.Delete(line.Start.Position,count) |> ignore )
+
+            // Now position the caret on the new snapshot
+            edit.Apply() |> ignore
+
+    // Puts the provided StringData at the given point in the ITextBuffer.  Does not attempt
+    // to move the caret as a result of this operation
+    member x.Put point stringData opKind =
+
+        match stringData with
+        | StringData.Simple str -> 
+
+            // Simple strings can go directly in at the position.  Need to adjust the text if 
+            // we are inserting at the end of the buffer
+            let text = 
+                let newLine = EditUtil.NewLine _options
+                match opKind with
+                | OperationKind.LineWise -> 
+                    if SnapshotPointUtil.IsEndPoint point then
+                        // At the end of the file so we need to manipulate the new line character
+                        // a bit.  It's typically at the end of the line but at the end of the 
+                        // ITextBuffer we need it to be at the beginning since there is no newline 
+                        // to append after at the end of the buffer.  
+                        let str = EditUtil.RemoveEndingNewLine str
+                        newLine + str
+                    elif not (SnapshotPointUtil.IsStartOfLine point) then
+                        // Edit in the middle of the line.  Need to prefix the string with a newline
+                        // in order to correctly insert here.  
+                        //
+                        // This type of put will occur when a linewise register value is inserted 
+                        // from a visual mode character selection
+                        newLine + str
+                    elif not (EditUtil.EndsWithNewLine str) then
+                        // All other linewise operation should have a trailing newline to ensure a
+                        // new line is actually inserted
+                        str + newLine
+                    else
+                        str
+                | OperationKind.CharacterWise ->
+                    // Simplest insert.  No changes needed
+                    str
+
+            _textBuffer.Insert(point.Position, text) |> ignore
+
+        | StringData.Block col -> 
+
+            use edit = _textBuffer.CreateEdit()
+
+            match opKind with
+            | OperationKind.CharacterWise ->
+
+                // Collection strings are inserted at the original character
+                // position down the set of lines creating whitespace as needed
+                // to match the indent
+                let lineNumber, column = SnapshotPointUtil.GetLineColumn point
+    
+                // First break the strings into the collection to edit against
+                // existing lines and those which need to create new lines at
+                // the end of the buffer
+                let originalSnapshot = point.Snapshot
+                let insertCol, appendCol = 
+                    let lastLineNumber = SnapshotUtil.GetLastLineNumber originalSnapshot
+                    let insertCount = min ((lastLineNumber - lineNumber) + 1) col.Count
+                    (Seq.take insertCount col, Seq.skip insertCount col)
+    
+                // Insert the text at existing lines
+                insertCol |> Seq.iteri (fun offset str -> 
+                    let line = originalSnapshot.GetLineFromLineNumber (offset+lineNumber)
+                    if line.Length < column then
+                        let prefix = String.replicate (column - line.Length) " "
+                        edit.Insert(line.Start.Position, prefix + str) |> ignore
+                    else
+                        edit.Insert(line.Start.Position + column, str) |> ignore)
+    
+                // Add the text to the end of the buffer.
+                if not (Seq.isEmpty appendCol) then
+                    let prefix = (EditUtil.NewLine _options) + (String.replicate column " ")
+                    let text = Seq.fold (fun text str -> text + prefix + str) "" appendCol
+                    let endPoint = SnapshotUtil.GetEndPoint originalSnapshot
+                    edit.Insert(endPoint.Position, text) |> ignore
+
+            | OperationKind.LineWise ->
+
+                // Strings are inserted line wise into the ITextBuffer.  Build up an
+                // aggregate string and insert it here
+                let text = col |> Seq.fold (fun state elem -> state + elem + (EditUtil.NewLine _options)) StringUtil.empty
+
+                edit.Insert(point.Position, text) |> ignore
+
+            edit.Apply() |> ignore
+
+    member x.Beep() = if not _settings.GlobalSettings.VisualBell then _host.Beep()
+
+    member x.DoWithOutlining func = 
+        match _outliningManager with
+        | None -> x.Beep()
+        | Some outliningManager -> func outliningManager
+
+    member x.CheckDirty func = 
+        if _host.IsDirty _textView.TextBuffer then 
+            _statusUtil.OnError Resources.Common_NoWriteSinceLastChange
+        else
+            func()
+
+    member x.RaiseSearchResultMessage searchResult = 
+        CommonUtil.RaiseSearchResultMessage _statusUtil searchResult
+
+    /// Undo 'count' operations in the ITextBuffer and ensure the caret is on the screen
+    /// after the undo completes
+    member x.Undo count = 
+        _undoRedoOperations.Undo count
+        x.EnsureCaretOnScreenAndTextExpanded()
+
+    /// Redo 'count' operations in the ITextBuffer and ensure the caret is on the screen
+    /// after the redo completes
+    member x.Redo count = 
+        _undoRedoOperations.Redo count
+        x.EnsureCaretOnScreenAndTextExpanded()
+
+    /// Ensure the caret is visible on the screen.  Will not expand the text around the caret
+    /// if it's in the middle of a collapsed region
+    member x.EnsureCaretOnScreen () = 
+        TextViewUtil.EnsureCaretOnScreen _textView 
+
+    /// Ensure the given SnapshotPoint is not in a collapsed region on the screen
+    member x.EnsurePointExpanded point = 
+        match _outliningManager with
+        | None ->
+            ()
+        | Some outliningManager -> 
+            let span = SnapshotSpan(point, 0)
+            outliningManager.ExpandAll(span, fun _ -> true) |> ignore
+
+    /// Ensure the point is visible on the screen and any regions surrounding the point are
+    /// expanded such that the actual caret is visible
+    member x.EnsurePointOnScreenAndTextExpanded point = 
+        x.EnsurePointExpanded point
+        _host.EnsureVisible _textView point
+
+    /// Ensure the text is on the screen and that if it's in the middle of a collapsed region 
+    /// that the collapsed region is expanded to reveal the caret
+    member x.EnsureCaretOnScreenAndTextExpanded () =
+        x.EnsurePointExpanded x.CaretPoint
+        x.EnsureCaretOnScreen()
+
+    interface ICommonOperations with
+        member x.TextView = _textView 
+        member x.EditorOperations = _operations
+        member x.EditorOptions = _options
+        member x.SearchService = _data.SearchService
+        member x.UndoRedoOperations = _data.UndoRedoOperations
+
+        member x.ApplyTextChange textChange addNewLines count = x.ApplyTextChange textChange addNewLines count
+        member x.Join range kind = x.Join range kind
+        member x.GoToDefinition () = 
+            let before = TextViewUtil.GetCaretPoint _textView
+            if _host.GoToDefinition() then
+                _jumpList.Add before |> ignore
+                Result.Succeeded
+            else
+                match TssUtil.FindCurrentFullWordSpan _textView.Caret.Position.BufferPosition Vim.WordKind.BigWord with
+                | Some(span) -> 
+                    let msg = Resources.Common_GotoDefFailed (span.GetText())
+                    Result.Failed(msg)
+                | None ->  Result.Failed(Resources.Common_GotoDefNoWordUnderCursor) 
+
+        member x.RaiseSearchResultMessage searchResult = x.RaiseSearchResultMessage searchResult
+        member x.SetMark point c (markMap : IMarkMap) = 
+            if System.Char.IsLetter(c) || c = '\'' || c = '`' then
+                markMap.SetMark point c
+                Result.Succeeded
+            else
+                Result.Failed(Resources.Common_MarkInvalid)
+
+        member x.NavigateToPoint point = x.NavigateToPoint point
+                
+        member x.JumpToMark ident (map:IMarkMap) = 
+            let before = TextViewUtil.GetCaretPoint _textView
+            let jumpLocal (point:VirtualSnapshotPoint) = 
+                x.MoveCaretToPointAndEnsureVisible point.Position
+                _jumpList.Add before |> ignore
+                Result.Succeeded
+            if not (map.IsLocalMark ident) then 
+                match map.GetGlobalMark ident with
+                | None -> Result.Failed Resources.Common_MarkNotSet
+                | Some(point) -> 
+                    match x.NavigateToPoint point with
+                    | true -> 
+                        _jumpList.Add before |> ignore
+                        Result.Succeeded
+                    | false -> Result.Failed Resources.Common_MarkInvalid
+            else 
+                match map.GetLocalMark _textView.TextBuffer ident with
+                | Some(point) -> jumpLocal point
+                | None -> Result.Failed Resources.Common_MarkNotSet
+
+        member x.MoveCaretForVirtualEdit () = x.MoveCaretForVirtualEdit()
+
+        member x.ScrollLines dir count =
+            for i = 1 to count do
+                match dir with
+                | ScrollDirection.Down -> _operations.ScrollDownAndMoveCaretIfNecessary()
+                | ScrollDirection.Up -> _operations.ScrollUpAndMoveCaretIfNecessary()
+                | _ -> failwith "Invalid enum value"
+
+        member x.ShiftLineBlockLeft col multiplier = x.ShiftLineBlockLeft col multiplier
+        member x.ShiftLineBlockRight col multiplier = x.ShiftLineBlockRight col multiplier
+        member x.ShiftLineRangeLeft range multiplier = x.ShiftLineRangeLeft range multiplier
+        member x.ShiftLineRangeRight range multiplier = x.ShiftLineRangeRight range multiplier
+
+        member x.Undo count = x.Undo count
+        member x.Redo count = x.Redo count
+        member x.GoToNextTab direction count = _host.GoToNextTab direction count
+        member x.GoToTab index = _host.GoToTab index
+        member x.EnsureCaretOnScreen () = x.EnsureCaretOnScreen()
+        member x.EnsureCaretOnScreenAndTextExpanded () = x.EnsureCaretOnScreenAndTextExpanded()
+        member x.EnsurePointOnScreenAndTextExpanded point = x.EnsurePointOnScreenAndTextExpanded point
+        member x.MoveCaretToPoint point =  TextViewUtil.MoveCaretToPoint _textView point 
+        member x.MoveCaretToPointAndEnsureVisible point = x.MoveCaretToPointAndEnsureVisible point
+        member x.MoveCaretToMotionResult data = x.MoveCaretToMotionResult data
+        member x.Beep () = x.Beep()
+
+        member x.OpenFold span count = 
+            x.DoWithOutlining (fun outlining ->
+                let regions = outlining.GetCollapsedRegions(span) |> Seq.truncate count
+                if Seq.isEmpty regions then _statusUtil.OnError Resources.Common_NoFoldFound
+                else  regions |> Seq.iter (fun x -> outlining.Expand(x) |> ignore ))
+
+        member x.OpenAllFolds span =
+            x.DoWithOutlining (fun outlining ->
+                let regions = outlining.GetCollapsedRegions(span) 
+                if Seq.isEmpty regions then _statusUtil.OnError Resources.Common_NoFoldFound
+                else  regions |> Seq.iter (fun x -> outlining.Expand(x) |> ignore ))
+
+        member x.CloseFold span count = 
+            x.DoWithOutlining (fun outlining ->
+                let pos = span |> SnapshotSpanUtil.GetStartPoint |> SnapshotPointUtil.GetPosition
+                let temp = 
+                    outlining.GetAllRegions(span) 
+                    |> Seq.filter (fun x -> not (x.IsCollapsed))
+                    |> Seq.map (fun x -> (TrackingSpanUtil.GetSpan _textView.TextSnapshot x.Extent) ,x)
+                    |> SeqUtil.filterToSome2
+                    |> Seq.sortBy (fun (span,_) -> pos - span.Start.Position )
+                    |> List.ofSeq
+                let regions = temp  |> Seq.truncate count
+                if Seq.isEmpty regions then _statusUtil.OnError Resources.Common_NoFoldFound
+                else regions |> Seq.iter (fun (_,x) -> outlining.TryCollapse(x) |> ignore))
+
+        member x.CloseAllFolds span =
+            x.DoWithOutlining (fun outlining ->
+                let regions = outlining.GetAllRegions(span) 
+                if Seq.isEmpty regions then _statusUtil.OnError Resources.Common_NoFoldFound
+                else  regions |> Seq.iter (fun x -> outlining.TryCollapse(x) |> ignore ))
+
+        member x.FoldLines count = 
+            if count > 1 then 
+                let caretLine = TextViewUtil.GetCaretLine _textView
+                let range = SnapshotLineRangeUtil.CreateForLineAndMaxCount caretLine count
+                _data.FoldManager.CreateFold range
+
+        member x.FormatLines range =
+            _host.FormatLines _textView range
+
+        member x.DeleteOneFoldAtCursor () = 
+            let point = TextViewUtil.GetCaretPoint _textView
+            if not ( _data.FoldManager.DeleteFold point ) then
+                _statusUtil.OnError Resources.Common_NoFoldFound
+
+        member x.DeleteAllFoldsAtCursor () =
+            let deleteAtCaret () = 
+                let point = TextViewUtil.GetCaretPoint _textView
+                _data.FoldManager.DeleteFold point
+            if not (deleteAtCaret()) then
+                _statusUtil.OnError Resources.Common_NoFoldFound
+            else
+                while deleteAtCaret() do
+                    // Keep on deleteing 
+                    ()
+
+        member x.Substitute pattern replace (range:SnapshotLineRange) flags = 
+
+            /// Actually do the replace with the given regex
+            let doReplace (regex:VimRegex) = 
+                use edit = _textView.TextBuffer.CreateEdit()
+
+                let replaceOne (span:SnapshotSpan) (c:Capture) = 
+                    let newText =  regex.Replace c.Value replace 1
+                    let offset = span.Start.Position
+                    edit.Replace(Span(c.Index+offset, c.Length), newText) |> ignore
+                let getMatches (span:SnapshotSpan) = 
+                    if Util.IsFlagSet flags SubstituteFlags.ReplaceAll then
+                        regex.Regex.Matches(span.GetText()) |> Seq.cast<Match>
+                    else
+                        regex.Regex.Match(span.GetText()) |> Seq.singleton
+                let matches = 
+                    range.Lines
+                    |> Seq.map (fun line -> line.ExtentIncludingLineBreak)
+                    |> Seq.map (fun span -> getMatches span |> Seq.map (fun m -> (m,span)) )
+                    |> Seq.concat 
+                    |> Seq.filter (fun (m,_) -> m.Success)
+
+                if not (Util.IsFlagSet flags SubstituteFlags.ReportOnly) then
+                    // Actually do the edits
+                    matches |> Seq.iter (fun (m,span) -> replaceOne span m)
+
+                // Update the status for the substitute operation
+                let printMessage () = 
+
+                    // Get the replace message for multiple lines
+                    let replaceMessage = 
+                        let replaceCount = matches |> Seq.length
+                        let lineCount = 
+                            matches 
+                            |> Seq.map (fun (_,s) -> s.Start.GetContainingLine().LineNumber)
+                            |> Seq.distinct
+                            |> Seq.length
+                        if replaceCount > 1 then Resources.Common_SubstituteComplete replaceCount lineCount |> Some
+                        else None
+
+                    let printReplaceMessage () =
+                        match replaceMessage with 
+                        | None -> ()
+                        | Some(msg) -> _statusUtil.OnStatus msg
+
+                    // Find the last line in the replace sequence.  This is printed out to the 
+                    // user and needs to represent the current state of the line, not the previous
+                    let lastLine = 
+                        if Seq.isEmpty matches then 
+                            None
+                        else 
+                            let _, span = matches |> SeqUtil.last 
+                            let tracking = span.Snapshot.CreateTrackingSpan(span.Span, SpanTrackingMode.EdgeInclusive)
+                            match TrackingSpanUtil.GetSpan _data.TextView.TextSnapshot tracking with
+                            | None -> None
+                            | Some(span) -> SnapshotSpanUtil.GetStartLine span |> Some
+
+                    // Now consider the options 
+                    match lastLine with 
+                    | None -> printReplaceMessage()
+                    | Some(line) ->
+
+                        let printBoth msg = 
+                            match replaceMessage with
+                            | None -> _statusUtil.OnStatus msg
+                            | Some(replaceMessage) -> _statusUtil.OnStatusLong [replaceMessage; msg]
+
+                        if Util.IsFlagSet flags SubstituteFlags.PrintLast then
+                            printBoth (line.GetText())
+                        elif Util.IsFlagSet flags SubstituteFlags.PrintLastWithNumber then
+                            sprintf "  %d %s" (line.LineNumber+1) (line.GetText()) |> printBoth 
+                        elif Util.IsFlagSet flags SubstituteFlags.PrintLastWithList then
+                            sprintf "%s$" (line.GetText()) |> printBoth 
+                        else printReplaceMessage()
+
+                if edit.HasEffectiveChanges then
+                    edit.Apply() |> ignore                                
+                    printMessage()
+                elif Util.IsFlagSet flags SubstituteFlags.ReportOnly then
+                    edit.Cancel()
+                    printMessage ()
+                elif Util.IsFlagSet flags SubstituteFlags.SuppressError then
+                    edit.Cancel()
+                else 
+                    edit.Cancel()
+                    _statusUtil.OnError (Resources.Common_PatternNotFound pattern)
+
+            match _regexFactory.CreateForSubstituteFlags pattern flags with
+            | None -> 
+                _statusUtil.OnError (Resources.Common_PatternNotFound pattern)
+            | Some (regex) -> 
+                doReplace regex
+
+                // Make sure to update the saved state.  Note that there are 2 patterns stored 
+                // across buffers.
+                //
+                // 1. Last substituted pattern
+                // 2. Last searched for pattern.
+                //
+                // A substitute command should update both of them 
+                _vimData.LastSubstituteData <- Some { SearchPattern=pattern; Substitute=replace; Flags=flags}
+                _vimData.LastPatternData <- { Pattern = pattern; Path = Path.Forward }
+
+        member x.GoToLocalDeclaration() = 
+            if not (_host.GoToLocalDeclaration _textView x.WordUnderCursorOrEmpty) then _host.Beep()
+
+        member x.GoToGlobalDeclaration () = 
+            if not (_host.GoToGlobalDeclaration _textView x.WordUnderCursorOrEmpty) then _host.Beep()
+
+        member x.GoToFile () = 
+            x.CheckDirty (fun () ->
+                let text = x.WordUnderCursorOrEmpty 
+                match _host.LoadFileIntoExistingWindow text _textBuffer with
+                | HostResult.Success -> ()
+                | HostResult.Error(_) -> _statusUtil.OnError (Resources.NormalMode_CantFindFile text))
+
+        /// Look for a word under the cursor and go to the specified file in a new window.  No need to 
+        /// check for dirty since we are opening a new window
+        member x.GoToFileInNewWindow () =
+            let text = x.WordUnderCursorOrEmpty 
+            match _host.LoadFileIntoNewWindow text with
+            | HostResult.Success -> ()
+            | HostResult.Error(_) -> _statusUtil.OnError (Resources.NormalMode_CantFindFile text)
+
+        member x.Put point stringData opKind = x.Put point stringData opKind
+
+
+