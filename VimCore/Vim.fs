﻿#light

namespace Vim
open Microsoft.VisualStudio.Text
open Microsoft.VisualStudio.Text.Editor
open Microsoft.VisualStudio.Text.Operations
open Microsoft.VisualStudio.Text.Outlining
open Microsoft.VisualStudio.Text.Classification
open System.ComponentModel.Composition
open Vim.Modes

type internal VimData() =

    let mutable _currentDirectory = System.Environment.CurrentDirectory
    let mutable _previousCurrentDirecotry = _currentDirectory
    let mutable _commandHistory = HistoryList()
    let mutable _searchHistory = HistoryList()
    let mutable _lastSubstituteData : SubstituteData option = None
    let mutable _lastPatternData = { Pattern = StringUtil.empty; Path = Path.Forward }
    let mutable _lastCharSearch : (CharSearchKind * Path * char) option = None
    let mutable _lastMacroRun : char option = None
    let mutable _lastCommand : StoredCommand option = None
    let _lastPatternDataChanged = Event<PatternData>()
    let _highlightSearchOneTimeDisabled = Event<unit>()

    interface IVimData with 
        member x.CurrentDirectory
            with get () = _currentDirectory
            and set value = 
                _previousCurrentDirecotry <- _currentDirectory
                _currentDirectory <- value
        member x.CommandHistory
            with get () = _commandHistory
            and set value = _commandHistory <- value
        member x.SearchHistory 
            with get () = _searchHistory
            and set value = _searchHistory <- value
        member x.LastSubstituteData 
            with get () = _lastSubstituteData
            and set value = _lastSubstituteData <- value
        member x.LastCommand 
            with get () = _lastCommand
            and set value = _lastCommand <- value
        member x.LastPatternData 
            with get () = _lastPatternData
            and set value = 
                _lastPatternData <- value
                _lastPatternDataChanged.Trigger value
        member x.PreviousCurrentDirectory = _previousCurrentDirecotry
        member x.LastCharSearch 
            with get () = _lastCharSearch
            and set value = _lastCharSearch <- value
        member x.LastMacroRun 
            with get () = _lastMacroRun
            and set value = _lastMacroRun <- value
        member x.RaiseHighlightSearchOneTimeDisable () = _highlightSearchOneTimeDisabled.Trigger ()
        [<CLIEvent>]
        member x.LastPatternDataChanged = _lastPatternDataChanged.Publish
        [<CLIEvent>]
        member x.HighlightSearchOneTimeDisabled = _highlightSearchOneTimeDisabled.Publish

[<Export(typeof<IVimBufferFactory>)>]
type internal VimBufferFactory

    [<ImportingConstructor>]
    (
        _host : IVimHost,
        _editorOperationsFactoryService : IEditorOperationsFactoryService,
        _editorOptionsFactoryService : IEditorOptionsFactoryService,
        _outliningManagerService : IOutliningManagerService,
        _completionWindowBrokerFactoryService : IDisplayWindowBrokerFactoryService,
        _commonOperationsFactory : ICommonOperationsFactory,
        _wordUtilFactory : IWordUtilFactory,
        _textChangeTrackerFactory : ITextChangeTrackerFactory,
        _textSearchService : ITextSearchService,
        _bufferTrackingService : IBufferTrackingService,
        _undoManagerProvider : ITextBufferUndoManagerProvider,
        _statusUtilFactory : IStatusUtilFactory,
        _foldManagerFactory : IFoldManagerFactory,
        _keyboardDevice : IKeyboardDevice,
        _mouseDevice : IMouseDevice,
        _wordCompletionSessionFactoryService : IWordCompletionSessionFactoryService
    ) = 


    /// Create an IVimTextBuffer instance for the provided ITextBuffer
    member x.CreateVimTextBuffer textBuffer (vim : IVim) = 
        let localSettings = LocalSettings(vim.GlobalSettings) :> IVimLocalSettings
        let wordUtil = _wordUtilFactory.GetWordUtil textBuffer
        let wordNavigator = wordUtil.CreateTextStructureNavigator WordKind.NormalWord
        VimTextBuffer(textBuffer, localSettings, wordNavigator, _bufferTrackingService, vim)

    /// Create a VimBufferData instance for the given ITextView and IVimTextBuffer.  This is mainly
    /// used for testing purposes
    member x.CreateVimBufferData (vimTextBuffer : IVimTextBuffer) (textView : ITextView) =
        Contract.Requires (vimTextBuffer.TextBuffer = textView.TextBuffer)

        /// Setup the initial mode for an IVimBuffer.  The mode should be the current mode of the
        /// underlying IVimTextBuffer.  This should be as easy as switching the mode on startup 
        /// but this is complicated by the initialization of ITextView instances.  They can, and 
        /// often are, passed to CreateVimBuffer in an uninitialized state.  In that state certain
        /// operations like Select can't be done.  Hence we have to delay the mode switch until 
        /// the ITextView is fully initialized.  Put all of that logic here.
        let rec setupInitialMode (vimBuffer : IVimBuffer) = 
            if textView.TextViewLines = null then
                // It's not initialized.  Need to wait for the ITextView to get initialized. Setup 
                // the event listener so we can setup the true mode.  Make sure to unhook from the 
                // event to avoid memory leaks
                let bag = DisposableBag()

                textView.LayoutChanged
                |> Observable.subscribe (fun _ -> 
                    setupInitialMode vimBuffer
                    bag.DisposeAll())
                |> bag.Add
            elif vimBuffer.ModeKind = ModeKind.Uninitialized then
                // The ITextView is uninitialized and no one has forced the IVimBuffer out of
                // the uninitialized state.  Do the switch now to the correct mode
                vimBuffer.SwitchMode vimTextBuffer.ModeKind ModeArgument.None |> ignore

        let vim = vimTextBuffer.Vim
        let textBuffer = textView.TextBuffer
        let editOperations = _editorOperationsFactoryService.GetEditorOperations(textView)
        let statusUtil = _statusUtilFactory.GetStatusUtil textView
        let localSettings = vimTextBuffer.LocalSettings
        let jumpList = JumpList(textView, _bufferTrackingService) :> IJumpList

        let undoRedoOperations = 
            let history = 
                let manager = _undoManagerProvider.GetTextBufferUndoManager textBuffer
                if manager = null then None
                else manager.TextBufferUndoHistory |> Some
            UndoRedoOperations(statusUtil, history, editOperations) :> IUndoRedoOperations
        let wordUtil = _wordUtilFactory.GetWordUtil textBuffer
        let windowSettings = WindowSettings(vim.GlobalSettings, textView)
        {
            JumpList = jumpList
            TextView = textView
            StatusUtil = statusUtil
            UndoRedoOperations = undoRedoOperations
            VimTextBuffer = vimTextBuffer
            WindowSettings = windowSettings
            WordUtil = wordUtil }

    /// Create an IVimBuffer instance for the provided VimBufferData
    member x.CreateVimBuffer (vimBufferData : VimBufferData) = 
        let textView = vimBufferData.TextView
        let commonOperations = _commonOperationsFactory.GetCommonOperations vimBufferData
        let wordUtil = vimBufferData.WordUtil

        let wordNav = wordUtil.CreateTextStructureNavigator WordKind.NormalWord
        let incrementalSearch = IncrementalSearch(vimBufferData, commonOperations) :> IIncrementalSearch
        let capture = MotionCapture(vimBufferData, incrementalSearch) :> IMotionCapture

        let textChangeTracker = _textChangeTrackerFactory.GetTextChangeTracker vimBufferData
        let motionUtil = MotionUtil(vimBufferData) :> IMotionUtil
        let foldManager = _foldManagerFactory.GetFoldManager textView
        let insertUtil = InsertUtil(vimBufferData, commonOperations) :> IInsertUtil
        let commandUtil = CommandUtil(vimBufferData, motionUtil, commonOperations, foldManager, insertUtil) :> ICommandUtil

        let bufferRaw = VimBuffer(vimBufferData, incrementalSearch, motionUtil, wordNav, vimBufferData.WindowSettings)
        let buffer = bufferRaw :> IVimBuffer

        /// Create the selection change tracker so that it will begin to monitor
        /// selection events.  
        ///
        /// TODO: This feels wrong.  Either the result should be stored somewhere
        /// or it should be exposed as a MEF service that listens to buffer 
        /// creation events.
        let selectionChangeTracker = SelectionChangeTracker(buffer)

        let vim = vimBufferData.Vim
        let createCommandRunner kind = CommandRunner (textView, vim.RegisterMap, capture, commandUtil, vimBufferData.StatusUtil, kind) :>ICommandRunner
        let broker = _completionWindowBrokerFactoryService.CreateDisplayWindowBroker textView
        let bufferOptions = _editorOptionsFactoryService.GetOptions(textView.TextBuffer)
        let commandOpts = Modes.Command.DefaultOperations(vimBufferData, commonOperations) :> Modes.Command.IOperations
        let commandProcessor = Modes.Command.CommandProcessor(buffer, commonOperations, commandOpts, FileSystem() :> IFileSystem, foldManager) :> Modes.Command.ICommandProcessor
        let visualOptsFactory kind = 
            let kind = VisualKind.OfModeKind kind |> Option.get
            let tracker = Modes.Visual.SelectionTracker(textView, vim.GlobalSettings, incrementalSearch, kind) :> Modes.Visual.ISelectionTracker
            (tracker, commonOperations)

        let visualModeList =
            [ ModeKind.VisualBlock; ModeKind.VisualCharacter; ModeKind.VisualLine ]
            |> Seq.ofList
            |> Seq.map (fun kind -> 
                let tracker, opts = visualOptsFactory kind
                let visualKind = VisualKind.OfModeKind kind |> Option.get
                ((Modes.Visual.VisualMode(vimBufferData, opts, motionUtil, kind, createCommandRunner visualKind,capture, tracker)) :> IMode) )
            |> List.ofSeq

        // Normal mode values
        let editOptions = _editorOptionsFactoryService.GetOptions(textView)
        let undoRedoOperations = vimBufferData.UndoRedoOperations
        let modeList = 
            [
                ((Modes.Normal.NormalMode(vimBufferData, commonOperations, motionUtil, broker, createCommandRunner VisualKind.Character, capture)) :> IMode)
                ((Modes.Command.CommandMode(buffer, commandProcessor, commonOperations)) :> IMode)
                ((Modes.Insert.InsertMode(buffer, commonOperations, broker, editOptions, undoRedoOperations, textChangeTracker, insertUtil, false, _keyboardDevice, _mouseDevice, wordUtil, _wordCompletionSessionFactoryService)) :> IMode)
                ((Modes.Insert.InsertMode(buffer, commonOperations, broker, editOptions, undoRedoOperations, textChangeTracker, insertUtil, true, _keyboardDevice, _mouseDevice, wordUtil, _wordCompletionSessionFactoryService)) :> IMode)
                ((Modes.SubstituteConfirm.SubstituteConfirmMode(vimBufferData, commonOperations) :> IMode))
                (DisabledMode(vimBufferData) :> IMode)
                (ExternalEditMode(vimBufferData) :> IMode)
            ] @ visualModeList
        modeList |> List.iter (fun m -> bufferRaw.AddMode m)
<<<<<<< HEAD
        buffer.SwitchMode vimBufferData.VimTextBuffer.ModeKind ModeArgument.None |> ignore
=======
        setupInitialMode buffer
>>>>>>> 441b2146
        bufferRaw

    interface IVimBufferFactory with
        member x.CreateVimTextBuffer textBuffer vim = x.CreateVimTextBuffer textBuffer vim :> IVimTextBuffer
        member x.CreateVimBufferData vimTextBuffer textView = x.CreateVimBufferData vimTextBuffer textView 
        member x.CreateVimBuffer vimBufferData = x.CreateVimBuffer vimBufferData :> IVimBuffer

/// Default implementation of IVim 
[<Export(typeof<IVim>)>]
type internal Vim
    (
        _host : IVimHost,
        _bufferFactoryService : IVimBufferFactory,
        _bufferCreationListeners : Lazy<IVimBufferCreationListener> list,
        _globalSettings : IVimGlobalSettings,
        _markMap : IMarkMap,
        _keyMap : IKeyMap,
        _clipboardDevice : IClipboardDevice,
        _search : ISearchService,
        _fileSystem : IFileSystem,
        _vimData : IVimData ) =

    /// Key for IVimTextBuffer instances inside of the ITextBuffer property bag
    let _vimTextBufferKey = System.Object()

    /// Holds an IVimBuffer and the DisposableBag for event handlers on the IVimBuffer.  This
    /// needs to be removed when we're done with the IVimBuffer to avoid leaks
    let _bufferMap = new System.Collections.Generic.Dictionary<ITextView, IVimBuffer * DisposableBag>()

    /// Holds the active stack of IVimBuffer instances
    let mutable _activeBufferStack : IVimBuffer list = List.empty

    /// Holds the setting information which was stored when loading the VimRc file.  This 
    /// is applied to IVimBuffer instances which are created when there is no active IVimBuffer
    let mutable _vimRcLocalSettings = LocalSettings(_globalSettings) :> IVimLocalSettings
    let mutable _vimRcWindowSettings : IVimWindowSettings option = None

    let _registerMap =
        let currentFileNameFunc() = 
            match _activeBufferStack with
            | [] -> None
            | h::_ -> 
                let name = _host.GetName h.TextBuffer 
                let name = System.IO.Path.GetFileName(name)
                Some name
        RegisterMap(_clipboardDevice, currentFileNameFunc) :> IRegisterMap

    let _recorder = MacroRecorder(_registerMap)

    /// Add the IMacroRecorder to the list of IVimBufferCreationListeners.  
    let _bufferCreationListeners =
        let item = Lazy<IVimBufferCreationListener>(fun () -> _recorder :> IVimBufferCreationListener)
        item :: _bufferCreationListeners

    do
        // When the 'history' setting is changed it impacts our history limits.  Keep track of 
        // them here
        //
        // Up cast here to work around the F# bug which prevents accessing a CLIEvent from
        // a derived type

        (_globalSettings :> IVimSettings).SettingChanged 
        |> Event.filter (fun args -> StringUtil.isEqual args.Name GlobalSettingNames.HistoryName)
        |> Event.add (fun _ -> 
            _vimData.SearchHistory.Limit <- _globalSettings.History
            _vimData.CommandHistory.Limit <- _globalSettings.History)

    [<ImportingConstructor>]
    new(
        host : IVimHost,
        bufferFactoryService : IVimBufferFactory,
        bufferTrackingService : IBufferTrackingService,
        [<ImportMany>] bufferCreationListeners : Lazy<IVimBufferCreationListener> seq,
        search : ITextSearchService,
        fileSystem : IFileSystem,
        clipboard : IClipboardDevice ) =
        let markMap = MarkMap(bufferTrackingService)
        let vimData = VimData() :> IVimData
        let globalSettings = GlobalSettings() :> IVimGlobalSettings
        let listeners = bufferCreationListeners |> List.ofSeq
        Vim(
            host,
            bufferFactoryService,
            listeners,
            globalSettings,
            markMap :> IMarkMap,
            KeyMap() :> IKeyMap,
            clipboard,
            SearchService(search, globalSettings) :> ISearchService,
            fileSystem,
            vimData)

    member x.ActiveBuffer = ListUtil.tryHeadOnly _activeBufferStack

    member x.VimBuffers = _bufferMap.Values |> Seq.map fst |> List.ofSeq

    member x.FocusedBuffer = 
        match _host.GetFocusedTextView() with
        | None -> 
            None
        | Some textView -> 
            let found, (buffer, _) = _bufferMap.TryGetValue(textView)
            if found then Some buffer
            else None

    /// Get the IVimLocalSettings which should be the basis for a newly created IVimTextBuffer
    member x.GetLocalSettingsForNewTextBuffer () =
        match x.ActiveBuffer with
        | Some buffer -> Some buffer.LocalSettings
        | None -> Some _vimRcLocalSettings

    /// Get the IVimWindowSettings which should be the basis for a newly created IVimBuffer
    member x.GetWindowSettingsForNewBuffer () =
        match x.ActiveBuffer with
        | Some buffer -> Some buffer.WindowSettings
        | None -> _vimRcWindowSettings

    /// Close all IVimBuffer instances
    member x.CloseAllVimBuffers() =
        x.VimBuffers
        |> List.iter (fun vimBuffer -> vimBuffer.Close())

    /// Create an IVimTextBuffer for the given ITextBuffer.  If an IVimLocalSettings instance is 
    /// provided then attempt to copy them into the created IVimTextBuffer copy of the 
    /// IVimLocalSettings
    member x.CreateVimTextBuffer (textBuffer : ITextBuffer) (localSettings : IVimLocalSettings option) = 
        if textBuffer.Properties.ContainsProperty _vimTextBufferKey then
            invalidArg "textBuffer" Resources.Vim_TextViewAlreadyHasVimBuffer

        let vimTextBuffer = _bufferFactoryService.CreateVimTextBuffer textBuffer x

        // Apply the specified local buffer settings
        match localSettings with
        | None -> 
            ()
        | Some localSettings ->
            localSettings.AllSettings
            |> Seq.filter (fun s -> not s.IsGlobal && not s.IsValueCalculated)
            |> Seq.iter (fun s -> vimTextBuffer.LocalSettings.TrySetValue s.Name s.Value |> ignore)

        // Put the IVimTextBuffer into the ITextBuffer property bag so we can query for it in the future
        textBuffer.Properties.[_vimTextBufferKey] <- vimTextBuffer

        vimTextBuffer

    /// Create an IVimBuffer for the given ITextView and associated IVimTextBuffer
    member x.CreateVimBuffer textView (windowSettings : IVimWindowSettings option) =
        if _bufferMap.ContainsKey(textView) then 
            invalidArg "textView" Resources.Vim_TextViewAlreadyHasVimBuffer

        let vimTextBuffer = x.GetOrCreateVimTextBuffer textView.TextBuffer
        let vimBufferData = _bufferFactoryService.CreateVimBufferData vimTextBuffer textView
        let buffer = _bufferFactoryService.CreateVimBuffer vimBufferData

        // Apply the specified window settings
        match windowSettings with
        | None -> 
            ()
        | Some windowSettings ->
            windowSettings.AllSettings
            |> Seq.filter (fun s -> not s.IsGlobal && not s.IsValueCalculated)
            |> Seq.iter (fun s -> buffer.WindowSettings.TrySetValue s.Name s.Value |> ignore)

        // Setup the handlers for KeyInputStart and KeyInputEnd to accurately track the active
        // IVimBuffer instance
        let eventBag = DisposableBag()
        buffer.KeyInputStart
        |> Observable.subscribe (fun _ -> _activeBufferStack <- buffer :: _activeBufferStack )
        |> eventBag.Add

        buffer.KeyInputEnd 
        |> Observable.subscribe (fun _ -> 
            _activeBufferStack <- 
                match _activeBufferStack with
                | h::t -> t
                | [] -> [] )
        |> eventBag.Add

        _bufferMap.Add(textView, (buffer,eventBag))
        _bufferCreationListeners |> Seq.iter (fun x -> x.Value.VimBufferCreated buffer)
        buffer

    member x.GetVimTextBuffer (textBuffer : ITextBuffer) =
        PropertyCollectionUtil.GetValue<IVimTextBuffer> _vimTextBufferKey textBuffer.Properties

    member x.GetVimBuffer textView =
        let tuple = _bufferMap.TryGetValue textView
        match tuple with 
        | (true,(buffer,_)) -> Some buffer
        | (false,_) -> None

    member x.GetOrCreateVimTextBuffer textBuffer =
        match x.GetVimTextBuffer textBuffer with
        | Some vimTextBuffer ->
            vimTextBuffer
        | None ->
            let settings = x.GetLocalSettingsForNewTextBuffer()
            x.CreateVimTextBuffer textBuffer settings

    member x.GetOrCreateVimBuffer textView =
        match x.GetVimBuffer textView with
        | Some buffer -> 
            buffer
        | None -> 
            let settings = x.GetWindowSettingsForNewBuffer()
            x.CreateVimBuffer textView settings

    member x.LoadVimRc (createViewFunc : (unit -> ITextView)) =
        _globalSettings.VimRc <- System.String.Empty
        _globalSettings.VimRcPaths <- _fileSystem.GetVimRcDirectories() |> String.concat ";"

        match _fileSystem.LoadVimRc() with
        | None -> false
        | Some(path,lines) ->
            _globalSettings.VimRc <- path
            let view = createViewFunc()
            let buffer = x.GetOrCreateVimBuffer view
            let mode = buffer.CommandMode
            lines |> Seq.iter (fun input -> mode.RunCommand input |> ignore)
            _vimRcLocalSettings <- LocalSettings.Copy buffer.LocalSettings
            _vimRcWindowSettings <- Some (WindowSettings.Copy buffer.WindowSettings)
            view.Close()
            true

    member x.RemoveVimBuffer textView = 
        let found, tuple = _bufferMap.TryGetValue(textView)
        if found then 
            let _,bag = tuple
            bag.DisposeAll()
        _bufferMap.Remove textView

    interface IVim with
        member x.ActiveBuffer = x.ActiveBuffer
        member x.FocusedBuffer = x.FocusedBuffer
        member x.VimBuffers = x.VimBuffers
        member x.VimData = _vimData
        member x.VimHost = _host
        member x.VimRcLocalSettings
            with get() = _vimRcLocalSettings
            and set value = _vimRcLocalSettings <- LocalSettings.Copy value
        member x.MacroRecorder = _recorder :> IMacroRecorder
        member x.MarkMap = _markMap
        member x.KeyMap = _keyMap
        member x.SearchService = _search
        member x.IsVimRcLoaded = not (System.String.IsNullOrEmpty(_globalSettings.VimRc))
        member x.RegisterMap = _registerMap 
        member x.GlobalSettings = _globalSettings
        member x.CloseAllVimBuffers() = x.CloseAllVimBuffers()
        member x.CreateVimBuffer textView = x.CreateVimBuffer textView (x.GetWindowSettingsForNewBuffer())
        member x.CreateVimTextBuffer textBuffer = x.CreateVimTextBuffer textBuffer (x.GetLocalSettingsForNewTextBuffer())
        member x.GetOrCreateVimBuffer textView = x.GetOrCreateVimBuffer textView
        member x.GetOrCreateVimTextBuffer textBuffer = x.GetOrCreateVimTextBuffer textBuffer
        member x.RemoveVimBuffer textView = x.RemoveVimBuffer textView
        member x.GetVimBuffer textView = x.GetVimBuffer textView
        member x.GetVimTextBuffer textBuffer = x.GetVimTextBuffer textBuffer
        member x.LoadVimRc createViewFunc = x.LoadVimRc createViewFunc

<|MERGE_RESOLUTION|>--- conflicted
+++ resolved
@@ -1,467 +1,463 @@
-﻿#light
-
-namespace Vim
-open Microsoft.VisualStudio.Text
-open Microsoft.VisualStudio.Text.Editor
-open Microsoft.VisualStudio.Text.Operations
-open Microsoft.VisualStudio.Text.Outlining
-open Microsoft.VisualStudio.Text.Classification
-open System.ComponentModel.Composition
-open Vim.Modes
-
-type internal VimData() =
-
-    let mutable _currentDirectory = System.Environment.CurrentDirectory
-    let mutable _previousCurrentDirecotry = _currentDirectory
-    let mutable _commandHistory = HistoryList()
-    let mutable _searchHistory = HistoryList()
-    let mutable _lastSubstituteData : SubstituteData option = None
-    let mutable _lastPatternData = { Pattern = StringUtil.empty; Path = Path.Forward }
-    let mutable _lastCharSearch : (CharSearchKind * Path * char) option = None
-    let mutable _lastMacroRun : char option = None
-    let mutable _lastCommand : StoredCommand option = None
-    let _lastPatternDataChanged = Event<PatternData>()
-    let _highlightSearchOneTimeDisabled = Event<unit>()
-
-    interface IVimData with 
-        member x.CurrentDirectory
-            with get () = _currentDirectory
-            and set value = 
-                _previousCurrentDirecotry <- _currentDirectory
-                _currentDirectory <- value
-        member x.CommandHistory
-            with get () = _commandHistory
-            and set value = _commandHistory <- value
-        member x.SearchHistory 
-            with get () = _searchHistory
-            and set value = _searchHistory <- value
-        member x.LastSubstituteData 
-            with get () = _lastSubstituteData
-            and set value = _lastSubstituteData <- value
-        member x.LastCommand 
-            with get () = _lastCommand
-            and set value = _lastCommand <- value
-        member x.LastPatternData 
-            with get () = _lastPatternData
-            and set value = 
-                _lastPatternData <- value
-                _lastPatternDataChanged.Trigger value
-        member x.PreviousCurrentDirectory = _previousCurrentDirecotry
-        member x.LastCharSearch 
-            with get () = _lastCharSearch
-            and set value = _lastCharSearch <- value
-        member x.LastMacroRun 
-            with get () = _lastMacroRun
-            and set value = _lastMacroRun <- value
-        member x.RaiseHighlightSearchOneTimeDisable () = _highlightSearchOneTimeDisabled.Trigger ()
-        [<CLIEvent>]
-        member x.LastPatternDataChanged = _lastPatternDataChanged.Publish
-        [<CLIEvent>]
-        member x.HighlightSearchOneTimeDisabled = _highlightSearchOneTimeDisabled.Publish
-
-[<Export(typeof<IVimBufferFactory>)>]
-type internal VimBufferFactory
-
-    [<ImportingConstructor>]
-    (
-        _host : IVimHost,
-        _editorOperationsFactoryService : IEditorOperationsFactoryService,
-        _editorOptionsFactoryService : IEditorOptionsFactoryService,
-        _outliningManagerService : IOutliningManagerService,
-        _completionWindowBrokerFactoryService : IDisplayWindowBrokerFactoryService,
-        _commonOperationsFactory : ICommonOperationsFactory,
-        _wordUtilFactory : IWordUtilFactory,
-        _textChangeTrackerFactory : ITextChangeTrackerFactory,
-        _textSearchService : ITextSearchService,
-        _bufferTrackingService : IBufferTrackingService,
-        _undoManagerProvider : ITextBufferUndoManagerProvider,
-        _statusUtilFactory : IStatusUtilFactory,
-        _foldManagerFactory : IFoldManagerFactory,
-        _keyboardDevice : IKeyboardDevice,
-        _mouseDevice : IMouseDevice,
-        _wordCompletionSessionFactoryService : IWordCompletionSessionFactoryService
-    ) = 
-
-
-    /// Create an IVimTextBuffer instance for the provided ITextBuffer
-    member x.CreateVimTextBuffer textBuffer (vim : IVim) = 
-        let localSettings = LocalSettings(vim.GlobalSettings) :> IVimLocalSettings
-        let wordUtil = _wordUtilFactory.GetWordUtil textBuffer
-        let wordNavigator = wordUtil.CreateTextStructureNavigator WordKind.NormalWord
-        VimTextBuffer(textBuffer, localSettings, wordNavigator, _bufferTrackingService, vim)
-
-    /// Create a VimBufferData instance for the given ITextView and IVimTextBuffer.  This is mainly
-    /// used for testing purposes
-    member x.CreateVimBufferData (vimTextBuffer : IVimTextBuffer) (textView : ITextView) =
-        Contract.Requires (vimTextBuffer.TextBuffer = textView.TextBuffer)
-
-        /// Setup the initial mode for an IVimBuffer.  The mode should be the current mode of the
-        /// underlying IVimTextBuffer.  This should be as easy as switching the mode on startup 
-        /// but this is complicated by the initialization of ITextView instances.  They can, and 
-        /// often are, passed to CreateVimBuffer in an uninitialized state.  In that state certain
-        /// operations like Select can't be done.  Hence we have to delay the mode switch until 
-        /// the ITextView is fully initialized.  Put all of that logic here.
-        let rec setupInitialMode (vimBuffer : IVimBuffer) = 
-            if textView.TextViewLines = null then
-                // It's not initialized.  Need to wait for the ITextView to get initialized. Setup 
-                // the event listener so we can setup the true mode.  Make sure to unhook from the 
-                // event to avoid memory leaks
-                let bag = DisposableBag()
-
-                textView.LayoutChanged
-                |> Observable.subscribe (fun _ -> 
-                    setupInitialMode vimBuffer
-                    bag.DisposeAll())
-                |> bag.Add
-            elif vimBuffer.ModeKind = ModeKind.Uninitialized then
-                // The ITextView is uninitialized and no one has forced the IVimBuffer out of
-                // the uninitialized state.  Do the switch now to the correct mode
-                vimBuffer.SwitchMode vimTextBuffer.ModeKind ModeArgument.None |> ignore
-
-        let vim = vimTextBuffer.Vim
-        let textBuffer = textView.TextBuffer
-        let editOperations = _editorOperationsFactoryService.GetEditorOperations(textView)
-        let statusUtil = _statusUtilFactory.GetStatusUtil textView
-        let localSettings = vimTextBuffer.LocalSettings
-        let jumpList = JumpList(textView, _bufferTrackingService) :> IJumpList
-
-        let undoRedoOperations = 
-            let history = 
-                let manager = _undoManagerProvider.GetTextBufferUndoManager textBuffer
-                if manager = null then None
-                else manager.TextBufferUndoHistory |> Some
-            UndoRedoOperations(statusUtil, history, editOperations) :> IUndoRedoOperations
-        let wordUtil = _wordUtilFactory.GetWordUtil textBuffer
-        let windowSettings = WindowSettings(vim.GlobalSettings, textView)
-        {
-            JumpList = jumpList
-            TextView = textView
-            StatusUtil = statusUtil
-            UndoRedoOperations = undoRedoOperations
-            VimTextBuffer = vimTextBuffer
-            WindowSettings = windowSettings
-            WordUtil = wordUtil }
-
-    /// Create an IVimBuffer instance for the provided VimBufferData
-    member x.CreateVimBuffer (vimBufferData : VimBufferData) = 
-        let textView = vimBufferData.TextView
-        let commonOperations = _commonOperationsFactory.GetCommonOperations vimBufferData
-        let wordUtil = vimBufferData.WordUtil
-
-        let wordNav = wordUtil.CreateTextStructureNavigator WordKind.NormalWord
-        let incrementalSearch = IncrementalSearch(vimBufferData, commonOperations) :> IIncrementalSearch
-        let capture = MotionCapture(vimBufferData, incrementalSearch) :> IMotionCapture
-
-        let textChangeTracker = _textChangeTrackerFactory.GetTextChangeTracker vimBufferData
-        let motionUtil = MotionUtil(vimBufferData) :> IMotionUtil
-        let foldManager = _foldManagerFactory.GetFoldManager textView
-        let insertUtil = InsertUtil(vimBufferData, commonOperations) :> IInsertUtil
-        let commandUtil = CommandUtil(vimBufferData, motionUtil, commonOperations, foldManager, insertUtil) :> ICommandUtil
-
-        let bufferRaw = VimBuffer(vimBufferData, incrementalSearch, motionUtil, wordNav, vimBufferData.WindowSettings)
-        let buffer = bufferRaw :> IVimBuffer
-
-        /// Create the selection change tracker so that it will begin to monitor
-        /// selection events.  
-        ///
-        /// TODO: This feels wrong.  Either the result should be stored somewhere
-        /// or it should be exposed as a MEF service that listens to buffer 
-        /// creation events.
-        let selectionChangeTracker = SelectionChangeTracker(buffer)
-
-        let vim = vimBufferData.Vim
-        let createCommandRunner kind = CommandRunner (textView, vim.RegisterMap, capture, commandUtil, vimBufferData.StatusUtil, kind) :>ICommandRunner
-        let broker = _completionWindowBrokerFactoryService.CreateDisplayWindowBroker textView
-        let bufferOptions = _editorOptionsFactoryService.GetOptions(textView.TextBuffer)
-        let commandOpts = Modes.Command.DefaultOperations(vimBufferData, commonOperations) :> Modes.Command.IOperations
-        let commandProcessor = Modes.Command.CommandProcessor(buffer, commonOperations, commandOpts, FileSystem() :> IFileSystem, foldManager) :> Modes.Command.ICommandProcessor
-        let visualOptsFactory kind = 
-            let kind = VisualKind.OfModeKind kind |> Option.get
-            let tracker = Modes.Visual.SelectionTracker(textView, vim.GlobalSettings, incrementalSearch, kind) :> Modes.Visual.ISelectionTracker
-            (tracker, commonOperations)
-
-        let visualModeList =
-            [ ModeKind.VisualBlock; ModeKind.VisualCharacter; ModeKind.VisualLine ]
-            |> Seq.ofList
-            |> Seq.map (fun kind -> 
-                let tracker, opts = visualOptsFactory kind
-                let visualKind = VisualKind.OfModeKind kind |> Option.get
-                ((Modes.Visual.VisualMode(vimBufferData, opts, motionUtil, kind, createCommandRunner visualKind,capture, tracker)) :> IMode) )
-            |> List.ofSeq
-
-        // Normal mode values
-        let editOptions = _editorOptionsFactoryService.GetOptions(textView)
-        let undoRedoOperations = vimBufferData.UndoRedoOperations
-        let modeList = 
-            [
-                ((Modes.Normal.NormalMode(vimBufferData, commonOperations, motionUtil, broker, createCommandRunner VisualKind.Character, capture)) :> IMode)
-                ((Modes.Command.CommandMode(buffer, commandProcessor, commonOperations)) :> IMode)
-                ((Modes.Insert.InsertMode(buffer, commonOperations, broker, editOptions, undoRedoOperations, textChangeTracker, insertUtil, false, _keyboardDevice, _mouseDevice, wordUtil, _wordCompletionSessionFactoryService)) :> IMode)
-                ((Modes.Insert.InsertMode(buffer, commonOperations, broker, editOptions, undoRedoOperations, textChangeTracker, insertUtil, true, _keyboardDevice, _mouseDevice, wordUtil, _wordCompletionSessionFactoryService)) :> IMode)
-                ((Modes.SubstituteConfirm.SubstituteConfirmMode(vimBufferData, commonOperations) :> IMode))
-                (DisabledMode(vimBufferData) :> IMode)
-                (ExternalEditMode(vimBufferData) :> IMode)
-            ] @ visualModeList
-        modeList |> List.iter (fun m -> bufferRaw.AddMode m)
-<<<<<<< HEAD
-        buffer.SwitchMode vimBufferData.VimTextBuffer.ModeKind ModeArgument.None |> ignore
-=======
-        setupInitialMode buffer
->>>>>>> 441b2146
-        bufferRaw
-
-    interface IVimBufferFactory with
-        member x.CreateVimTextBuffer textBuffer vim = x.CreateVimTextBuffer textBuffer vim :> IVimTextBuffer
-        member x.CreateVimBufferData vimTextBuffer textView = x.CreateVimBufferData vimTextBuffer textView 
-        member x.CreateVimBuffer vimBufferData = x.CreateVimBuffer vimBufferData :> IVimBuffer
-
-/// Default implementation of IVim 
-[<Export(typeof<IVim>)>]
-type internal Vim
-    (
-        _host : IVimHost,
-        _bufferFactoryService : IVimBufferFactory,
-        _bufferCreationListeners : Lazy<IVimBufferCreationListener> list,
-        _globalSettings : IVimGlobalSettings,
-        _markMap : IMarkMap,
-        _keyMap : IKeyMap,
-        _clipboardDevice : IClipboardDevice,
-        _search : ISearchService,
-        _fileSystem : IFileSystem,
-        _vimData : IVimData ) =
-
-    /// Key for IVimTextBuffer instances inside of the ITextBuffer property bag
-    let _vimTextBufferKey = System.Object()
-
-    /// Holds an IVimBuffer and the DisposableBag for event handlers on the IVimBuffer.  This
-    /// needs to be removed when we're done with the IVimBuffer to avoid leaks
-    let _bufferMap = new System.Collections.Generic.Dictionary<ITextView, IVimBuffer * DisposableBag>()
-
-    /// Holds the active stack of IVimBuffer instances
-    let mutable _activeBufferStack : IVimBuffer list = List.empty
-
-    /// Holds the setting information which was stored when loading the VimRc file.  This 
-    /// is applied to IVimBuffer instances which are created when there is no active IVimBuffer
-    let mutable _vimRcLocalSettings = LocalSettings(_globalSettings) :> IVimLocalSettings
-    let mutable _vimRcWindowSettings : IVimWindowSettings option = None
-
-    let _registerMap =
-        let currentFileNameFunc() = 
-            match _activeBufferStack with
-            | [] -> None
-            | h::_ -> 
-                let name = _host.GetName h.TextBuffer 
-                let name = System.IO.Path.GetFileName(name)
-                Some name
-        RegisterMap(_clipboardDevice, currentFileNameFunc) :> IRegisterMap
-
-    let _recorder = MacroRecorder(_registerMap)
-
-    /// Add the IMacroRecorder to the list of IVimBufferCreationListeners.  
-    let _bufferCreationListeners =
-        let item = Lazy<IVimBufferCreationListener>(fun () -> _recorder :> IVimBufferCreationListener)
-        item :: _bufferCreationListeners
-
-    do
-        // When the 'history' setting is changed it impacts our history limits.  Keep track of 
-        // them here
-        //
-        // Up cast here to work around the F# bug which prevents accessing a CLIEvent from
-        // a derived type
-
-        (_globalSettings :> IVimSettings).SettingChanged 
-        |> Event.filter (fun args -> StringUtil.isEqual args.Name GlobalSettingNames.HistoryName)
-        |> Event.add (fun _ -> 
-            _vimData.SearchHistory.Limit <- _globalSettings.History
-            _vimData.CommandHistory.Limit <- _globalSettings.History)
-
-    [<ImportingConstructor>]
-    new(
-        host : IVimHost,
-        bufferFactoryService : IVimBufferFactory,
-        bufferTrackingService : IBufferTrackingService,
-        [<ImportMany>] bufferCreationListeners : Lazy<IVimBufferCreationListener> seq,
-        search : ITextSearchService,
-        fileSystem : IFileSystem,
-        clipboard : IClipboardDevice ) =
-        let markMap = MarkMap(bufferTrackingService)
-        let vimData = VimData() :> IVimData
-        let globalSettings = GlobalSettings() :> IVimGlobalSettings
-        let listeners = bufferCreationListeners |> List.ofSeq
-        Vim(
-            host,
-            bufferFactoryService,
-            listeners,
-            globalSettings,
-            markMap :> IMarkMap,
-            KeyMap() :> IKeyMap,
-            clipboard,
-            SearchService(search, globalSettings) :> ISearchService,
-            fileSystem,
-            vimData)
-
-    member x.ActiveBuffer = ListUtil.tryHeadOnly _activeBufferStack
-
-    member x.VimBuffers = _bufferMap.Values |> Seq.map fst |> List.ofSeq
-
-    member x.FocusedBuffer = 
-        match _host.GetFocusedTextView() with
-        | None -> 
-            None
-        | Some textView -> 
-            let found, (buffer, _) = _bufferMap.TryGetValue(textView)
-            if found then Some buffer
-            else None
-
-    /// Get the IVimLocalSettings which should be the basis for a newly created IVimTextBuffer
-    member x.GetLocalSettingsForNewTextBuffer () =
-        match x.ActiveBuffer with
-        | Some buffer -> Some buffer.LocalSettings
-        | None -> Some _vimRcLocalSettings
-
-    /// Get the IVimWindowSettings which should be the basis for a newly created IVimBuffer
-    member x.GetWindowSettingsForNewBuffer () =
-        match x.ActiveBuffer with
-        | Some buffer -> Some buffer.WindowSettings
-        | None -> _vimRcWindowSettings
-
-    /// Close all IVimBuffer instances
-    member x.CloseAllVimBuffers() =
-        x.VimBuffers
-        |> List.iter (fun vimBuffer -> vimBuffer.Close())
-
-    /// Create an IVimTextBuffer for the given ITextBuffer.  If an IVimLocalSettings instance is 
-    /// provided then attempt to copy them into the created IVimTextBuffer copy of the 
-    /// IVimLocalSettings
-    member x.CreateVimTextBuffer (textBuffer : ITextBuffer) (localSettings : IVimLocalSettings option) = 
-        if textBuffer.Properties.ContainsProperty _vimTextBufferKey then
-            invalidArg "textBuffer" Resources.Vim_TextViewAlreadyHasVimBuffer
-
-        let vimTextBuffer = _bufferFactoryService.CreateVimTextBuffer textBuffer x
-
-        // Apply the specified local buffer settings
-        match localSettings with
-        | None -> 
-            ()
-        | Some localSettings ->
-            localSettings.AllSettings
-            |> Seq.filter (fun s -> not s.IsGlobal && not s.IsValueCalculated)
-            |> Seq.iter (fun s -> vimTextBuffer.LocalSettings.TrySetValue s.Name s.Value |> ignore)
-
-        // Put the IVimTextBuffer into the ITextBuffer property bag so we can query for it in the future
-        textBuffer.Properties.[_vimTextBufferKey] <- vimTextBuffer
-
-        vimTextBuffer
-
-    /// Create an IVimBuffer for the given ITextView and associated IVimTextBuffer
-    member x.CreateVimBuffer textView (windowSettings : IVimWindowSettings option) =
-        if _bufferMap.ContainsKey(textView) then 
-            invalidArg "textView" Resources.Vim_TextViewAlreadyHasVimBuffer
-
-        let vimTextBuffer = x.GetOrCreateVimTextBuffer textView.TextBuffer
-        let vimBufferData = _bufferFactoryService.CreateVimBufferData vimTextBuffer textView
-        let buffer = _bufferFactoryService.CreateVimBuffer vimBufferData
-
-        // Apply the specified window settings
-        match windowSettings with
-        | None -> 
-            ()
-        | Some windowSettings ->
-            windowSettings.AllSettings
-            |> Seq.filter (fun s -> not s.IsGlobal && not s.IsValueCalculated)
-            |> Seq.iter (fun s -> buffer.WindowSettings.TrySetValue s.Name s.Value |> ignore)
-
-        // Setup the handlers for KeyInputStart and KeyInputEnd to accurately track the active
-        // IVimBuffer instance
-        let eventBag = DisposableBag()
-        buffer.KeyInputStart
-        |> Observable.subscribe (fun _ -> _activeBufferStack <- buffer :: _activeBufferStack )
-        |> eventBag.Add
-
-        buffer.KeyInputEnd 
-        |> Observable.subscribe (fun _ -> 
-            _activeBufferStack <- 
-                match _activeBufferStack with
-                | h::t -> t
-                | [] -> [] )
-        |> eventBag.Add
-
-        _bufferMap.Add(textView, (buffer,eventBag))
-        _bufferCreationListeners |> Seq.iter (fun x -> x.Value.VimBufferCreated buffer)
-        buffer
-
-    member x.GetVimTextBuffer (textBuffer : ITextBuffer) =
-        PropertyCollectionUtil.GetValue<IVimTextBuffer> _vimTextBufferKey textBuffer.Properties
-
-    member x.GetVimBuffer textView =
-        let tuple = _bufferMap.TryGetValue textView
-        match tuple with 
-        | (true,(buffer,_)) -> Some buffer
-        | (false,_) -> None
-
-    member x.GetOrCreateVimTextBuffer textBuffer =
-        match x.GetVimTextBuffer textBuffer with
-        | Some vimTextBuffer ->
-            vimTextBuffer
-        | None ->
-            let settings = x.GetLocalSettingsForNewTextBuffer()
-            x.CreateVimTextBuffer textBuffer settings
-
-    member x.GetOrCreateVimBuffer textView =
-        match x.GetVimBuffer textView with
-        | Some buffer -> 
-            buffer
-        | None -> 
-            let settings = x.GetWindowSettingsForNewBuffer()
-            x.CreateVimBuffer textView settings
-
-    member x.LoadVimRc (createViewFunc : (unit -> ITextView)) =
-        _globalSettings.VimRc <- System.String.Empty
-        _globalSettings.VimRcPaths <- _fileSystem.GetVimRcDirectories() |> String.concat ";"
-
-        match _fileSystem.LoadVimRc() with
-        | None -> false
-        | Some(path,lines) ->
-            _globalSettings.VimRc <- path
-            let view = createViewFunc()
-            let buffer = x.GetOrCreateVimBuffer view
-            let mode = buffer.CommandMode
-            lines |> Seq.iter (fun input -> mode.RunCommand input |> ignore)
-            _vimRcLocalSettings <- LocalSettings.Copy buffer.LocalSettings
-            _vimRcWindowSettings <- Some (WindowSettings.Copy buffer.WindowSettings)
-            view.Close()
-            true
-
-    member x.RemoveVimBuffer textView = 
-        let found, tuple = _bufferMap.TryGetValue(textView)
-        if found then 
-            let _,bag = tuple
-            bag.DisposeAll()
-        _bufferMap.Remove textView
-
-    interface IVim with
-        member x.ActiveBuffer = x.ActiveBuffer
-        member x.FocusedBuffer = x.FocusedBuffer
-        member x.VimBuffers = x.VimBuffers
-        member x.VimData = _vimData
-        member x.VimHost = _host
-        member x.VimRcLocalSettings
-            with get() = _vimRcLocalSettings
-            and set value = _vimRcLocalSettings <- LocalSettings.Copy value
-        member x.MacroRecorder = _recorder :> IMacroRecorder
-        member x.MarkMap = _markMap
-        member x.KeyMap = _keyMap
-        member x.SearchService = _search
-        member x.IsVimRcLoaded = not (System.String.IsNullOrEmpty(_globalSettings.VimRc))
-        member x.RegisterMap = _registerMap 
-        member x.GlobalSettings = _globalSettings
-        member x.CloseAllVimBuffers() = x.CloseAllVimBuffers()
-        member x.CreateVimBuffer textView = x.CreateVimBuffer textView (x.GetWindowSettingsForNewBuffer())
-        member x.CreateVimTextBuffer textBuffer = x.CreateVimTextBuffer textBuffer (x.GetLocalSettingsForNewTextBuffer())
-        member x.GetOrCreateVimBuffer textView = x.GetOrCreateVimBuffer textView
-        member x.GetOrCreateVimTextBuffer textBuffer = x.GetOrCreateVimTextBuffer textBuffer
-        member x.RemoveVimBuffer textView = x.RemoveVimBuffer textView
-        member x.GetVimBuffer textView = x.GetVimBuffer textView
-        member x.GetVimTextBuffer textBuffer = x.GetVimTextBuffer textBuffer
-        member x.LoadVimRc createViewFunc = x.LoadVimRc createViewFunc
-
+﻿#light
+
+namespace Vim
+open Microsoft.VisualStudio.Text
+open Microsoft.VisualStudio.Text.Editor
+open Microsoft.VisualStudio.Text.Operations
+open Microsoft.VisualStudio.Text.Outlining
+open Microsoft.VisualStudio.Text.Classification
+open System.ComponentModel.Composition
+open Vim.Modes
+
+type internal VimData() =
+
+    let mutable _currentDirectory = System.Environment.CurrentDirectory
+    let mutable _previousCurrentDirecotry = _currentDirectory
+    let mutable _commandHistory = HistoryList()
+    let mutable _searchHistory = HistoryList()
+    let mutable _lastSubstituteData : SubstituteData option = None
+    let mutable _lastPatternData = { Pattern = StringUtil.empty; Path = Path.Forward }
+    let mutable _lastCharSearch : (CharSearchKind * Path * char) option = None
+    let mutable _lastMacroRun : char option = None
+    let mutable _lastCommand : StoredCommand option = None
+    let _lastPatternDataChanged = Event<PatternData>()
+    let _highlightSearchOneTimeDisabled = Event<unit>()
+
+    interface IVimData with 
+        member x.CurrentDirectory
+            with get () = _currentDirectory
+            and set value = 
+                _previousCurrentDirecotry <- _currentDirectory
+                _currentDirectory <- value
+        member x.CommandHistory
+            with get () = _commandHistory
+            and set value = _commandHistory <- value
+        member x.SearchHistory 
+            with get () = _searchHistory
+            and set value = _searchHistory <- value
+        member x.LastSubstituteData 
+            with get () = _lastSubstituteData
+            and set value = _lastSubstituteData <- value
+        member x.LastCommand 
+            with get () = _lastCommand
+            and set value = _lastCommand <- value
+        member x.LastPatternData 
+            with get () = _lastPatternData
+            and set value = 
+                _lastPatternData <- value
+                _lastPatternDataChanged.Trigger value
+        member x.PreviousCurrentDirectory = _previousCurrentDirecotry
+        member x.LastCharSearch 
+            with get () = _lastCharSearch
+            and set value = _lastCharSearch <- value
+        member x.LastMacroRun 
+            with get () = _lastMacroRun
+            and set value = _lastMacroRun <- value
+        member x.RaiseHighlightSearchOneTimeDisable () = _highlightSearchOneTimeDisabled.Trigger ()
+        [<CLIEvent>]
+        member x.LastPatternDataChanged = _lastPatternDataChanged.Publish
+        [<CLIEvent>]
+        member x.HighlightSearchOneTimeDisabled = _highlightSearchOneTimeDisabled.Publish
+
+[<Export(typeof<IVimBufferFactory>)>]
+type internal VimBufferFactory
+
+    [<ImportingConstructor>]
+    (
+        _host : IVimHost,
+        _editorOperationsFactoryService : IEditorOperationsFactoryService,
+        _editorOptionsFactoryService : IEditorOptionsFactoryService,
+        _outliningManagerService : IOutliningManagerService,
+        _completionWindowBrokerFactoryService : IDisplayWindowBrokerFactoryService,
+        _commonOperationsFactory : ICommonOperationsFactory,
+        _wordUtilFactory : IWordUtilFactory,
+        _textChangeTrackerFactory : ITextChangeTrackerFactory,
+        _textSearchService : ITextSearchService,
+        _bufferTrackingService : IBufferTrackingService,
+        _undoManagerProvider : ITextBufferUndoManagerProvider,
+        _statusUtilFactory : IStatusUtilFactory,
+        _foldManagerFactory : IFoldManagerFactory,
+        _keyboardDevice : IKeyboardDevice,
+        _mouseDevice : IMouseDevice,
+        _wordCompletionSessionFactoryService : IWordCompletionSessionFactoryService
+    ) = 
+
+
+    /// Create an IVimTextBuffer instance for the provided ITextBuffer
+    member x.CreateVimTextBuffer textBuffer (vim : IVim) = 
+        let localSettings = LocalSettings(vim.GlobalSettings) :> IVimLocalSettings
+        let wordUtil = _wordUtilFactory.GetWordUtil textBuffer
+        let wordNavigator = wordUtil.CreateTextStructureNavigator WordKind.NormalWord
+        VimTextBuffer(textBuffer, localSettings, wordNavigator, _bufferTrackingService, vim)
+
+    /// Create a VimBufferData instance for the given ITextView and IVimTextBuffer.  This is mainly
+    /// used for testing purposes
+    member x.CreateVimBufferData (vimTextBuffer : IVimTextBuffer) (textView : ITextView) =
+        Contract.Requires (vimTextBuffer.TextBuffer = textView.TextBuffer)
+
+        /// Setup the initial mode for an IVimBuffer.  The mode should be the current mode of the
+        /// underlying IVimTextBuffer.  This should be as easy as switching the mode on startup 
+        /// but this is complicated by the initialization of ITextView instances.  They can, and 
+        /// often are, passed to CreateVimBuffer in an uninitialized state.  In that state certain
+        /// operations like Select can't be done.  Hence we have to delay the mode switch until 
+        /// the ITextView is fully initialized.  Put all of that logic here.
+        let rec setupInitialMode (vimBuffer : IVimBuffer) = 
+            if textView.TextViewLines = null then
+                // It's not initialized.  Need to wait for the ITextView to get initialized. Setup 
+                // the event listener so we can setup the true mode.  Make sure to unhook from the 
+                // event to avoid memory leaks
+                let bag = DisposableBag()
+
+                textView.LayoutChanged
+                |> Observable.subscribe (fun _ -> 
+                    setupInitialMode vimBuffer
+                    bag.DisposeAll())
+                |> bag.Add
+            elif vimBuffer.ModeKind = ModeKind.Uninitialized then
+                // The ITextView is uninitialized and no one has forced the IVimBuffer out of
+                // the uninitialized state.  Do the switch now to the correct mode
+                vimBuffer.SwitchMode vimTextBuffer.ModeKind ModeArgument.None |> ignore
+
+        let vim = vimTextBuffer.Vim
+        let textBuffer = textView.TextBuffer
+        let editOperations = _editorOperationsFactoryService.GetEditorOperations(textView)
+        let statusUtil = _statusUtilFactory.GetStatusUtil textView
+        let localSettings = vimTextBuffer.LocalSettings
+        let jumpList = JumpList(textView, _bufferTrackingService) :> IJumpList
+
+        let undoRedoOperations = 
+            let history = 
+                let manager = _undoManagerProvider.GetTextBufferUndoManager textBuffer
+                if manager = null then None
+                else manager.TextBufferUndoHistory |> Some
+            UndoRedoOperations(statusUtil, history, editOperations) :> IUndoRedoOperations
+        let wordUtil = _wordUtilFactory.GetWordUtil textBuffer
+        let windowSettings = WindowSettings(vim.GlobalSettings, textView)
+        {
+            JumpList = jumpList
+            TextView = textView
+            StatusUtil = statusUtil
+            UndoRedoOperations = undoRedoOperations
+            VimTextBuffer = vimTextBuffer
+            WindowSettings = windowSettings
+            WordUtil = wordUtil }
+
+    /// Create an IVimBuffer instance for the provided VimBufferData
+    member x.CreateVimBuffer (vimBufferData : VimBufferData) = 
+        let textView = vimBufferData.TextView
+        let commonOperations = _commonOperationsFactory.GetCommonOperations vimBufferData
+        let wordUtil = vimBufferData.WordUtil
+
+        let wordNav = wordUtil.CreateTextStructureNavigator WordKind.NormalWord
+        let incrementalSearch = IncrementalSearch(vimBufferData, commonOperations) :> IIncrementalSearch
+        let capture = MotionCapture(vimBufferData, incrementalSearch) :> IMotionCapture
+
+        let textChangeTracker = _textChangeTrackerFactory.GetTextChangeTracker vimBufferData
+        let motionUtil = MotionUtil(vimBufferData) :> IMotionUtil
+        let foldManager = _foldManagerFactory.GetFoldManager textView
+        let insertUtil = InsertUtil(vimBufferData, commonOperations) :> IInsertUtil
+        let commandUtil = CommandUtil(vimBufferData, motionUtil, commonOperations, foldManager, insertUtil) :> ICommandUtil
+
+        let bufferRaw = VimBuffer(vimBufferData, incrementalSearch, motionUtil, wordNav, vimBufferData.WindowSettings)
+        let buffer = bufferRaw :> IVimBuffer
+
+        /// Create the selection change tracker so that it will begin to monitor
+        /// selection events.  
+        ///
+        /// TODO: This feels wrong.  Either the result should be stored somewhere
+        /// or it should be exposed as a MEF service that listens to buffer 
+        /// creation events.
+        let selectionChangeTracker = SelectionChangeTracker(buffer)
+
+        let vim = vimBufferData.Vim
+        let createCommandRunner kind = CommandRunner (textView, vim.RegisterMap, capture, commandUtil, vimBufferData.StatusUtil, kind) :>ICommandRunner
+        let broker = _completionWindowBrokerFactoryService.CreateDisplayWindowBroker textView
+        let bufferOptions = _editorOptionsFactoryService.GetOptions(textView.TextBuffer)
+        let commandOpts = Modes.Command.DefaultOperations(vimBufferData, commonOperations) :> Modes.Command.IOperations
+        let commandProcessor = Modes.Command.CommandProcessor(buffer, commonOperations, commandOpts, FileSystem() :> IFileSystem, foldManager) :> Modes.Command.ICommandProcessor
+        let visualOptsFactory kind = 
+            let kind = VisualKind.OfModeKind kind |> Option.get
+            let tracker = Modes.Visual.SelectionTracker(textView, vim.GlobalSettings, incrementalSearch, kind) :> Modes.Visual.ISelectionTracker
+            (tracker, commonOperations)
+
+        let visualModeList =
+            [ ModeKind.VisualBlock; ModeKind.VisualCharacter; ModeKind.VisualLine ]
+            |> Seq.ofList
+            |> Seq.map (fun kind -> 
+                let tracker, opts = visualOptsFactory kind
+                let visualKind = VisualKind.OfModeKind kind |> Option.get
+                ((Modes.Visual.VisualMode(vimBufferData, opts, motionUtil, kind, createCommandRunner visualKind,capture, tracker)) :> IMode) )
+            |> List.ofSeq
+
+        // Normal mode values
+        let editOptions = _editorOptionsFactoryService.GetOptions(textView)
+        let undoRedoOperations = vimBufferData.UndoRedoOperations
+        let modeList = 
+            [
+                ((Modes.Normal.NormalMode(vimBufferData, commonOperations, motionUtil, broker, createCommandRunner VisualKind.Character, capture)) :> IMode)
+                ((Modes.Command.CommandMode(buffer, commandProcessor, commonOperations)) :> IMode)
+                ((Modes.Insert.InsertMode(buffer, commonOperations, broker, editOptions, undoRedoOperations, textChangeTracker, insertUtil, false, _keyboardDevice, _mouseDevice, wordUtil, _wordCompletionSessionFactoryService)) :> IMode)
+                ((Modes.Insert.InsertMode(buffer, commonOperations, broker, editOptions, undoRedoOperations, textChangeTracker, insertUtil, true, _keyboardDevice, _mouseDevice, wordUtil, _wordCompletionSessionFactoryService)) :> IMode)
+                ((Modes.SubstituteConfirm.SubstituteConfirmMode(vimBufferData, commonOperations) :> IMode))
+                (DisabledMode(vimBufferData) :> IMode)
+                (ExternalEditMode(vimBufferData) :> IMode)
+            ] @ visualModeList
+        modeList |> List.iter (fun m -> bufferRaw.AddMode m)
+        setupInitialMode buffer
+        bufferRaw
+
+    interface IVimBufferFactory with
+        member x.CreateVimTextBuffer textBuffer vim = x.CreateVimTextBuffer textBuffer vim :> IVimTextBuffer
+        member x.CreateVimBufferData vimTextBuffer textView = x.CreateVimBufferData vimTextBuffer textView 
+        member x.CreateVimBuffer vimBufferData = x.CreateVimBuffer vimBufferData :> IVimBuffer
+
+/// Default implementation of IVim 
+[<Export(typeof<IVim>)>]
+type internal Vim
+    (
+        _host : IVimHost,
+        _bufferFactoryService : IVimBufferFactory,
+        _bufferCreationListeners : Lazy<IVimBufferCreationListener> list,
+        _globalSettings : IVimGlobalSettings,
+        _markMap : IMarkMap,
+        _keyMap : IKeyMap,
+        _clipboardDevice : IClipboardDevice,
+        _search : ISearchService,
+        _fileSystem : IFileSystem,
+        _vimData : IVimData ) =
+
+    /// Key for IVimTextBuffer instances inside of the ITextBuffer property bag
+    let _vimTextBufferKey = System.Object()
+
+    /// Holds an IVimBuffer and the DisposableBag for event handlers on the IVimBuffer.  This
+    /// needs to be removed when we're done with the IVimBuffer to avoid leaks
+    let _bufferMap = new System.Collections.Generic.Dictionary<ITextView, IVimBuffer * DisposableBag>()
+
+    /// Holds the active stack of IVimBuffer instances
+    let mutable _activeBufferStack : IVimBuffer list = List.empty
+
+    /// Holds the setting information which was stored when loading the VimRc file.  This 
+    /// is applied to IVimBuffer instances which are created when there is no active IVimBuffer
+    let mutable _vimRcLocalSettings = LocalSettings(_globalSettings) :> IVimLocalSettings
+    let mutable _vimRcWindowSettings : IVimWindowSettings option = None
+
+    let _registerMap =
+        let currentFileNameFunc() = 
+            match _activeBufferStack with
+            | [] -> None
+            | h::_ -> 
+                let name = _host.GetName h.TextBuffer 
+                let name = System.IO.Path.GetFileName(name)
+                Some name
+        RegisterMap(_clipboardDevice, currentFileNameFunc) :> IRegisterMap
+
+    let _recorder = MacroRecorder(_registerMap)
+
+    /// Add the IMacroRecorder to the list of IVimBufferCreationListeners.  
+    let _bufferCreationListeners =
+        let item = Lazy<IVimBufferCreationListener>(fun () -> _recorder :> IVimBufferCreationListener)
+        item :: _bufferCreationListeners
+
+    do
+        // When the 'history' setting is changed it impacts our history limits.  Keep track of 
+        // them here
+        //
+        // Up cast here to work around the F# bug which prevents accessing a CLIEvent from
+        // a derived type
+
+        (_globalSettings :> IVimSettings).SettingChanged 
+        |> Event.filter (fun args -> StringUtil.isEqual args.Name GlobalSettingNames.HistoryName)
+        |> Event.add (fun _ -> 
+            _vimData.SearchHistory.Limit <- _globalSettings.History
+            _vimData.CommandHistory.Limit <- _globalSettings.History)
+
+    [<ImportingConstructor>]
+    new(
+        host : IVimHost,
+        bufferFactoryService : IVimBufferFactory,
+        bufferTrackingService : IBufferTrackingService,
+        [<ImportMany>] bufferCreationListeners : Lazy<IVimBufferCreationListener> seq,
+        search : ITextSearchService,
+        fileSystem : IFileSystem,
+        clipboard : IClipboardDevice ) =
+        let markMap = MarkMap(bufferTrackingService)
+        let vimData = VimData() :> IVimData
+        let globalSettings = GlobalSettings() :> IVimGlobalSettings
+        let listeners = bufferCreationListeners |> List.ofSeq
+        Vim(
+            host,
+            bufferFactoryService,
+            listeners,
+            globalSettings,
+            markMap :> IMarkMap,
+            KeyMap() :> IKeyMap,
+            clipboard,
+            SearchService(search, globalSettings) :> ISearchService,
+            fileSystem,
+            vimData)
+
+    member x.ActiveBuffer = ListUtil.tryHeadOnly _activeBufferStack
+
+    member x.VimBuffers = _bufferMap.Values |> Seq.map fst |> List.ofSeq
+
+    member x.FocusedBuffer = 
+        match _host.GetFocusedTextView() with
+        | None -> 
+            None
+        | Some textView -> 
+            let found, (buffer, _) = _bufferMap.TryGetValue(textView)
+            if found then Some buffer
+            else None
+
+    /// Get the IVimLocalSettings which should be the basis for a newly created IVimTextBuffer
+    member x.GetLocalSettingsForNewTextBuffer () =
+        match x.ActiveBuffer with
+        | Some buffer -> Some buffer.LocalSettings
+        | None -> Some _vimRcLocalSettings
+
+    /// Get the IVimWindowSettings which should be the basis for a newly created IVimBuffer
+    member x.GetWindowSettingsForNewBuffer () =
+        match x.ActiveBuffer with
+        | Some buffer -> Some buffer.WindowSettings
+        | None -> _vimRcWindowSettings
+
+    /// Close all IVimBuffer instances
+    member x.CloseAllVimBuffers() =
+        x.VimBuffers
+        |> List.iter (fun vimBuffer -> vimBuffer.Close())
+
+    /// Create an IVimTextBuffer for the given ITextBuffer.  If an IVimLocalSettings instance is 
+    /// provided then attempt to copy them into the created IVimTextBuffer copy of the 
+    /// IVimLocalSettings
+    member x.CreateVimTextBuffer (textBuffer : ITextBuffer) (localSettings : IVimLocalSettings option) = 
+        if textBuffer.Properties.ContainsProperty _vimTextBufferKey then
+            invalidArg "textBuffer" Resources.Vim_TextViewAlreadyHasVimBuffer
+
+        let vimTextBuffer = _bufferFactoryService.CreateVimTextBuffer textBuffer x
+
+        // Apply the specified local buffer settings
+        match localSettings with
+        | None -> 
+            ()
+        | Some localSettings ->
+            localSettings.AllSettings
+            |> Seq.filter (fun s -> not s.IsGlobal && not s.IsValueCalculated)
+            |> Seq.iter (fun s -> vimTextBuffer.LocalSettings.TrySetValue s.Name s.Value |> ignore)
+
+        // Put the IVimTextBuffer into the ITextBuffer property bag so we can query for it in the future
+        textBuffer.Properties.[_vimTextBufferKey] <- vimTextBuffer
+
+        vimTextBuffer
+
+    /// Create an IVimBuffer for the given ITextView and associated IVimTextBuffer
+    member x.CreateVimBuffer textView (windowSettings : IVimWindowSettings option) =
+        if _bufferMap.ContainsKey(textView) then 
+            invalidArg "textView" Resources.Vim_TextViewAlreadyHasVimBuffer
+
+        let vimTextBuffer = x.GetOrCreateVimTextBuffer textView.TextBuffer
+        let vimBufferData = _bufferFactoryService.CreateVimBufferData vimTextBuffer textView
+        let buffer = _bufferFactoryService.CreateVimBuffer vimBufferData
+
+        // Apply the specified window settings
+        match windowSettings with
+        | None -> 
+            ()
+        | Some windowSettings ->
+            windowSettings.AllSettings
+            |> Seq.filter (fun s -> not s.IsGlobal && not s.IsValueCalculated)
+            |> Seq.iter (fun s -> buffer.WindowSettings.TrySetValue s.Name s.Value |> ignore)
+
+        // Setup the handlers for KeyInputStart and KeyInputEnd to accurately track the active
+        // IVimBuffer instance
+        let eventBag = DisposableBag()
+        buffer.KeyInputStart
+        |> Observable.subscribe (fun _ -> _activeBufferStack <- buffer :: _activeBufferStack )
+        |> eventBag.Add
+
+        buffer.KeyInputEnd 
+        |> Observable.subscribe (fun _ -> 
+            _activeBufferStack <- 
+                match _activeBufferStack with
+                | h::t -> t
+                | [] -> [] )
+        |> eventBag.Add
+
+        _bufferMap.Add(textView, (buffer,eventBag))
+        _bufferCreationListeners |> Seq.iter (fun x -> x.Value.VimBufferCreated buffer)
+        buffer
+
+    member x.GetVimTextBuffer (textBuffer : ITextBuffer) =
+        PropertyCollectionUtil.GetValue<IVimTextBuffer> _vimTextBufferKey textBuffer.Properties
+
+    member x.GetVimBuffer textView =
+        let tuple = _bufferMap.TryGetValue textView
+        match tuple with 
+        | (true,(buffer,_)) -> Some buffer
+        | (false,_) -> None
+
+    member x.GetOrCreateVimTextBuffer textBuffer =
+        match x.GetVimTextBuffer textBuffer with
+        | Some vimTextBuffer ->
+            vimTextBuffer
+        | None ->
+            let settings = x.GetLocalSettingsForNewTextBuffer()
+            x.CreateVimTextBuffer textBuffer settings
+
+    member x.GetOrCreateVimBuffer textView =
+        match x.GetVimBuffer textView with
+        | Some buffer -> 
+            buffer
+        | None -> 
+            let settings = x.GetWindowSettingsForNewBuffer()
+            x.CreateVimBuffer textView settings
+
+    member x.LoadVimRc (createViewFunc : (unit -> ITextView)) =
+        _globalSettings.VimRc <- System.String.Empty
+        _globalSettings.VimRcPaths <- _fileSystem.GetVimRcDirectories() |> String.concat ";"
+
+        match _fileSystem.LoadVimRc() with
+        | None -> false
+        | Some(path,lines) ->
+            _globalSettings.VimRc <- path
+            let view = createViewFunc()
+            let buffer = x.GetOrCreateVimBuffer view
+            let mode = buffer.CommandMode
+            lines |> Seq.iter (fun input -> mode.RunCommand input |> ignore)
+            _vimRcLocalSettings <- LocalSettings.Copy buffer.LocalSettings
+            _vimRcWindowSettings <- Some (WindowSettings.Copy buffer.WindowSettings)
+            view.Close()
+            true
+
+    member x.RemoveVimBuffer textView = 
+        let found, tuple = _bufferMap.TryGetValue(textView)
+        if found then 
+            let _,bag = tuple
+            bag.DisposeAll()
+        _bufferMap.Remove textView
+
+    interface IVim with
+        member x.ActiveBuffer = x.ActiveBuffer
+        member x.FocusedBuffer = x.FocusedBuffer
+        member x.VimBuffers = x.VimBuffers
+        member x.VimData = _vimData
+        member x.VimHost = _host
+        member x.VimRcLocalSettings
+            with get() = _vimRcLocalSettings
+            and set value = _vimRcLocalSettings <- LocalSettings.Copy value
+        member x.MacroRecorder = _recorder :> IMacroRecorder
+        member x.MarkMap = _markMap
+        member x.KeyMap = _keyMap
+        member x.SearchService = _search
+        member x.IsVimRcLoaded = not (System.String.IsNullOrEmpty(_globalSettings.VimRc))
+        member x.RegisterMap = _registerMap 
+        member x.GlobalSettings = _globalSettings
+        member x.CloseAllVimBuffers() = x.CloseAllVimBuffers()
+        member x.CreateVimBuffer textView = x.CreateVimBuffer textView (x.GetWindowSettingsForNewBuffer())
+        member x.CreateVimTextBuffer textBuffer = x.CreateVimTextBuffer textBuffer (x.GetLocalSettingsForNewTextBuffer())
+        member x.GetOrCreateVimBuffer textView = x.GetOrCreateVimBuffer textView
+        member x.GetOrCreateVimTextBuffer textBuffer = x.GetOrCreateVimTextBuffer textBuffer
+        member x.RemoveVimBuffer textView = x.RemoveVimBuffer textView
+        member x.GetVimBuffer textView = x.GetVimBuffer textView
+        member x.GetVimTextBuffer textBuffer = x.GetVimTextBuffer textBuffer
+        member x.LoadVimRc createViewFunc = x.LoadVimRc createViewFunc
+