
F# 
 - Util classes should contain Create methods to create 
 - Revisit: Util classes should have Get for conversions 
 - Should be Of for collection conversions
 - Editor APIs 
     - APIs taking a count should return an option or explicitly guard against count being too large.  Users
       too often control this number
     - APIs taking a line number should consider returning an option.  Line numbers are less likely to be controlled
       by the user
 - Don't use ; for multi-line object initializers
<<<<<<< HEAD
 - A comma in an aurgment list / tuple should be followed by a space 
 - No space after ( or before )
=======
 - Add a space between ...
    - Values and arithmic operators and comparisions
    - Names and Values in record initializer expressions
    - Names and their types (foo : bar)
    - Keywords and open parens
        with get (
        if (
        elif (
 - Don't add a space between
    - Parens in everything but after keywords
        x.Foo()
>>>>>>> 47b5bf90
 - To Deteremine:
    - Should functions returning an option be prefixed with Try? Example KeyNotationUtil 

C#
 - Member variables prefixed with _ 
 - Buffer creation methods should be Create.  Not CreateBuffer

 Naming
 - Fields of specific types 
    - ITextView -> _textView
    - ITextBuffer -> _textBuffer
    - IVimBuffer -> _buffer
 - Unit Tests for handling a key combination
    - Handle_KeyCombo_
<|MERGE_RESOLUTION|>--- conflicted
+++ resolved
@@ -1,41 +1,36 @@
-
-F# 
- - Util classes should contain Create methods to create 
- - Revisit: Util classes should have Get for conversions 
- - Should be Of for collection conversions
- - Editor APIs 
-     - APIs taking a count should return an option or explicitly guard against count being too large.  Users
-       too often control this number
-     - APIs taking a line number should consider returning an option.  Line numbers are less likely to be controlled
-       by the user
- - Don't use ; for multi-line object initializers
-<<<<<<< HEAD
- - A comma in an aurgment list / tuple should be followed by a space 
- - No space after ( or before )
-=======
- - Add a space between ...
-    - Values and arithmic operators and comparisions
-    - Names and Values in record initializer expressions
-    - Names and their types (foo : bar)
-    - Keywords and open parens
-        with get (
-        if (
-        elif (
- - Don't add a space between
-    - Parens in everything but after keywords
-        x.Foo()
->>>>>>> 47b5bf90
- - To Deteremine:
-    - Should functions returning an option be prefixed with Try? Example KeyNotationUtil 
-
-C#
- - Member variables prefixed with _ 
- - Buffer creation methods should be Create.  Not CreateBuffer
-
- Naming
- - Fields of specific types 
-    - ITextView -> _textView
-    - ITextBuffer -> _textBuffer
-    - IVimBuffer -> _buffer
- - Unit Tests for handling a key combination
-    - Handle_KeyCombo_
+
+F# 
+ - Util classes should contain Create methods to create 
+ - Revisit: Util classes should have Get for conversions 
+ - Should be Of for collection conversions
+ - Editor APIs 
+     - APIs taking a count should return an option or explicitly guard against count being too large.  Users
+       too often control this number
+     - APIs taking a line number should consider returning an option.  Line numbers are less likely to be controlled
+       by the user
+ - Don't use ; for multi-line object initializers
+ - Add a space between ...
+    - Values and arithmic operators and comparisions
+    - Names and Values in record initializer expressions
+    - Names and their types (foo : bar)
+    - Keywords and open parens
+        with get (
+        if (
+        elif (
+ - Don't add a space between
+    - Parens in everything but after keywords
+        x.Foo()
+ - To Deteremine:
+    - Should functions returning an option be prefixed with Try? Example KeyNotationUtil 
+
+C#
+ - Member variables prefixed with _ 
+ - Buffer creation methods should be Create.  Not CreateBuffer
+
+ Naming
+ - Fields of specific types 
+    - ITextView -> _textView
+    - ITextBuffer -> _textBuffer
+    - IVimBuffer -> _buffer
+ - Unit Tests for handling a key combination
+    - Handle_KeyCombo_