--- conflicted
+++ resolved
@@ -1,288 +1,263 @@
-﻿using System;
-using System.Collections.Generic;
-using System.Linq;
-using System.Text;
-using EnvDTE;
-using Microsoft.FSharp.Core;
-using System.Runtime.InteropServices;
-using Microsoft.VisualStudio.Utilities;
-using Vim;
-using System.Windows.Input;
-using Microsoft.VisualStudio.TextManager.Interop;
-using Microsoft.VisualStudio.Text.Editor;
-using Microsoft.VisualStudio.Text;
-using Microsoft.VisualStudio.Editor;
-using Microsoft.VisualStudio;
-using Microsoft.VisualStudio.Shell.Interop;
-using System.Collections.ObjectModel;
-
-namespace VsVim
-{
-    public static class Extensions
-    {
-        #region FSharpOption<T>
-
-        public static bool IsSome<T>(this FSharpOption<T> opt)
-        {
-            return FSharpOption<T>.get_IsSome(opt);
-        }
-
-        #endregion
-
-        #region Command
-
-        public static IEnumerable<string> GetCommandStrings(this Command command)
-        {
-            if (null == command)
-            {
-                throw new ArgumentException("command");
-            }
-
-            var name = command.Name;
-            var bindings = command.Bindings as object[];
-            if (bindings != null)
-            {
-                return bindings
-                    .Where(x => x is string)
-                    .Cast<string>()
-                    .Where(x => !String.IsNullOrEmpty(x));
-            }
-
-            var singleBinding = command.Bindings as string;
-            if (singleBinding != null)
-            {
-                return Enumerable.Repeat(singleBinding, 1);
-            }
-
-            return Enumerable.Empty<string>();
-        }
-
-        public static IEnumerable<CommandKeyBinding> GetKeyBindings(this Command command)
-        {
-            if (null == command)
-            {
-                throw new ArgumentNullException("command");
-            }
-
-            foreach ( var cur in command.GetCommandStrings())
-            {
-                KeyBinding binding;
-                if ( KeyBinding.TryParse(cur, out binding))
-                {
-                    yield return new CommandKeyBinding(command.Name, binding);
-                }
-            }
-        }
-
-        public static void SafeResetBindings(this Command command)
-        {
-            try
-            {
-                command.Bindings = new object[] { };
-            }
-            catch (COMException)
-            {
-                // Several implementations, Transact SQL in particular, return E_FAIL for this
-                // operation.  Simply ignore the failure and continue
-            }
-        }
-
-        #endregion
-
-        #region Commands
-
-        public static IEnumerable<Command> GetCommands(this Commands commands)
-        {
-            return commands.Cast<Command>();
-        }
-
-        #endregion
-
-        #region PropertyCollection
-
-        public static void AddTypedProperty<T>(this PropertyCollection col, T value)
-        {
-            col.AddProperty(typeof(T), value);
-        }
-
-        public static FSharpOption<T> TryGetTypedProperty<T>(this PropertyCollection col)
-        {
-            T value;
-            if (col.TryGetProperty(typeof(T), out value))
-            {
-                return FSharpOption<T>.Some(value);
-            }
-
-            return FSharpOption<T>.None;
-        }
-
-        public static bool RemoveTypedProperty<T>(this PropertyCollection col)
-        {
-            return col.RemoveProperty(typeof(T));
-        }
-
-        #endregion
-
-        #region IVsTextLines
-
-        /// <summary>
-        /// Get the file name of the presented view.  If the name cannot be discovered an empty string will be returned
-        /// </summary>
-        public static string GetFileName(this IVsTextLines lines)
-        {
-            try
-            {
-                // GUID_VsBufferMoniker
-                var monikerId = Constants.VsUserData_FileNameMoniker;
-                var userData = (IVsUserData)lines;
-                object data = null;
-                if (Microsoft.VisualStudio.VSConstants.S_OK != userData.GetData(ref monikerId, out data)
-                    || String.IsNullOrEmpty(data as string))
-                {
-                    return String.Empty;
-                }
-
-                return (string)data;
-            }
-            catch (InvalidCastException)
-            {
-                return String.Empty;
-            }
-        }
-
-        #endregion
-
-        #region IVsUIShell
-
-        private sealed class ModelessUtil : IDisposable
-        {
-            private readonly IVsUIShell _vsShell;
-            public ModelessUtil(IVsUIShell vsShell)
-            {
-                _vsShell = vsShell;
-                vsShell.EnableModeless(0);
-            }
-            public void Dispose()
-            {
-                _vsShell.EnableModeless(-1); 
-            }
-        }
-
-        public static IDisposable EnableModelessDialog(this IVsUIShell vsShell)
-        {
-            return new ModelessUtil(vsShell);
-        }
-
-        #endregion
-
-        #region IServiceProvider
-
-        public static TInterface GetService<TService, TInterface>(this IServiceProvider sp)
-        {
-            return (TInterface)sp.GetService(typeof(TService));
-        }
-
-        #endregion
-
-        #region _DTE
-
-        public static IEnumerable<Project> GetProjects(this _DTE dte)
-        {
-            var list = dte.Solution.Projects;
-            for (int i = 1; i <= list.Count; i++)
-            {
-                yield return list.Item(i);
-            }
-        }
-
-        public static IEnumerable<ProjectItem> GetProjectItems(this _DTE dte, string fileName)
-        {
-            foreach (var cur in dte.GetProjects())
-            {
-                ProjectItem item;
-                if (cur.TryGetProjectItem(fileName, out item))
-                {
-                    yield return item;
-                }
-            }
-        }
-
-        #endregion 
-
-        #region Project
-
-        public static IEnumerable<ProjectItem> GetProjecItems(this Project project)
-        {
-            var items = project.ProjectItems;
-            for (int i = 1; i <= items.Count; i++)
-            {
-                yield return items.Item(i);
-            }
-        }
-
-        public static bool TryGetProjectItem(this Project project, string fileName, out ProjectItem item)
-        {
-            try
-            {
-                item = project.ProjectItems.Item(fileName);
-                return true;
-            }
-            catch (ArgumentException)
-            {
-                item = null;
-                return false;
-            }
-        }
-
-        #endregion
-
-<<<<<<< HEAD
-        #region IVsEditorAdaptersFactoryService
-
-
-        public static Microsoft.VisualStudio.OLE.Interop.IServiceProvider GetServiceProvider(this IVsEditorAdaptersFactoryService adapters, ITextBuffer textBuffer)
-        {
-            var vsTextLines = adapters.GetBufferAdapter(textBuffer) as IVsTextLines;
-            if (vsTextLines == null)
-            {
-                return null;
-            }
-
-            var objectWithSite = vsTextLines as IObjectWithSite;
-            if (objectWithSite == null)
-            {
-                return null;
-            }
-
-            return objectWithSite.GetServiceProvider();
-        }
-
-        #endregion
-
-        #region ObservableCollection<T>
-
-        public static void AddRange<T>(this ObservableCollection<T> col, IEnumerable<T> enumerable)
-        {
-            foreach (var cur in enumerable)
-            {
-                col.Add(cur);
-            }
-        }
-
-        #endregion
-
-        #region IEnumerable<T>
-
-        public static void ForEach<T>(this IEnumerable<T> enumerable, Action<T> del)
-        {
-            foreach (var cur in enumerable)
-            {
-                del(cur);
-            }
-        }
-
-        #endregion
-=======
->>>>>>> 0541bfe8
-    }
-}
+﻿using System;
+using System.Collections.Generic;
+using System.Linq;
+using System.Text;
+using EnvDTE;
+using Microsoft.FSharp.Core;
+using System.Runtime.InteropServices;
+using Microsoft.VisualStudio.Utilities;
+using Vim;
+using System.Windows.Input;
+using Microsoft.VisualStudio.TextManager.Interop;
+using Microsoft.VisualStudio.Text.Editor;
+using Microsoft.VisualStudio.Text;
+using Microsoft.VisualStudio.Editor;
+using Microsoft.VisualStudio;
+using Microsoft.VisualStudio.Shell.Interop;
+using System.Collections.ObjectModel;
+
+namespace VsVim
+{
+    public static class Extensions
+    {
+        #region FSharpOption<T>
+
+        public static bool IsSome<T>(this FSharpOption<T> opt)
+        {
+            return FSharpOption<T>.get_IsSome(opt);
+        }
+
+        #endregion
+
+        #region Command
+
+        public static IEnumerable<string> GetCommandStrings(this Command command)
+        {
+            if (null == command)
+            {
+                throw new ArgumentException("command");
+            }
+
+            var name = command.Name;
+            var bindings = command.Bindings as object[];
+            if (bindings != null)
+            {
+                return bindings
+                    .Where(x => x is string)
+                    .Cast<string>()
+                    .Where(x => !String.IsNullOrEmpty(x));
+            }
+
+            var singleBinding = command.Bindings as string;
+            if (singleBinding != null)
+            {
+                return Enumerable.Repeat(singleBinding, 1);
+            }
+
+            return Enumerable.Empty<string>();
+        }
+
+        public static IEnumerable<CommandKeyBinding> GetKeyBindings(this Command command)
+        {
+            if (null == command)
+            {
+                throw new ArgumentNullException("command");
+            }
+
+            foreach ( var cur in command.GetCommandStrings())
+            {
+                KeyBinding binding;
+                if ( KeyBinding.TryParse(cur, out binding))
+                {
+                    yield return new CommandKeyBinding(command.Name, binding);
+                }
+            }
+        }
+
+        public static void SafeResetBindings(this Command command)
+        {
+            try
+            {
+                command.Bindings = new object[] { };
+            }
+            catch (COMException)
+            {
+                // Several implementations, Transact SQL in particular, return E_FAIL for this
+                // operation.  Simply ignore the failure and continue
+            }
+        }
+
+        #endregion
+
+        #region Commands
+
+        public static IEnumerable<Command> GetCommands(this Commands commands)
+        {
+            return commands.Cast<Command>();
+        }
+
+        #endregion
+
+        #region PropertyCollection
+
+        public static void AddTypedProperty<T>(this PropertyCollection col, T value)
+        {
+            col.AddProperty(typeof(T), value);
+        }
+
+        public static FSharpOption<T> TryGetTypedProperty<T>(this PropertyCollection col)
+        {
+            T value;
+            if (col.TryGetProperty(typeof(T), out value))
+            {
+                return FSharpOption<T>.Some(value);
+            }
+
+            return FSharpOption<T>.None;
+        }
+
+        public static bool RemoveTypedProperty<T>(this PropertyCollection col)
+        {
+            return col.RemoveProperty(typeof(T));
+        }
+
+        #endregion
+
+        #region IVsTextLines
+
+        /// <summary>
+        /// Get the file name of the presented view.  If the name cannot be discovered an empty string will be returned
+        /// </summary>
+        public static string GetFileName(this IVsTextLines lines)
+        {
+            try
+            {
+                // GUID_VsBufferMoniker
+                var monikerId = Constants.VsUserData_FileNameMoniker;
+                var userData = (IVsUserData)lines;
+                object data = null;
+                if (Microsoft.VisualStudio.VSConstants.S_OK != userData.GetData(ref monikerId, out data)
+                    || String.IsNullOrEmpty(data as string))
+                {
+                    return String.Empty;
+                }
+
+                return (string)data;
+            }
+            catch (InvalidCastException)
+            {
+                return String.Empty;
+            }
+        }
+
+        #endregion
+
+        #region IVsUIShell
+
+        private sealed class ModelessUtil : IDisposable
+        {
+            private readonly IVsUIShell _vsShell;
+            public ModelessUtil(IVsUIShell vsShell)
+            {
+                _vsShell = vsShell;
+                vsShell.EnableModeless(0);
+            }
+            public void Dispose()
+            {
+                _vsShell.EnableModeless(-1); 
+            }
+        }
+
+        public static IDisposable EnableModelessDialog(this IVsUIShell vsShell)
+        {
+            return new ModelessUtil(vsShell);
+        }
+
+        #endregion
+
+        #region IServiceProvider
+
+        public static TInterface GetService<TService, TInterface>(this IServiceProvider sp)
+        {
+            return (TInterface)sp.GetService(typeof(TService));
+        }
+
+        #endregion
+
+        #region _DTE
+
+        public static IEnumerable<Project> GetProjects(this _DTE dte)
+        {
+            var list = dte.Solution.Projects;
+            for (int i = 1; i <= list.Count; i++)
+            {
+                yield return list.Item(i);
+            }
+        }
+
+        public static IEnumerable<ProjectItem> GetProjectItems(this _DTE dte, string fileName)
+        {
+            foreach (var cur in dte.GetProjects())
+            {
+                ProjectItem item;
+                if (cur.TryGetProjectItem(fileName, out item))
+                {
+                    yield return item;
+                }
+            }
+        }
+
+        #endregion 
+
+        #region Project
+
+        public static IEnumerable<ProjectItem> GetProjecItems(this Project project)
+        {
+            var items = project.ProjectItems;
+            for (int i = 1; i <= items.Count; i++)
+            {
+                yield return items.Item(i);
+            }
+        }
+
+        public static bool TryGetProjectItem(this Project project, string fileName, out ProjectItem item)
+        {
+            try
+            {
+                item = project.ProjectItems.Item(fileName);
+                return true;
+            }
+            catch (ArgumentException)
+            {
+                item = null;
+                return false;
+            }
+        }
+
+        #endregion
+
+        #region ObservableCollection<T>
+
+        public static void AddRange<T>(this ObservableCollection<T> col, IEnumerable<T> enumerable)
+        {
+            foreach (var cur in enumerable)
+            {
+                col.Add(cur);
+            }
+        }
+
+        #endregion
+
+        #region IEnumerable<T>
+
+        public static void ForEach<T>(this IEnumerable<T> enumerable, Action<T> del)
+        {
+            foreach (var cur in enumerable)
+            {
+                del(cur);
+            }
+        }
+
+        #endregion
+    }
+}