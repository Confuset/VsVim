--- conflicted
+++ resolved
@@ -1,1135 +1,1131 @@
-﻿using System;
-using EditorUtils;
-using Microsoft.FSharp.Core;
-using Microsoft.VisualStudio.Text;
-using Microsoft.VisualStudio.Text.Editor;
-using Vim.Extensions;
-using Xunit;
-
-namespace Vim.UnitTest
-{
-    /// <summary>
-    /// Used to test the integrated behavior if Insert Mode 
-    /// </summary>
-    public abstract class InsertModeIntegrationTest : VimTestBase
-    {
-        protected IVimBuffer _vimBuffer;
-        protected IWpfTextView _textView;
-        protected ITextBuffer _textBuffer;
-        protected IVimGlobalSettings _globalSettings;
-        protected IVimLocalSettings _localSettings;
-        protected Register _register;
-
-        protected void Create(params string[] lines)
-        {
-            Create(ModeArgument.None, lines);
-        }
-
-        protected void Create(ModeArgument argument, params string[] lines)
-        {
-            _textView = CreateTextView(lines);
-            _textBuffer = _textView.TextBuffer;
-            _vimBuffer = Vim.CreateVimBuffer(_textView);
-            _vimBuffer.SwitchMode(ModeKind.Insert, argument);
-            _register = Vim.RegisterMap.GetRegister('c');
-            _globalSettings = Vim.GlobalSettings;
-            _localSettings = _vimBuffer.LocalSettings;
-        }
-
-        public sealed class KeyMappingTest : InsertModeIntegrationTest
-        {
-            /// <summary>
-            /// Make sure that in the case where there is buffered input and we fail at the mapping 
-            /// that both values are inserted into the ITextBuffer
-            /// </summary>
-            [Fact]
-            public void BufferedInputFailsMapping()
-            {
-                Create("");
-                _vimBuffer.Vim.KeyMap.MapWithNoRemap("jj", "<Esc>", KeyRemapMode.Insert);
-                _vimBuffer.Process("j");
-                Assert.Equal("", _textBuffer.GetLine(0).GetText());
-                _vimBuffer.Process("a");
-                Assert.Equal("ja", _textBuffer.GetLine(0).GetText());
-            }
-
-            /// <summary>
-            /// Ensure we can use a double keystroke to escape
-            /// </summary>
-            [Fact]
-            public void TwoKeysToEscape()
-            {
-                Create(ModeArgument.NewInsertWithCount(2), "hello");
-                _vimBuffer.Vim.KeyMap.MapWithNoRemap("jj", "<Esc>", KeyRemapMode.Insert);
-                _vimBuffer.Process("jj");
-                Assert.Equal(ModeKind.Normal, _vimBuffer.ModeKind);
-            }
-
-            /// <summary>
-            /// The Escape should end a multiple key mapping and exit insert mode
-            /// </summary>
-            [Fact]
-            public void TwoKeys_EscapeToEndSequence()
-            {
-                Create("hello world", "");
-                _textView.MoveCaretToLine(1);
-                _vimBuffer.Vim.KeyMap.MapWithNoRemap(";;", "<Esc>", KeyRemapMode.Insert);
-                _vimBuffer.Process(';');
-                _vimBuffer.Process(VimKey.Escape);
-                Assert.Equal(";", _textBuffer.GetLine(1).GetText());
-                Assert.Equal(ModeKind.Normal, _vimBuffer.ModeKind);
-            }
-
-            /// <summary>
-            /// The CTRL-[ should end a multiple key mapping the same as normal Escape
-            /// </summary>
-            [Fact]
-            public void TwoKeys_AlternateEscapeToEndSequence()
-            {
-                Create("hello world", "");
-                _textView.MoveCaretToLine(1);
-                _vimBuffer.Vim.KeyMap.MapWithNoRemap(";;", "<Esc>", KeyRemapMode.Insert);
-                _vimBuffer.Process(';');
-                _vimBuffer.Process(KeyInputUtil.CharWithControlToKeyInput('['));
-                Assert.Equal(";", _textBuffer.GetLine(1).GetText());
-                Assert.Equal(ModeKind.Normal, _vimBuffer.ModeKind);
-            }
-
-            /// <summary>
-            /// Spaces need to be allowed in the target mapping
-            /// </summary>
-            [Fact]
-            public void SpacesInTarget()
-            {
-                Create("");
-                _vimBuffer.Process(VimKey.Escape);
-                _vimBuffer.Process(":imap cat hello world", enter: true);
-                _vimBuffer.Process("icat");
-                Assert.Equal("hello world", _textBuffer.GetLine(0).GetText());
-            }
-
-            [Fact]
-            public void DoubleQuotesInRight()
-            {
-                Create("");
-                _vimBuffer.Process(VimKey.Escape);
-                _vimBuffer.Process(@":imap d ""hey""", enter: true);
-                _vimBuffer.Process("id");
-                Assert.Equal(@"""hey""", _textBuffer.GetLine(0).GetText());
-            }
-
-            /// <summary>
-            /// Make sure that we properly don't cause recursion in the scenario where a 
-            /// noremap mapping refers back to itself in the non-0 position 
-            /// </summary>
-            [Fact]
-            public void RecursiveInNoRemap()
-            {
-                Create("");
-                _vimBuffer.Process(VimKey.Escape);
-                _vimBuffer.Process(@":inoremap x axa", enter: true);
-                _vimBuffer.Process("ix");
-                Assert.Equal("axa", _textBuffer.GetLine(0).GetText());
-            }
-        }
-
-        public sealed class PasteTest : InsertModeIntegrationTest
-        {
-            [Fact]
-            public void Simple()
-            {
-                Create("world");
-                _register.UpdateValue("hello ");
-                _vimBuffer.ProcessNotation("<C-R>c");
-                Assert.Equal("hello world", _textBuffer.GetLine(0).GetText());
-                Assert.Equal(6, _textView.GetCaretPoint().Position);
-            }
-
-            /// <summary>
-            /// Test out the literal pasting with RR 
-            /// </summary>
-            [Fact]
-            public void SpecialLiteralAndFormatting()
-            {
-                Create("world");
-                _register.UpdateValue("hello ");
-                _vimBuffer.ProcessNotation("<C-R><C-R>c");
-                Assert.Equal("hello world", _textBuffer.GetLine(0).GetText());
-                Assert.Equal(6, _textView.GetCaretPoint().Position);
-            }
-
-            /// <summary>
-            /// Test out the literal + no indent pasting with RO
-            /// </summary>
-            [Fact]
-            public void SpecialLiteralAndNoIndent()
-            {
-                Create("world");
-                _register.UpdateValue("hello ");
-                _vimBuffer.ProcessNotation("<C-R><C-O>c");
-                Assert.Equal("hello world", _textBuffer.GetLine(0).GetText());
-                Assert.Equal(6, _textView.GetCaretPoint().Position);
-            }
-
-            /// <summary>
-            /// Test out the literal + indent pasting with RO
-            /// </summary>
-            [Fact]
-            public void SpecialLiteralAndIndent()
-            {
-                Create("world");
-                _register.UpdateValue("hello ");
-                _vimBuffer.ProcessNotation("<C-R><C-P>c");
-                Assert.Equal("hello world", _textBuffer.GetLine(0).GetText());
-                Assert.Equal(6, _textView.GetCaretPoint().Position);
-            }
-
-            /// <summary>
-            /// Linewise should be inserted literally.  Unlike a normal mode paste the new line isn't
-            /// inserted before the text.  Instead it's inserted after which is exactly how it's stored
-            /// in the register
-            /// </summary>
-            [Fact]
-            public void Linewise()
-            {
-                Create("dog");
-                _register.UpdateValue("cat" + Environment.NewLine, OperationKind.LineWise);
-                _vimBuffer.ProcessNotation("<C-R>c");
-                Assert.Equal(
-                    new[] { "cat", "dog" },
-                    _textBuffer.GetLines());
-                Assert.Equal(_textBuffer.GetLine(1).Start, _textView.GetCaretPoint().Position);
-            }
-
-            /// <summary>
-            /// The Esc key should only leave the paste part of the operation and not leave insert 
-            /// mode itself
-            /// </summary>
-            [Fact]
-            public void EscapeShouldStayInInsert()
-            {
-                Create("dog");
-                _vimBuffer.ProcessNotation("<C-R><Esc>");
-                Assert.Equal(ModeKind.Insert, _vimBuffer.ModeKind);
-            }
-
-            /// <summary>
-            /// Make sure that the line endings are normalized on the paste operation
-            /// </summary>
-            [Fact]
-            public void NormalizeLineEndings()
-            {
-                Create("cat", "dog");
-                RegisterMap.GetRegister('c').UpdateValue("fish\ntree\n", OperationKind.LineWise);
-                _vimBuffer.ProcessNotation("<C-R>c");
-                Assert.Equal(
-                    new[] { "fish", "tree", "cat", "dog" },
-                    _textBuffer.GetLines());
-                for (int i = 0; i < 3; i++)
-                {
-                    Assert.Equal(Environment.NewLine, _textBuffer.GetLine(i).GetLineBreakText());
-                }
-            }
-        }
-
-        /// <summary>
-        /// Test the behavior of the '^ and `^ motion in insert mode
-        /// </summary>
-        public sealed class LastCaretEditMarkTest : InsertModeIntegrationTest
-        {
-            [Fact]
-            public void Simple()
-            {
-                Create("cat", "dog", "fish");
-                _textView.MoveCaretToLine(1);
-                _vimBuffer.ProcessNotation("big <Esc>");
-                _textView.MoveCaretToLine(0);
-                _vimBuffer.ProcessNotation("'^");
-                Assert.Equal(_textBuffer.GetLine(1).Start, _textView.GetCaretPoint());
-            }
-
-            /// <summary>
-            /// When using the `^ marker make sure we go to the exact caret position of the 
-            /// last edit.  This is the position before insert mode moved it one to the left
-            /// as a result of hitting Esc
-            /// </summary>
-            [Fact]
-            public void SimpleExact()
-            {
-                Create("cat", "dog", "fish");
-                _textView.MoveCaretToLine(1);
-                _vimBuffer.ProcessNotation("big <Esc>");
-                _textView.MoveCaretToLine(0);
-                _vimBuffer.ProcessNotation("`^");
-                Assert.Equal(_textBuffer.GetPointInLine(1, 4), _textView.GetCaretPoint());
-            }
-
-            /// <summary>
-            /// When a line is added above the '^ marker needs to move down a line and follow
-            /// it
-            /// </summary>
-            [Fact]
-            public void AddLineAbove()
-            {
-                Create("cat", "dog", "fish");
-                _textView.MoveCaretToLine(1);
-                _vimBuffer.ProcessNotation("big <Esc>");
-                UnnamedRegister.UpdateValue("tree" + Environment.NewLine, OperationKind.LineWise);
-                _textView.MoveCaretToLine(0);
-                _vimBuffer.ProcessNotation("p");
-                _vimBuffer.ProcessNotation("'^");
-                Assert.Equal(_textBuffer.GetLine(2).Start, _textView.GetCaretPoint());
-            }
-
-            /// <summary>
-            /// Adding a line below the '^ mark shouldn't be affected by a line that is added below
-            /// it
-            /// </summary>
-            [Fact]
-            public void AddLineBelow()
-            {
-                Create("cat", "dog", "fish");
-                _textView.MoveCaretToLine(1);
-                _vimBuffer.ProcessNotation("big <Esc>");
-                UnnamedRegister.UpdateValue("tree" + Environment.NewLine, OperationKind.LineWise);
-                _textView.MoveCaretToLine(2);
-                _vimBuffer.ProcessNotation("p");
-                _vimBuffer.ProcessNotation("'^");
-                Assert.Equal(_textBuffer.GetLine(1).Start, _textView.GetCaretPoint());
-            }
-
-            /// <summary>
-            /// When an edit occurs to the last edit line the column position should be unaffected.  This
-            /// stands in contracts to editting lines which does pay attention to tracking the offsets
-            /// </summary>
-            [Fact]
-            public void EditTheEditLine()
-            {
-                Create("cat", "dog", "fish");
-                _textView.MoveCaretToLine(1);
-                _vimBuffer.ProcessNotation("big <Esc>");
-                UnnamedRegister.UpdateValue("cat ", OperationKind.CharacterWise);
-                _textView.MoveCaretToLine(1);
-                _vimBuffer.ProcessNotation("P");
-                _textView.MoveCaretToLine(2);
-                _vimBuffer.ProcessNotation("`^");
-                Assert.Equal(_textBuffer.GetPointInLine(1, 4), _textView.GetCaretPoint());
-            }
-
-            /// <summary>
-            /// When the edit line is shrunk so that the tracked caret position isn't possible on that line
-            /// anymore it should just put it in the last possible position
-            /// </summary>
-            [Fact]
-            public void ClearTheEditLine()
-            {
-                Create("cat", "dog", "fish");
-                _textView.MoveCaretToLine(1);
-                _vimBuffer.ProcessNotation("big<Esc>");
-                _textView.MoveCaretToLine(1);
-                _vimBuffer.ProcessNotation("dw");
-                _textView.MoveCaretToLine(2);
-                _vimBuffer.ProcessNotation("`^");
-                Assert.Equal(_textBuffer.GetPointInLine(1, 0), _textView.GetCaretPoint());
-            }
-
-            /// <summary>
-            /// The last edit line is shared across different IVimBuffer instances
-            /// </summary>
-            [Fact]
-            public void SharedAcrossBuffers()
-            {
-                Create("cat", "dog", "fish");
-                _textView.MoveCaretToLine(1);
-                _vimBuffer.ProcessNotation("big <Esc>");
-
-                var textViewRoleSet = TextEditorFactoryService.CreateTextViewRoleSet(
-                    PredefinedTextViewRoles.PrimaryDocument,
-                    PredefinedTextViewRoles.Document,
-                    PredefinedTextViewRoles.Interactive,
-                    PredefinedTextViewRoles.Editable);
-                var altTextView = TextEditorFactoryService.CreateTextView(_textBuffer, textViewRoleSet);
-                var altVimBuffer = CreateVimBuffer(CreateVimBufferData(altTextView));
-                altVimBuffer.ProcessNotation("'^");
-                Assert.Equal(_textBuffer.GetLine(1).Start, altTextView.GetCaretPoint());
-            }
-
-            /// <summary>
-            /// The ^ mark doesn't survive deletes of the line that contains it
-            /// </summary>
-            [Fact]
-            public void DoesntSurviveDeletes()
-            {
-                Create("cat", "dog", "fish");
-                _textView.MoveCaretToLine(1);
-                _vimBuffer.ProcessNotation("big <Esc>dd");
-                Assert.True(_vimBuffer.VimTextBuffer.LastInsertExitPoint.IsNone());
-            }
-
-        }
-
-        public sealed class LastEditPointTest : InsertModeIntegrationTest
-        {
-            private FSharpOption<SnapshotPoint> LastEditPoint
-            {
-                get { return _vimBuffer.VimTextBuffer.LastEditPoint; }
-            }
-
-            /// <summary>
-            /// The `. mark should go to the last edit position on the last edit line
-            /// </summary>
-            [Fact]
-            public void GoToLastEditPosition()
-            {
-                Create("cat", "dog");
-                _textView.MoveCaretToLine(1, 3);
-                _vimBuffer.ProcessNotation(" bird<Esc>");
-                _textView.MoveCaretToLine(0, 0);
-
-                Assert.Equal("dog bird", _textView.GetLine(1).GetText());
-
-                Assert.Equal(0, _textView.Caret.Position.BufferPosition.GetColumn());
-                Assert.Equal(0, _textView.GetCaretLine().LineNumber);
-
-                _vimBuffer.ProcessNotation("`.");
-
-                Assert.Equal(8, _textView.Caret.Position.BufferPosition.GetColumn());
-                Assert.Equal(1, _textView.GetCaretLine().LineNumber);
-            }
-
-            /// <summary>
-            /// When text is inserted into the buffer then the last edit point should be the
-            /// last character that was inserted
-            /// </summary>
-            [Fact]
-            public void InsertText()
-            {
-                Create("cat");
-                _vimBuffer.ProcessNotation("big ");
-                Assert.Equal(3, LastEditPoint.Value);
-            }
-
-            /// <summary>
-            /// The behavior of an insert that doesn't come from Vim isn't defined but we choose 
-            /// to interpret it as a normal insert of text and update the LastEditPoint as if it
-            /// were a Vim based edit
-            /// </summary>
-            [Fact]
-            public void InsertNonVim()
-            {
-                Create("big");
-                _textBuffer.Insert(3, " cat");
-                Assert.Equal(6, LastEditPoint.Value);
-            }
-
-            /// <summary>
-            /// When there is a deletion of text then the LastEditPoint should point to the start
-            /// of the deleted text
-            /// </summary>
-            [Fact]
-            public void DeleteText()
-            {
-                Create("dog tree");
-                _textView.MoveCaretTo(1);
-                _vimBuffer.ProcessNotation("<Del>");
-                Assert.Equal(1, LastEditPoint.Value);
-            }
-
-            /// <summary>
-            /// As we do with insert we treat a non-Vim delete as a Vim delete
-            /// </summary>
-            [Fact]
-            public void DeleteNonVim()
-            {
-                Create("a big dog");
-                _textBuffer.Delete(new Span(2, 3));
-                Assert.Equal(2, LastEditPoint.Value);
-            }
-        }
-
-<<<<<<< HEAD
-        public sealed class MiscTest : InsertModeIntegrationTest
-=======
-        public sealed class ShiftLineRigth : InsertModeIntegrationTest
-        {
-            [Fact]
-            public void Simple()
-            {
-                Create("cat", "dog");
-                _vimBuffer.ProcessNotation("<C-t>");
-                Assert.Equal("    cat", _textBuffer.GetLine(0).GetText());
-                Assert.Equal(4, _textView.GetCaretPoint().Position);
-            }
-
-            [Fact]
-            public void CustomShift()
-            {
-                Create("cat", "dog");
-                _globalSettings.ShiftWidth = 2;
-                _vimBuffer.ProcessNotation("<C-t>");
-                Assert.Equal("  cat", _textBuffer.GetLine(0).GetText());
-                Assert.Equal(2, _textView.GetCaretPoint().Position);
-            }
-        }
-
-        public sealed class Misc : InsertModeIntegrationTest
->>>>>>> 6efc8a4d
-        {
-            /// <summary>
-            /// Make sure that the ITextView isn't accessed in insert mode if it's active and the 
-            /// ITextView is closed
-            /// </summary>
-            [Fact]
-            public void CloseInInsertMode()
-            {
-                Create("foo", "bar");
-                _textView.Close();
-            }
-
-            [Fact]
-            public void Leave_WithControlC()
-            {
-                Create("hello world");
-                _vimBuffer.ProcessNotation("<C-c>");
-                Assert.Equal(ModeKind.Normal, _vimBuffer.ModeKind);
-            }
-
-            /// <summary>
-            /// Ensure that normal typing gets passed to TryCustomProcess
-            /// </summary>
-            [Fact]
-            public void TryCustomProcess_DirectInsert()
-            {
-                Create("world");
-                VimHost.TryCustomProcessFunc =
-                    (textView, command) =>
-                    {
-                        if (command.IsDirectInsert)
-                        {
-                            Assert.Equal('#', command.AsDirectInsert().Item);
-                            _textBuffer.Insert(0, "hello ");
-                            return true;
-                        }
-
-                        return false;
-                    };
-                _vimBuffer.Process('#');
-                Assert.Equal("hello world", _textBuffer.GetLine(0).GetText());
-            }
-
-            /// <summary>
-            /// Ensure that other commands go through TryCustomProcess
-            /// </summary>
-            [Fact]
-            public void TryCustomProcess_Enter()
-            {
-                Create("world");
-                VimHost.TryCustomProcessFunc =
-                    (textView, command) =>
-                    {
-                        if (command.IsInsertNewLine)
-                        {
-                            _textBuffer.Insert(0, "hello ");
-                            return true;
-                        }
-
-                        return false;
-                    };
-                _vimBuffer.Process(VimKey.Enter);
-                Assert.Equal("hello world", _textBuffer.GetLine(0).GetText());
-            }
-
-            /// <summary>
-            /// Repeat of a TryCustomProcess should recall that function vs. repeating the
-            /// inserted text
-            /// </summary>
-            [Fact]
-            public void TryCustomProcess_Repeat()
-            {
-                Create("world");
-                var first = true;
-                VimHost.TryCustomProcessFunc =
-                    (textView, command) =>
-                    {
-                        if (command.IsDirectInsert)
-                        {
-                            Assert.Equal('#', command.AsDirectInsert().Item);
-                            if (first)
-                            {
-                                _textBuffer.Insert(0, "hello ");
-                                first = false;
-                            }
-                            else
-                            {
-                                _textBuffer.Insert(0, "big ");
-                            }
-                            return true;
-                        }
-
-                        return false;
-                    };
-                _vimBuffer.ProcessNotation("#<Esc>.");
-                Assert.Equal("big hello world", _textBuffer.GetLine(0).GetText());
-            }
-
-            /// <summary>
-            /// KeyInput values which are custom processed should still end up in the macro recorder
-            /// </summary>
-            [Fact]
-            public void TryCustomProcess_Macro()
-            {
-                Create("world");
-                Vim.MacroRecorder.StartRecording(_register, false);
-                VimHost.TryCustomProcessFunc =
-                    (textView, command) =>
-                    {
-                        if (command.IsDirectInsert)
-                        {
-                            Assert.Equal('#', command.AsDirectInsert().Item);
-                            _textBuffer.Insert(0, "hello ");
-                            return true;
-                        }
-
-                        return false;
-                    };
-                _vimBuffer.Process('#');
-                Vim.MacroRecorder.StopRecording();
-                Assert.Equal("hello world", _textBuffer.GetLine(0).GetText());
-                Assert.Equal("#", _register.StringValue);
-            }
-
-            /// <summary>
-            /// Ensure that delete all indent both deletes the indent and preserves the caret position
-            /// </summary>
-            [Fact]
-            public void DeleteAllIndent()
-            {
-                Create("       hello");
-                _textView.MoveCaretTo(8);
-                _vimBuffer.Process("0");
-                _vimBuffer.Process(KeyInputUtil.CharWithControlToKeyInput('d'));
-                Assert.Equal("hello", _textView.GetLine(0).GetText());
-                Assert.Equal(1, _textView.GetCaretPoint().Position);
-            }
-
-            /// <summary>
-            /// The delete key when combined with shift should still cause a standard delete
-            /// </summary>
-            [Fact]
-            public void Delete_WithShift()
-            {
-                Create("cat dog");
-                _textView.MoveCaretTo(1);
-                _vimBuffer.ProcessNotation("<S-BS>");
-                Assert.Equal("at dog", _textBuffer.GetLine(0).GetText());
-                Assert.Equal(0, _textView.GetCaretPoint().Position);
-            }
-
-            /// <summary>
-            /// The delete key when combined with shift should still participate in key mapping
-            /// </summary>
-            [Fact]
-            public void Delete_WithShift_KeyMapping()
-            {
-                Create(" world");
-                KeyMap.MapWithNoRemap("<S-BS>", "hello", KeyRemapMode.Insert);
-                _textView.MoveCaretTo(0);
-                _vimBuffer.ProcessNotation("<S-BS>");
-                Assert.Equal("hello world", _textBuffer.GetLine(0).GetText());
-            }
-
-            /// <summary>
-            /// Verify that inserting tab with a count and inserting tab "count" times is an exchangable
-            /// operation
-            /// </summary>
-            [Fact]
-            public void Insert_Tab()
-            {
-                Create("int Member", "int Member");
-                _localSettings.ExpandTab = false;
-                _localSettings.TabStop = 8;
-                _globalSettings.ShiftWidth = 4;
-                _vimBuffer.Process(VimKey.Escape);
-                _textView.MoveCaretToLine(0, 3);
-                _vimBuffer.ProcessNotation("i<Tab><Tab><Esc>");
-                Assert.Equal("int\t\t Member", _textBuffer.GetLine(0).GetText());
-                _textView.MoveCaretToLine(1, 3);
-                _vimBuffer.ProcessNotation("2i<Tab><Esc>");
-                Assert.Equal("int\t\t Member", _textBuffer.GetLine(1).GetText());
-            }
-
-            /// <summary>
-            /// Make sure that indentation is still done even when enter occurs with a non-standard mapping
-            /// of enter
-            /// </summary>
-            [Fact]
-            public void Insert_NewLine_IndentWithAltMapping()
-            {
-                Create("  hello", "world");
-                _globalSettings.UseEditorIndent = false;
-                _localSettings.AutoIndent = true;
-                Vim.KeyMap.MapWithNoRemap("<c-e>", "<Enter>", KeyRemapMode.Insert);
-                _textView.MoveCaretTo(5);
-                _vimBuffer.Process(KeyInputUtil.CharWithControlToKeyInput('e'));
-                Assert.Equal("  hel", _textView.GetLine(0).GetText());
-                Assert.Equal("  lo", _textView.GetLine(1).GetText());
-            }
-
-            /// <summary>
-            /// At the end of the line the caret should just move into virtual space.  No need for actual
-            /// white space to be inserted
-            /// </summary>
-            [Fact]
-            public void Insert_NewLine_AtEndOfLine()
-            {
-                Create("  hello", "world");
-                _globalSettings.UseEditorIndent = false;
-                _localSettings.AutoIndent = true;
-                _textView.MoveCaretTo(_textView.GetLine(0).End);
-                _vimBuffer.Process(VimKey.Enter);
-                Assert.Equal("  hello", _textView.GetLine(0).GetText());
-                Assert.Equal("", _textView.GetLine(1).GetText());
-                Assert.Equal(2, _textView.GetCaretVirtualPoint().VirtualSpaces);
-            }
-
-            /// <summary>
-            /// Make sure executing the one time command correctly sets the buffer state
-            /// </summary>
-            [Fact]
-            public void OneTimeCommand_BufferState()
-            {
-                Create("");
-                _vimBuffer.Process(KeyInputUtil.CharWithControlToKeyInput('o'));
-                Assert.True(_vimBuffer.InOneTimeCommand.Is(ModeKind.Insert));
-            }
-
-            /// <summary>
-            /// Execute a one time command of delete word
-            /// </summary>
-            [Fact]
-            public void OneTimeCommand_DeleteWord()
-            {
-                Create("hello world");
-                _textView.MoveCaretTo(0);
-                _vimBuffer.Process(KeyInputUtil.CharWithControlToKeyInput('o'));
-                _vimBuffer.Process("dw");
-                Assert.Equal("world", _textBuffer.GetLine(0).GetText());
-                Assert.Equal(0, _textView.GetCaretPoint().Position);
-                Assert.Equal(ModeKind.Insert, _vimBuffer.ModeKind);
-                Assert.True(_vimBuffer.InOneTimeCommand.IsNone());
-            }
-
-            /// <summary>
-            /// Execute a one time command of delete word
-            /// </summary>
-            [Fact]
-            public void OneTimeCommand_CommandMode_Put()
-            {
-                Create("hello world");
-                Vim.RegisterMap.GetRegister(RegisterName.Unnamed).UpdateValue("the dog");
-                _textView.MoveCaretTo(0);
-                _vimBuffer.Process(KeyInputUtil.CharWithControlToKeyInput('o'));
-                _vimBuffer.Process(":put", enter: true);
-                Assert.Equal("hello world", _textBuffer.GetLine(0).GetText());
-                Assert.Equal("the dog", _textBuffer.GetLine(1).GetText());
-                Assert.Equal(ModeKind.Insert, _vimBuffer.ModeKind);
-                Assert.True(_vimBuffer.InOneTimeCommand.IsNone());
-            }
-
-            /// <summary>
-            /// Normal mode usually doesn't handle the Escape key but it must during a 
-            /// one time command
-            /// </summary>
-            [Fact]
-            public void OneTimeCommand_Normal_Escape()
-            {
-                Create("");
-                _vimBuffer.Process(KeyInputUtil.CharWithControlToKeyInput('o'));
-                _vimBuffer.Process(VimKey.Escape);
-                Assert.Equal(ModeKind.Insert, _vimBuffer.ModeKind);
-                Assert.True(_vimBuffer.InOneTimeCommand.IsNone());
-            }
-
-            /// <summary>
-            /// Ensure the single backspace is repeated properly.  It is tricky because it has to both 
-            /// backspace and then jump a caret space to the left.
-            /// </summary>
-            [Fact]
-            public void Repeat_Backspace_Single()
-            {
-                Create("dog toy", "fish chips");
-                _textView.MoveCaretToLine(1, 5);
-                _vimBuffer.Process(VimKey.Back, VimKey.Escape);
-                Assert.Equal("fishchips", _textView.GetLine(1).GetText());
-                _textView.MoveCaretTo(4);
-                _vimBuffer.Process(".");
-                Assert.Equal("dogtoy", _textView.GetLine(0).GetText());
-                Assert.Equal(2, _textView.GetCaretPoint().Position);
-            }
-
-            /// <summary>
-            /// Ensure when the mode is entered with a count that the escape will cause the 
-            /// text to be repeated
-            /// </summary>
-            [Fact]
-            public void Repeat_Insert()
-            {
-                Create(ModeArgument.NewInsertWithCount(2), "the cat");
-                _vimBuffer.Process("hi");
-                Assert.Equal(2, _textView.GetCaretPoint().Position);
-                _vimBuffer.Process(VimKey.Escape);
-                Assert.Equal("hihithe cat", _textView.GetLine(0).GetText());
-                Assert.Equal(3, _textView.GetCaretPoint().Position);
-            }
-
-            /// <summary>
-            /// Insert mode tracks direct input by keeping a reference to the inserted text vs. the actual
-            /// key strokes which were used.  This can be demonstrated by repeating an insert after 
-            /// introducing a key remapping
-            /// </summary>
-            [Fact]
-            public void Repeat_Insert_WithKeyMap()
-            {
-                Create("", "", "hello world");
-                _vimBuffer.Process("abc");
-                Assert.Equal("abc", _textView.GetLine(0).GetText());
-                _vimBuffer.Process(VimKey.Escape);
-                _textView.MoveCaretToLine(1);
-                _vimBuffer.Process(":imap a b", enter: true);
-                _vimBuffer.Process(".");
-                Assert.Equal("abc", _textView.GetLine(1).GetText());
-            }
-
-            /// <summary>
-            /// Verify that we properly repeat an insert which is a tab count 
-            /// </summary>
-            [Fact]
-            public void Repeat_Insert_TabCount()
-            {
-                Create("int Member", "int Member");
-                _localSettings.ExpandTab = false;
-                _localSettings.TabStop = 8;
-                _globalSettings.ShiftWidth = 4;
-                _vimBuffer.Process(VimKey.Escape);
-                _textView.MoveCaretToLine(0, 3);
-                _vimBuffer.ProcessNotation("3i<Tab><Esc>");
-                Assert.Equal("int\t\t\t Member", _textBuffer.GetLine(0).GetText());
-                _textView.MoveCaretToLine(1, 3);
-                _vimBuffer.Process('.');
-                Assert.Equal("int\t\t\t Member", _textBuffer.GetLine(1).GetText());
-            }
-
-            /// <summary>
-            /// When repeating a tab the repeat needs to be wary of maintainin the 'tabstop' modulus
-            /// of the new line
-            /// </summary>
-            [Fact]
-            public void Repeat_Insert_TabNonEvenOffset()
-            {
-                Create("hello world", "static LPTSTR pValue");
-                _localSettings.ExpandTab = true;
-                _localSettings.TabStop = 4;
-                _vimBuffer.Process(VimKey.Escape);
-                _vimBuffer.ProcessNotation("cw<Tab><Esc>");
-                Assert.Equal("     world", _textView.GetLine(0).GetText());
-                _textView.MoveCaretTo(_textBuffer.GetPointInLine(1, 13));
-                _vimBuffer.Process('.');
-                Assert.Equal("static LPTSTR   pValue", _textView.GetLine(1).GetText());
-            }
-
-            /// <summary>
-            /// Repeat a simple text insertion with a count
-            /// </summary>
-            [Fact]
-            public void Repeat_InsertWithCount()
-            {
-                Create("", "");
-                _vimBuffer.Process('h');
-                _vimBuffer.Process(VimKey.Escape);
-                Assert.Equal("h", _textView.GetLine(0).GetText());
-                _textView.MoveCaretToLine(1);
-                _vimBuffer.Process("3.");
-                Assert.Equal("hhh", _textView.GetLine(1).GetText());
-                Assert.Equal(2, _textView.GetCaretPoint().GetColumn());
-            }
-
-            /// <summary>
-            /// Repeat a simple text insertion with a count.  Focus on making sure the caret position
-            /// is correct.  Added text ensures the end of line doesn't save us by moving the caret
-            /// backwards
-            /// </summary>
-            [Fact]
-            public void Repeat_InsertWithCountOverOtherText()
-            {
-                Create("", "a");
-                _vimBuffer.Process('h');
-                _vimBuffer.Process(VimKey.Escape);
-                Assert.Equal("h", _textView.GetLine(0).GetText());
-                _textView.MoveCaretToLine(1);
-                _vimBuffer.Process("3.");
-                Assert.Equal("hhha", _textView.GetLine(1).GetText());
-                Assert.Equal(2, _textView.GetCaretPoint().GetColumn());
-            }
-
-            /// <summary>
-            /// Ensure when the mode is entered with a count that the escape will cause the
-            /// deleted text to be repeated
-            /// </summary>
-            [Fact]
-            public void Repeat_Delete()
-            {
-                Create(ModeArgument.NewInsertWithCount(2), "doggie");
-                _textView.MoveCaretTo(1);
-                _vimBuffer.Process(VimKey.Delete);
-                _vimBuffer.Process(VimKey.Escape);
-                Assert.Equal("dgie", _textView.GetLine(0).GetText());
-                Assert.Equal(0, _textView.GetCaretPoint().Position);
-            }
-
-            /// <summary>
-            /// Repeated white space change to tabs should only repeat the normalized change
-            /// </summary>
-            [Fact]
-            public void Repeat_WhiteSpaceChange()
-            {
-                Create(ModeArgument.NewInsertWithCount(2), "blue\t\t    dog");
-                _vimBuffer.LocalSettings.TabStop = 4;
-                _vimBuffer.LocalSettings.ExpandTab = false;
-                _textView.MoveCaretTo(10);
-                _textBuffer.Replace(new Span(6, 4), "\t\t");
-                _textView.MoveCaretTo(8);
-                Assert.Equal("blue\t\t\t\tdog", _textBuffer.GetLine(0).GetText());
-                _vimBuffer.Process(VimKey.Escape);
-                Assert.Equal("blue\t\t\t\t\tdog", _textBuffer.GetLine(0).GetText());
-            }
-
-            /// <summary>
-            /// Ensure that multi-line changes are properly recorded and repeated in the ITextBuffer
-            /// </summary>
-            [Fact]
-            public void Repeat_MultilineChange()
-            {
-                Create("cat", "dog");
-                _vimBuffer.LocalSettings.TabStop = 4;
-                _vimBuffer.LocalSettings.ExpandTab = false;
-                _vimBuffer.Process("if (condition)", enter: true);
-                _vimBuffer.Process("\t");
-                _vimBuffer.Process(VimKey.Escape);
-                Assert.Equal("if (condition)", _textBuffer.GetLine(0).GetText());
-                Assert.Equal("\tcat", _textBuffer.GetLine(1).GetText());
-                _textView.MoveCaretToLine(2);
-                _vimBuffer.Process(".");
-                Assert.Equal("if (condition)", _textBuffer.GetLine(2).GetText());
-                Assert.Equal("\tdog", _textBuffer.GetLine(3).GetText());
-            }
-
-            /// <summary>
-            /// Verify that we can repeat the DeleteAllIndent command.  Make sure that the command repeats
-            /// and not the literal change of the text
-            /// </summary>
-            [Fact]
-            public void Repeat_DeleteAllIndent()
-            {
-                Create("     hello", "          world");
-                _vimBuffer.Process("0");
-                _vimBuffer.Process(KeyInputUtil.CharWithControlToKeyInput('d'));
-                _vimBuffer.Process(VimKey.Escape);
-                Assert.Equal("hello", _textView.GetLine(0).GetText());
-                _textView.MoveCaretToLine(1);
-                _vimBuffer.Process(".");
-                Assert.Equal("world", _textView.GetLine(1).GetText());
-            }
-
-            /// <summary>
-            /// Make sure that the tab operation can be properly repeated
-            /// </summary>
-            [Fact]
-            public void Repeat_InsertTab()
-            {
-                Create("cat", "dog");
-                _vimBuffer.LocalSettings.ExpandTab = false;
-                _vimBuffer.ProcessNotation("<Tab><Esc>");
-                _textView.MoveCaretToLine(1);
-                _vimBuffer.Process('.');
-                Assert.Equal("\tdog", _textView.GetLine(1).GetText());
-            }
-
-            /// <summary>
-            /// Make sure that the insert tab repeats as the insert tab command and not as the 
-            /// repeat of a text change.  This can be verified by altering the settings between the initial
-            /// insert and the repeat
-            /// </summary>
-            [Fact]
-            public void Repeat_InsertTab_ChangedSettings()
-            {
-                Create("cat", "dog");
-                _vimBuffer.LocalSettings.ExpandTab = false;
-                _vimBuffer.ProcessNotation("<Tab><Esc>");
-                _textView.MoveCaretToLine(1);
-                _vimBuffer.LocalSettings.ExpandTab = true;
-                _vimBuffer.LocalSettings.TabStop = 2;
-                _vimBuffer.Process('.');
-                Assert.Equal("  dog", _textView.GetLine(1).GetText());
-            }
-
-            /// <summary>
-            /// Make sure that the insert tab command when linked with before and after text changes is treated
-            /// as a separate command and not straight text.  This can be verified by changing the tab insertion
-            /// settings between the initial insert and the repeat
-            /// </summary>
-            [Fact]
-            public void Repeat_InsertTab_CombinedWithText()
-            {
-                Create("", "");
-                _vimBuffer.LocalSettings.ExpandTab = false;
-                _vimBuffer.Process("cat\tdog");
-                _vimBuffer.Process(VimKey.Escape);
-                Assert.Equal("cat\tdog", _textView.GetLine(0).GetText());
-                _vimBuffer.LocalSettings.ExpandTab = true;
-                _vimBuffer.LocalSettings.TabStop = 1;
-                _textView.MoveCaretToLine(1);
-                _vimBuffer.Process('.');
-                Assert.Equal("cat dog", _textView.GetLine(1).GetText());
-            }
-
-            /// <summary>
-            /// Test the special case of repeating an insert mode action which doesn't actually edit any
-            /// items.  This may seem like a trivial action, and really it is, but the behavior being right
-            /// is core to us being able to correctly repeat insert mode actions
-            /// </summary>
-            [Fact]
-            public void Repeat_NoChange()
-            {
-                Create("cat");
-                _textView.MoveCaretTo(2);
-                _vimBuffer.Process(VimKey.Escape);
-                Assert.Equal(1, _textView.GetCaretPoint().Position);
-                _vimBuffer.Process('.');
-                Assert.Equal(0, _textView.GetCaretPoint().Position);
-            }
-
-            /// <summary>
-            /// Make sure we don't accidentally link the move caret left action with a command coming
-            /// from normal mode
-            /// </summary>
-            [Fact]
-            public void Repeat_NoChange_DontLinkWithNormalCommand()
-            {
-                Create("cat dog");
-                _vimBuffer.SwitchMode(ModeKind.Normal, ModeArgument.None);
-                _textView.MoveCaretTo(0);
-                _vimBuffer.Process("dwi");
-                _vimBuffer.Process(VimKey.Escape);
-                Assert.Equal("dog", _textView.GetLine(0).GetText());
-                _textView.MoveCaretTo(1);
-                _vimBuffer.Process('.');
-                Assert.Equal(0, _textView.GetCaretPoint().Position);
-            }
-
-            /// <summary>
-            /// This test is mainly a regression test against the selection change logic
-            /// </summary>
-            [Fact]
-            public void SelectionChange1()
-            {
-                Create("foo", "bar");
-                _textView.SelectAndMoveCaret(new SnapshotSpan(_textView.GetLine(0).Start, 0));
-                Assert.Equal(ModeKind.Insert, _vimBuffer.ModeKind);
-            }
-
-            /// <summary>
-            /// Make sure that shift left does a round up before it shifts to the left.
-            /// </summary>
-            [Fact]
-            public void ShiftLeft_RoundUp()
-            {
-                Create("     hello");
-                _vimBuffer.GlobalSettings.ShiftWidth = 4;
-                _vimBuffer.Process(KeyNotationUtil.StringToKeyInput("<C-D>"));
-                Assert.Equal("    hello", _textBuffer.GetLine(0).GetText());
-            }
-
-            /// <summary>
-            /// Make sure that when the text is properly rounded to a shift width that the 
-            /// shift left just deletes a shift width
-            /// </summary>
-            [Fact]
-            public void ShiftLeft_Normal()
-            {
-                Create("        hello");
-                _vimBuffer.GlobalSettings.ShiftWidth = 4;
-                _vimBuffer.Process(KeyNotationUtil.StringToKeyInput("<C-D>"));
-                Assert.Equal("    hello", _textBuffer.GetLine(0).GetText());
-            }
-
-            /// <summary>
-            /// Simple word completion action which accepts the first match
-            /// </summary>
-            [Fact]
-            public void WordCompletion_Simple()
-            {
-                Create("c dog", "cat");
-                _textView.MoveCaretTo(1);
-                _vimBuffer.Process(KeyNotationUtil.StringToKeyInput("<C-N>"));
-                Assert.Equal("cat dog", _textView.GetLine(0).GetText());
-            }
-
-            /// <summary>
-            /// Simulate choosing the second possibility in the completion list
-            /// </summary>
-            [Fact]
-            public void WordCompletion_ChooseNext()
-            {
-                Create("c dog", "cat copter");
-                _textView.MoveCaretTo(1);
-                _vimBuffer.Process(KeyNotationUtil.StringToKeyInput("<C-N>"));
-                _vimBuffer.Process(KeyNotationUtil.StringToKeyInput("<C-N>"));
-                Assert.Equal("copter dog", _textView.GetLine(0).GetText());
-            }
-
-            /// <summary>
-            /// Typing a char while the completion list is up should cancel it out and 
-            /// cause the char to be added to the IVimBuffer
-            /// </summary>
-            [Fact]
-            public void WordCompletion_TypeAfter()
-            {
-                Create("c dog", "cat");
-                _textView.MoveCaretTo(1);
-                _vimBuffer.Process(KeyNotationUtil.StringToKeyInput("<C-N>"));
-                _vimBuffer.Process('s');
-                Assert.Equal("cats dog", _textView.GetLine(0).GetText());
-            }
-
-            /// <summary>
-            /// Esacpe should cancel both word completion and insert mode.  It's just
-            /// like normal intellisense in that respect
-            /// </summary>
-            [Fact]
-            public void WordCompletion_Escape()
-            {
-                Create("c dog", "cat");
-                _textView.MoveCaretTo(1);
-                _vimBuffer.Process(KeyNotationUtil.StringToKeyInput("<C-N>"));
-                _vimBuffer.Process(KeyNotationUtil.StringToKeyInput("<Esc>"));
-                Assert.Equal(ModeKind.Normal, _vimBuffer.ModeKind);
-                Assert.Equal(2, _textView.GetCaretPoint().Position);
-            }
-
-            /// <summary>
-            /// When there are no matches then no active IWordCompletion should be created and 
-            /// it should continue in insert mode
-            /// </summary>
-            [Fact]
-            public void WordCompletion_NoMatches()
-            {
-                Create("c dog");
-                _textView.MoveCaretTo(1);
-                _vimBuffer.Process(KeyNotationUtil.StringToKeyInput("<C-N>"));
-                Assert.Equal("c dog", _textView.GetLine(0).GetText());
-                Assert.Equal(ModeKind.Insert, _vimBuffer.ModeKind);
-                Assert.True(_vimBuffer.InsertMode.ActiveWordCompletionSession.IsNone());
-            }
-        }
-    }
-}
+﻿using System;
+using EditorUtils;
+using Microsoft.FSharp.Core;
+using Microsoft.VisualStudio.Text;
+using Microsoft.VisualStudio.Text.Editor;
+using Vim.Extensions;
+using Xunit;
+
+namespace Vim.UnitTest
+{
+    /// <summary>
+    /// Used to test the integrated behavior if Insert Mode 
+    /// </summary>
+    public abstract class InsertModeIntegrationTest : VimTestBase
+    {
+        protected IVimBuffer _vimBuffer;
+        protected IWpfTextView _textView;
+        protected ITextBuffer _textBuffer;
+        protected IVimGlobalSettings _globalSettings;
+        protected IVimLocalSettings _localSettings;
+        protected Register _register;
+
+        protected void Create(params string[] lines)
+        {
+            Create(ModeArgument.None, lines);
+        }
+
+        protected void Create(ModeArgument argument, params string[] lines)
+        {
+            _textView = CreateTextView(lines);
+            _textBuffer = _textView.TextBuffer;
+            _vimBuffer = Vim.CreateVimBuffer(_textView);
+            _vimBuffer.SwitchMode(ModeKind.Insert, argument);
+            _register = Vim.RegisterMap.GetRegister('c');
+            _globalSettings = Vim.GlobalSettings;
+            _localSettings = _vimBuffer.LocalSettings;
+        }
+
+        public sealed class KeyMappingTest : InsertModeIntegrationTest
+        {
+            /// <summary>
+            /// Make sure that in the case where there is buffered input and we fail at the mapping 
+            /// that both values are inserted into the ITextBuffer
+            /// </summary>
+            [Fact]
+            public void BufferedInputFailsMapping()
+            {
+                Create("");
+                _vimBuffer.Vim.KeyMap.MapWithNoRemap("jj", "<Esc>", KeyRemapMode.Insert);
+                _vimBuffer.Process("j");
+                Assert.Equal("", _textBuffer.GetLine(0).GetText());
+                _vimBuffer.Process("a");
+                Assert.Equal("ja", _textBuffer.GetLine(0).GetText());
+            }
+
+            /// <summary>
+            /// Ensure we can use a double keystroke to escape
+            /// </summary>
+            [Fact]
+            public void TwoKeysToEscape()
+            {
+                Create(ModeArgument.NewInsertWithCount(2), "hello");
+                _vimBuffer.Vim.KeyMap.MapWithNoRemap("jj", "<Esc>", KeyRemapMode.Insert);
+                _vimBuffer.Process("jj");
+                Assert.Equal(ModeKind.Normal, _vimBuffer.ModeKind);
+            }
+
+            /// <summary>
+            /// The Escape should end a multiple key mapping and exit insert mode
+            /// </summary>
+            [Fact]
+            public void TwoKeys_EscapeToEndSequence()
+            {
+                Create("hello world", "");
+                _textView.MoveCaretToLine(1);
+                _vimBuffer.Vim.KeyMap.MapWithNoRemap(";;", "<Esc>", KeyRemapMode.Insert);
+                _vimBuffer.Process(';');
+                _vimBuffer.Process(VimKey.Escape);
+                Assert.Equal(";", _textBuffer.GetLine(1).GetText());
+                Assert.Equal(ModeKind.Normal, _vimBuffer.ModeKind);
+            }
+
+            /// <summary>
+            /// The CTRL-[ should end a multiple key mapping the same as normal Escape
+            /// </summary>
+            [Fact]
+            public void TwoKeys_AlternateEscapeToEndSequence()
+            {
+                Create("hello world", "");
+                _textView.MoveCaretToLine(1);
+                _vimBuffer.Vim.KeyMap.MapWithNoRemap(";;", "<Esc>", KeyRemapMode.Insert);
+                _vimBuffer.Process(';');
+                _vimBuffer.Process(KeyInputUtil.CharWithControlToKeyInput('['));
+                Assert.Equal(";", _textBuffer.GetLine(1).GetText());
+                Assert.Equal(ModeKind.Normal, _vimBuffer.ModeKind);
+            }
+
+            /// <summary>
+            /// Spaces need to be allowed in the target mapping
+            /// </summary>
+            [Fact]
+            public void SpacesInTarget()
+            {
+                Create("");
+                _vimBuffer.Process(VimKey.Escape);
+                _vimBuffer.Process(":imap cat hello world", enter: true);
+                _vimBuffer.Process("icat");
+                Assert.Equal("hello world", _textBuffer.GetLine(0).GetText());
+            }
+
+            [Fact]
+            public void DoubleQuotesInRight()
+            {
+                Create("");
+                _vimBuffer.Process(VimKey.Escape);
+                _vimBuffer.Process(@":imap d ""hey""", enter: true);
+                _vimBuffer.Process("id");
+                Assert.Equal(@"""hey""", _textBuffer.GetLine(0).GetText());
+            }
+
+            /// <summary>
+            /// Make sure that we properly don't cause recursion in the scenario where a 
+            /// noremap mapping refers back to itself in the non-0 position 
+            /// </summary>
+            [Fact]
+            public void RecursiveInNoRemap()
+            {
+                Create("");
+                _vimBuffer.Process(VimKey.Escape);
+                _vimBuffer.Process(@":inoremap x axa", enter: true);
+                _vimBuffer.Process("ix");
+                Assert.Equal("axa", _textBuffer.GetLine(0).GetText());
+            }
+        }
+
+        public sealed class PasteTest : InsertModeIntegrationTest
+        {
+            [Fact]
+            public void Simple()
+            {
+                Create("world");
+                _register.UpdateValue("hello ");
+                _vimBuffer.ProcessNotation("<C-R>c");
+                Assert.Equal("hello world", _textBuffer.GetLine(0).GetText());
+                Assert.Equal(6, _textView.GetCaretPoint().Position);
+            }
+
+            /// <summary>
+            /// Test out the literal pasting with RR 
+            /// </summary>
+            [Fact]
+            public void SpecialLiteralAndFormatting()
+            {
+                Create("world");
+                _register.UpdateValue("hello ");
+                _vimBuffer.ProcessNotation("<C-R><C-R>c");
+                Assert.Equal("hello world", _textBuffer.GetLine(0).GetText());
+                Assert.Equal(6, _textView.GetCaretPoint().Position);
+            }
+
+            /// <summary>
+            /// Test out the literal + no indent pasting with RO
+            /// </summary>
+            [Fact]
+            public void SpecialLiteralAndNoIndent()
+            {
+                Create("world");
+                _register.UpdateValue("hello ");
+                _vimBuffer.ProcessNotation("<C-R><C-O>c");
+                Assert.Equal("hello world", _textBuffer.GetLine(0).GetText());
+                Assert.Equal(6, _textView.GetCaretPoint().Position);
+            }
+
+            /// <summary>
+            /// Test out the literal + indent pasting with RO
+            /// </summary>
+            [Fact]
+            public void SpecialLiteralAndIndent()
+            {
+                Create("world");
+                _register.UpdateValue("hello ");
+                _vimBuffer.ProcessNotation("<C-R><C-P>c");
+                Assert.Equal("hello world", _textBuffer.GetLine(0).GetText());
+                Assert.Equal(6, _textView.GetCaretPoint().Position);
+            }
+
+            /// <summary>
+            /// Linewise should be inserted literally.  Unlike a normal mode paste the new line isn't
+            /// inserted before the text.  Instead it's inserted after which is exactly how it's stored
+            /// in the register
+            /// </summary>
+            [Fact]
+            public void Linewise()
+            {
+                Create("dog");
+                _register.UpdateValue("cat" + Environment.NewLine, OperationKind.LineWise);
+                _vimBuffer.ProcessNotation("<C-R>c");
+                Assert.Equal(
+                    new[] { "cat", "dog" },
+                    _textBuffer.GetLines());
+                Assert.Equal(_textBuffer.GetLine(1).Start, _textView.GetCaretPoint().Position);
+            }
+
+            /// <summary>
+            /// The Esc key should only leave the paste part of the operation and not leave insert 
+            /// mode itself
+            /// </summary>
+            [Fact]
+            public void EscapeShouldStayInInsert()
+            {
+                Create("dog");
+                _vimBuffer.ProcessNotation("<C-R><Esc>");
+                Assert.Equal(ModeKind.Insert, _vimBuffer.ModeKind);
+            }
+
+            /// <summary>
+            /// Make sure that the line endings are normalized on the paste operation
+            /// </summary>
+            [Fact]
+            public void NormalizeLineEndings()
+            {
+                Create("cat", "dog");
+                RegisterMap.GetRegister('c').UpdateValue("fish\ntree\n", OperationKind.LineWise);
+                _vimBuffer.ProcessNotation("<C-R>c");
+                Assert.Equal(
+                    new[] { "fish", "tree", "cat", "dog" },
+                    _textBuffer.GetLines());
+                for (int i = 0; i < 3; i++)
+                {
+                    Assert.Equal(Environment.NewLine, _textBuffer.GetLine(i).GetLineBreakText());
+                }
+            }
+        }
+
+        /// <summary>
+        /// Test the behavior of the '^ and `^ motion in insert mode
+        /// </summary>
+        public sealed class LastCaretEditMarkTest : InsertModeIntegrationTest
+        {
+            [Fact]
+            public void Simple()
+            {
+                Create("cat", "dog", "fish");
+                _textView.MoveCaretToLine(1);
+                _vimBuffer.ProcessNotation("big <Esc>");
+                _textView.MoveCaretToLine(0);
+                _vimBuffer.ProcessNotation("'^");
+                Assert.Equal(_textBuffer.GetLine(1).Start, _textView.GetCaretPoint());
+            }
+
+            /// <summary>
+            /// When using the `^ marker make sure we go to the exact caret position of the 
+            /// last edit.  This is the position before insert mode moved it one to the left
+            /// as a result of hitting Esc
+            /// </summary>
+            [Fact]
+            public void SimpleExact()
+            {
+                Create("cat", "dog", "fish");
+                _textView.MoveCaretToLine(1);
+                _vimBuffer.ProcessNotation("big <Esc>");
+                _textView.MoveCaretToLine(0);
+                _vimBuffer.ProcessNotation("`^");
+                Assert.Equal(_textBuffer.GetPointInLine(1, 4), _textView.GetCaretPoint());
+            }
+
+            /// <summary>
+            /// When a line is added above the '^ marker needs to move down a line and follow
+            /// it
+            /// </summary>
+            [Fact]
+            public void AddLineAbove()
+            {
+                Create("cat", "dog", "fish");
+                _textView.MoveCaretToLine(1);
+                _vimBuffer.ProcessNotation("big <Esc>");
+                UnnamedRegister.UpdateValue("tree" + Environment.NewLine, OperationKind.LineWise);
+                _textView.MoveCaretToLine(0);
+                _vimBuffer.ProcessNotation("p");
+                _vimBuffer.ProcessNotation("'^");
+                Assert.Equal(_textBuffer.GetLine(2).Start, _textView.GetCaretPoint());
+            }
+
+            /// <summary>
+            /// Adding a line below the '^ mark shouldn't be affected by a line that is added below
+            /// it
+            /// </summary>
+            [Fact]
+            public void AddLineBelow()
+            {
+                Create("cat", "dog", "fish");
+                _textView.MoveCaretToLine(1);
+                _vimBuffer.ProcessNotation("big <Esc>");
+                UnnamedRegister.UpdateValue("tree" + Environment.NewLine, OperationKind.LineWise);
+                _textView.MoveCaretToLine(2);
+                _vimBuffer.ProcessNotation("p");
+                _vimBuffer.ProcessNotation("'^");
+                Assert.Equal(_textBuffer.GetLine(1).Start, _textView.GetCaretPoint());
+            }
+
+            /// <summary>
+            /// When an edit occurs to the last edit line the column position should be unaffected.  This
+            /// stands in contracts to editting lines which does pay attention to tracking the offsets
+            /// </summary>
+            [Fact]
+            public void EditTheEditLine()
+            {
+                Create("cat", "dog", "fish");
+                _textView.MoveCaretToLine(1);
+                _vimBuffer.ProcessNotation("big <Esc>");
+                UnnamedRegister.UpdateValue("cat ", OperationKind.CharacterWise);
+                _textView.MoveCaretToLine(1);
+                _vimBuffer.ProcessNotation("P");
+                _textView.MoveCaretToLine(2);
+                _vimBuffer.ProcessNotation("`^");
+                Assert.Equal(_textBuffer.GetPointInLine(1, 4), _textView.GetCaretPoint());
+            }
+
+            /// <summary>
+            /// When the edit line is shrunk so that the tracked caret position isn't possible on that line
+            /// anymore it should just put it in the last possible position
+            /// </summary>
+            [Fact]
+            public void ClearTheEditLine()
+            {
+                Create("cat", "dog", "fish");
+                _textView.MoveCaretToLine(1);
+                _vimBuffer.ProcessNotation("big<Esc>");
+                _textView.MoveCaretToLine(1);
+                _vimBuffer.ProcessNotation("dw");
+                _textView.MoveCaretToLine(2);
+                _vimBuffer.ProcessNotation("`^");
+                Assert.Equal(_textBuffer.GetPointInLine(1, 0), _textView.GetCaretPoint());
+            }
+
+            /// <summary>
+            /// The last edit line is shared across different IVimBuffer instances
+            /// </summary>
+            [Fact]
+            public void SharedAcrossBuffers()
+            {
+                Create("cat", "dog", "fish");
+                _textView.MoveCaretToLine(1);
+                _vimBuffer.ProcessNotation("big <Esc>");
+
+                var textViewRoleSet = TextEditorFactoryService.CreateTextViewRoleSet(
+                    PredefinedTextViewRoles.PrimaryDocument,
+                    PredefinedTextViewRoles.Document,
+                    PredefinedTextViewRoles.Interactive,
+                    PredefinedTextViewRoles.Editable);
+                var altTextView = TextEditorFactoryService.CreateTextView(_textBuffer, textViewRoleSet);
+                var altVimBuffer = CreateVimBuffer(CreateVimBufferData(altTextView));
+                altVimBuffer.ProcessNotation("'^");
+                Assert.Equal(_textBuffer.GetLine(1).Start, altTextView.GetCaretPoint());
+            }
+
+            /// <summary>
+            /// The ^ mark doesn't survive deletes of the line that contains it
+            /// </summary>
+            [Fact]
+            public void DoesntSurviveDeletes()
+            {
+                Create("cat", "dog", "fish");
+                _textView.MoveCaretToLine(1);
+                _vimBuffer.ProcessNotation("big <Esc>dd");
+                Assert.True(_vimBuffer.VimTextBuffer.LastInsertExitPoint.IsNone());
+            }
+
+        }
+
+        public sealed class LastEditPointTest : InsertModeIntegrationTest
+        {
+            private FSharpOption<SnapshotPoint> LastEditPoint
+            {
+                get { return _vimBuffer.VimTextBuffer.LastEditPoint; }
+            }
+
+            /// <summary>
+            /// The `. mark should go to the last edit position on the last edit line
+            /// </summary>
+            [Fact]
+            public void GoToLastEditPosition()
+            {
+                Create("cat", "dog");
+                _textView.MoveCaretToLine(1, 3);
+                _vimBuffer.ProcessNotation(" bird<Esc>");
+                _textView.MoveCaretToLine(0, 0);
+
+                Assert.Equal("dog bird", _textView.GetLine(1).GetText());
+
+                Assert.Equal(0, _textView.Caret.Position.BufferPosition.GetColumn());
+                Assert.Equal(0, _textView.GetCaretLine().LineNumber);
+
+                _vimBuffer.ProcessNotation("`.");
+
+                Assert.Equal(8, _textView.Caret.Position.BufferPosition.GetColumn());
+                Assert.Equal(1, _textView.GetCaretLine().LineNumber);
+            }
+
+            /// <summary>
+            /// When text is inserted into the buffer then the last edit point should be the
+            /// last character that was inserted
+            /// </summary>
+            [Fact]
+            public void InsertText()
+            {
+                Create("cat");
+                _vimBuffer.ProcessNotation("big ");
+                Assert.Equal(3, LastEditPoint.Value);
+            }
+
+            /// <summary>
+            /// The behavior of an insert that doesn't come from Vim isn't defined but we choose 
+            /// to interpret it as a normal insert of text and update the LastEditPoint as if it
+            /// were a Vim based edit
+            /// </summary>
+            [Fact]
+            public void InsertNonVim()
+            {
+                Create("big");
+                _textBuffer.Insert(3, " cat");
+                Assert.Equal(6, LastEditPoint.Value);
+            }
+
+            /// <summary>
+            /// When there is a deletion of text then the LastEditPoint should point to the start
+            /// of the deleted text
+            /// </summary>
+            [Fact]
+            public void DeleteText()
+            {
+                Create("dog tree");
+                _textView.MoveCaretTo(1);
+                _vimBuffer.ProcessNotation("<Del>");
+                Assert.Equal(1, LastEditPoint.Value);
+            }
+
+            /// <summary>
+            /// As we do with insert we treat a non-Vim delete as a Vim delete
+            /// </summary>
+            [Fact]
+            public void DeleteNonVim()
+            {
+                Create("a big dog");
+                _textBuffer.Delete(new Span(2, 3));
+                Assert.Equal(2, LastEditPoint.Value);
+            }
+        }
+
+        public sealed class ShiftLineRigth : InsertModeIntegrationTest
+        {
+            [Fact]
+            public void Simple()
+            {
+                Create("cat", "dog");
+                _vimBuffer.ProcessNotation("<C-t>");
+                Assert.Equal("    cat", _textBuffer.GetLine(0).GetText());
+                Assert.Equal(4, _textView.GetCaretPoint().Position);
+            }
+
+            [Fact]
+            public void CustomShift()
+            {
+                Create("cat", "dog");
+                _globalSettings.ShiftWidth = 2;
+                _vimBuffer.ProcessNotation("<C-t>");
+                Assert.Equal("  cat", _textBuffer.GetLine(0).GetText());
+                Assert.Equal(2, _textView.GetCaretPoint().Position);
+            }
+        }
+
+        public sealed class MiscTest : InsertModeIntegrationTest
+        {
+            /// <summary>
+            /// Make sure that the ITextView isn't accessed in insert mode if it's active and the 
+            /// ITextView is closed
+            /// </summary>
+            [Fact]
+            public void CloseInInsertMode()
+            {
+                Create("foo", "bar");
+                _textView.Close();
+            }
+
+            [Fact]
+            public void Leave_WithControlC()
+            {
+                Create("hello world");
+                _vimBuffer.ProcessNotation("<C-c>");
+                Assert.Equal(ModeKind.Normal, _vimBuffer.ModeKind);
+            }
+
+            /// <summary>
+            /// Ensure that normal typing gets passed to TryCustomProcess
+            /// </summary>
+            [Fact]
+            public void TryCustomProcess_DirectInsert()
+            {
+                Create("world");
+                VimHost.TryCustomProcessFunc =
+                    (textView, command) =>
+                    {
+                        if (command.IsDirectInsert)
+                        {
+                            Assert.Equal('#', command.AsDirectInsert().Item);
+                            _textBuffer.Insert(0, "hello ");
+                            return true;
+                        }
+
+                        return false;
+                    };
+                _vimBuffer.Process('#');
+                Assert.Equal("hello world", _textBuffer.GetLine(0).GetText());
+            }
+
+            /// <summary>
+            /// Ensure that other commands go through TryCustomProcess
+            /// </summary>
+            [Fact]
+            public void TryCustomProcess_Enter()
+            {
+                Create("world");
+                VimHost.TryCustomProcessFunc =
+                    (textView, command) =>
+                    {
+                        if (command.IsInsertNewLine)
+                        {
+                            _textBuffer.Insert(0, "hello ");
+                            return true;
+                        }
+
+                        return false;
+                    };
+                _vimBuffer.Process(VimKey.Enter);
+                Assert.Equal("hello world", _textBuffer.GetLine(0).GetText());
+            }
+
+            /// <summary>
+            /// Repeat of a TryCustomProcess should recall that function vs. repeating the
+            /// inserted text
+            /// </summary>
+            [Fact]
+            public void TryCustomProcess_Repeat()
+            {
+                Create("world");
+                var first = true;
+                VimHost.TryCustomProcessFunc =
+                    (textView, command) =>
+                    {
+                        if (command.IsDirectInsert)
+                        {
+                            Assert.Equal('#', command.AsDirectInsert().Item);
+                            if (first)
+                            {
+                                _textBuffer.Insert(0, "hello ");
+                                first = false;
+                            }
+                            else
+                            {
+                                _textBuffer.Insert(0, "big ");
+                            }
+                            return true;
+                        }
+
+                        return false;
+                    };
+                _vimBuffer.ProcessNotation("#<Esc>.");
+                Assert.Equal("big hello world", _textBuffer.GetLine(0).GetText());
+            }
+
+            /// <summary>
+            /// KeyInput values which are custom processed should still end up in the macro recorder
+            /// </summary>
+            [Fact]
+            public void TryCustomProcess_Macro()
+            {
+                Create("world");
+                Vim.MacroRecorder.StartRecording(_register, false);
+                VimHost.TryCustomProcessFunc =
+                    (textView, command) =>
+                    {
+                        if (command.IsDirectInsert)
+                        {
+                            Assert.Equal('#', command.AsDirectInsert().Item);
+                            _textBuffer.Insert(0, "hello ");
+                            return true;
+                        }
+
+                        return false;
+                    };
+                _vimBuffer.Process('#');
+                Vim.MacroRecorder.StopRecording();
+                Assert.Equal("hello world", _textBuffer.GetLine(0).GetText());
+                Assert.Equal("#", _register.StringValue);
+            }
+
+            /// <summary>
+            /// Ensure that delete all indent both deletes the indent and preserves the caret position
+            /// </summary>
+            [Fact]
+            public void DeleteAllIndent()
+            {
+                Create("       hello");
+                _textView.MoveCaretTo(8);
+                _vimBuffer.Process("0");
+                _vimBuffer.Process(KeyInputUtil.CharWithControlToKeyInput('d'));
+                Assert.Equal("hello", _textView.GetLine(0).GetText());
+                Assert.Equal(1, _textView.GetCaretPoint().Position);
+            }
+
+            /// <summary>
+            /// The delete key when combined with shift should still cause a standard delete
+            /// </summary>
+            [Fact]
+            public void Delete_WithShift()
+            {
+                Create("cat dog");
+                _textView.MoveCaretTo(1);
+                _vimBuffer.ProcessNotation("<S-BS>");
+                Assert.Equal("at dog", _textBuffer.GetLine(0).GetText());
+                Assert.Equal(0, _textView.GetCaretPoint().Position);
+            }
+
+            /// <summary>
+            /// The delete key when combined with shift should still participate in key mapping
+            /// </summary>
+            [Fact]
+            public void Delete_WithShift_KeyMapping()
+            {
+                Create(" world");
+                KeyMap.MapWithNoRemap("<S-BS>", "hello", KeyRemapMode.Insert);
+                _textView.MoveCaretTo(0);
+                _vimBuffer.ProcessNotation("<S-BS>");
+                Assert.Equal("hello world", _textBuffer.GetLine(0).GetText());
+            }
+
+            /// <summary>
+            /// Verify that inserting tab with a count and inserting tab "count" times is an exchangable
+            /// operation
+            /// </summary>
+            [Fact]
+            public void Insert_Tab()
+            {
+                Create("int Member", "int Member");
+                _localSettings.ExpandTab = false;
+                _localSettings.TabStop = 8;
+                _globalSettings.ShiftWidth = 4;
+                _vimBuffer.Process(VimKey.Escape);
+                _textView.MoveCaretToLine(0, 3);
+                _vimBuffer.ProcessNotation("i<Tab><Tab><Esc>");
+                Assert.Equal("int\t\t Member", _textBuffer.GetLine(0).GetText());
+                _textView.MoveCaretToLine(1, 3);
+                _vimBuffer.ProcessNotation("2i<Tab><Esc>");
+                Assert.Equal("int\t\t Member", _textBuffer.GetLine(1).GetText());
+            }
+
+            /// <summary>
+            /// Make sure that indentation is still done even when enter occurs with a non-standard mapping
+            /// of enter
+            /// </summary>
+            [Fact]
+            public void Insert_NewLine_IndentWithAltMapping()
+            {
+                Create("  hello", "world");
+                _globalSettings.UseEditorIndent = false;
+                _localSettings.AutoIndent = true;
+                Vim.KeyMap.MapWithNoRemap("<c-e>", "<Enter>", KeyRemapMode.Insert);
+                _textView.MoveCaretTo(5);
+                _vimBuffer.Process(KeyInputUtil.CharWithControlToKeyInput('e'));
+                Assert.Equal("  hel", _textView.GetLine(0).GetText());
+                Assert.Equal("  lo", _textView.GetLine(1).GetText());
+            }
+
+            /// <summary>
+            /// At the end of the line the caret should just move into virtual space.  No need for actual
+            /// white space to be inserted
+            /// </summary>
+            [Fact]
+            public void Insert_NewLine_AtEndOfLine()
+            {
+                Create("  hello", "world");
+                _globalSettings.UseEditorIndent = false;
+                _localSettings.AutoIndent = true;
+                _textView.MoveCaretTo(_textView.GetLine(0).End);
+                _vimBuffer.Process(VimKey.Enter);
+                Assert.Equal("  hello", _textView.GetLine(0).GetText());
+                Assert.Equal("", _textView.GetLine(1).GetText());
+                Assert.Equal(2, _textView.GetCaretVirtualPoint().VirtualSpaces);
+            }
+
+            /// <summary>
+            /// Make sure executing the one time command correctly sets the buffer state
+            /// </summary>
+            [Fact]
+            public void OneTimeCommand_BufferState()
+            {
+                Create("");
+                _vimBuffer.Process(KeyInputUtil.CharWithControlToKeyInput('o'));
+                Assert.True(_vimBuffer.InOneTimeCommand.Is(ModeKind.Insert));
+            }
+
+            /// <summary>
+            /// Execute a one time command of delete word
+            /// </summary>
+            [Fact]
+            public void OneTimeCommand_DeleteWord()
+            {
+                Create("hello world");
+                _textView.MoveCaretTo(0);
+                _vimBuffer.Process(KeyInputUtil.CharWithControlToKeyInput('o'));
+                _vimBuffer.Process("dw");
+                Assert.Equal("world", _textBuffer.GetLine(0).GetText());
+                Assert.Equal(0, _textView.GetCaretPoint().Position);
+                Assert.Equal(ModeKind.Insert, _vimBuffer.ModeKind);
+                Assert.True(_vimBuffer.InOneTimeCommand.IsNone());
+            }
+
+            /// <summary>
+            /// Execute a one time command of delete word
+            /// </summary>
+            [Fact]
+            public void OneTimeCommand_CommandMode_Put()
+            {
+                Create("hello world");
+                Vim.RegisterMap.GetRegister(RegisterName.Unnamed).UpdateValue("the dog");
+                _textView.MoveCaretTo(0);
+                _vimBuffer.Process(KeyInputUtil.CharWithControlToKeyInput('o'));
+                _vimBuffer.Process(":put", enter: true);
+                Assert.Equal("hello world", _textBuffer.GetLine(0).GetText());
+                Assert.Equal("the dog", _textBuffer.GetLine(1).GetText());
+                Assert.Equal(ModeKind.Insert, _vimBuffer.ModeKind);
+                Assert.True(_vimBuffer.InOneTimeCommand.IsNone());
+            }
+
+            /// <summary>
+            /// Normal mode usually doesn't handle the Escape key but it must during a 
+            /// one time command
+            /// </summary>
+            [Fact]
+            public void OneTimeCommand_Normal_Escape()
+            {
+                Create("");
+                _vimBuffer.Process(KeyInputUtil.CharWithControlToKeyInput('o'));
+                _vimBuffer.Process(VimKey.Escape);
+                Assert.Equal(ModeKind.Insert, _vimBuffer.ModeKind);
+                Assert.True(_vimBuffer.InOneTimeCommand.IsNone());
+            }
+
+            /// <summary>
+            /// Ensure the single backspace is repeated properly.  It is tricky because it has to both 
+            /// backspace and then jump a caret space to the left.
+            /// </summary>
+            [Fact]
+            public void Repeat_Backspace_Single()
+            {
+                Create("dog toy", "fish chips");
+                _textView.MoveCaretToLine(1, 5);
+                _vimBuffer.Process(VimKey.Back, VimKey.Escape);
+                Assert.Equal("fishchips", _textView.GetLine(1).GetText());
+                _textView.MoveCaretTo(4);
+                _vimBuffer.Process(".");
+                Assert.Equal("dogtoy", _textView.GetLine(0).GetText());
+                Assert.Equal(2, _textView.GetCaretPoint().Position);
+            }
+
+            /// <summary>
+            /// Ensure when the mode is entered with a count that the escape will cause the 
+            /// text to be repeated
+            /// </summary>
+            [Fact]
+            public void Repeat_Insert()
+            {
+                Create(ModeArgument.NewInsertWithCount(2), "the cat");
+                _vimBuffer.Process("hi");
+                Assert.Equal(2, _textView.GetCaretPoint().Position);
+                _vimBuffer.Process(VimKey.Escape);
+                Assert.Equal("hihithe cat", _textView.GetLine(0).GetText());
+                Assert.Equal(3, _textView.GetCaretPoint().Position);
+            }
+
+            /// <summary>
+            /// Insert mode tracks direct input by keeping a reference to the inserted text vs. the actual
+            /// key strokes which were used.  This can be demonstrated by repeating an insert after 
+            /// introducing a key remapping
+            /// </summary>
+            [Fact]
+            public void Repeat_Insert_WithKeyMap()
+            {
+                Create("", "", "hello world");
+                _vimBuffer.Process("abc");
+                Assert.Equal("abc", _textView.GetLine(0).GetText());
+                _vimBuffer.Process(VimKey.Escape);
+                _textView.MoveCaretToLine(1);
+                _vimBuffer.Process(":imap a b", enter: true);
+                _vimBuffer.Process(".");
+                Assert.Equal("abc", _textView.GetLine(1).GetText());
+            }
+
+            /// <summary>
+            /// Verify that we properly repeat an insert which is a tab count 
+            /// </summary>
+            [Fact]
+            public void Repeat_Insert_TabCount()
+            {
+                Create("int Member", "int Member");
+                _localSettings.ExpandTab = false;
+                _localSettings.TabStop = 8;
+                _globalSettings.ShiftWidth = 4;
+                _vimBuffer.Process(VimKey.Escape);
+                _textView.MoveCaretToLine(0, 3);
+                _vimBuffer.ProcessNotation("3i<Tab><Esc>");
+                Assert.Equal("int\t\t\t Member", _textBuffer.GetLine(0).GetText());
+                _textView.MoveCaretToLine(1, 3);
+                _vimBuffer.Process('.');
+                Assert.Equal("int\t\t\t Member", _textBuffer.GetLine(1).GetText());
+            }
+
+            /// <summary>
+            /// When repeating a tab the repeat needs to be wary of maintainin the 'tabstop' modulus
+            /// of the new line
+            /// </summary>
+            [Fact]
+            public void Repeat_Insert_TabNonEvenOffset()
+            {
+                Create("hello world", "static LPTSTR pValue");
+                _localSettings.ExpandTab = true;
+                _localSettings.TabStop = 4;
+                _vimBuffer.Process(VimKey.Escape);
+                _vimBuffer.ProcessNotation("cw<Tab><Esc>");
+                Assert.Equal("     world", _textView.GetLine(0).GetText());
+                _textView.MoveCaretTo(_textBuffer.GetPointInLine(1, 13));
+                _vimBuffer.Process('.');
+                Assert.Equal("static LPTSTR   pValue", _textView.GetLine(1).GetText());
+            }
+
+            /// <summary>
+            /// Repeat a simple text insertion with a count
+            /// </summary>
+            [Fact]
+            public void Repeat_InsertWithCount()
+            {
+                Create("", "");
+                _vimBuffer.Process('h');
+                _vimBuffer.Process(VimKey.Escape);
+                Assert.Equal("h", _textView.GetLine(0).GetText());
+                _textView.MoveCaretToLine(1);
+                _vimBuffer.Process("3.");
+                Assert.Equal("hhh", _textView.GetLine(1).GetText());
+                Assert.Equal(2, _textView.GetCaretPoint().GetColumn());
+            }
+
+            /// <summary>
+            /// Repeat a simple text insertion with a count.  Focus on making sure the caret position
+            /// is correct.  Added text ensures the end of line doesn't save us by moving the caret
+            /// backwards
+            /// </summary>
+            [Fact]
+            public void Repeat_InsertWithCountOverOtherText()
+            {
+                Create("", "a");
+                _vimBuffer.Process('h');
+                _vimBuffer.Process(VimKey.Escape);
+                Assert.Equal("h", _textView.GetLine(0).GetText());
+                _textView.MoveCaretToLine(1);
+                _vimBuffer.Process("3.");
+                Assert.Equal("hhha", _textView.GetLine(1).GetText());
+                Assert.Equal(2, _textView.GetCaretPoint().GetColumn());
+            }
+
+            /// <summary>
+            /// Ensure when the mode is entered with a count that the escape will cause the
+            /// deleted text to be repeated
+            /// </summary>
+            [Fact]
+            public void Repeat_Delete()
+            {
+                Create(ModeArgument.NewInsertWithCount(2), "doggie");
+                _textView.MoveCaretTo(1);
+                _vimBuffer.Process(VimKey.Delete);
+                _vimBuffer.Process(VimKey.Escape);
+                Assert.Equal("dgie", _textView.GetLine(0).GetText());
+                Assert.Equal(0, _textView.GetCaretPoint().Position);
+            }
+
+            /// <summary>
+            /// Repeated white space change to tabs should only repeat the normalized change
+            /// </summary>
+            [Fact]
+            public void Repeat_WhiteSpaceChange()
+            {
+                Create(ModeArgument.NewInsertWithCount(2), "blue\t\t    dog");
+                _vimBuffer.LocalSettings.TabStop = 4;
+                _vimBuffer.LocalSettings.ExpandTab = false;
+                _textView.MoveCaretTo(10);
+                _textBuffer.Replace(new Span(6, 4), "\t\t");
+                _textView.MoveCaretTo(8);
+                Assert.Equal("blue\t\t\t\tdog", _textBuffer.GetLine(0).GetText());
+                _vimBuffer.Process(VimKey.Escape);
+                Assert.Equal("blue\t\t\t\t\tdog", _textBuffer.GetLine(0).GetText());
+            }
+
+            /// <summary>
+            /// Ensure that multi-line changes are properly recorded and repeated in the ITextBuffer
+            /// </summary>
+            [Fact]
+            public void Repeat_MultilineChange()
+            {
+                Create("cat", "dog");
+                _vimBuffer.LocalSettings.TabStop = 4;
+                _vimBuffer.LocalSettings.ExpandTab = false;
+                _vimBuffer.Process("if (condition)", enter: true);
+                _vimBuffer.Process("\t");
+                _vimBuffer.Process(VimKey.Escape);
+                Assert.Equal("if (condition)", _textBuffer.GetLine(0).GetText());
+                Assert.Equal("\tcat", _textBuffer.GetLine(1).GetText());
+                _textView.MoveCaretToLine(2);
+                _vimBuffer.Process(".");
+                Assert.Equal("if (condition)", _textBuffer.GetLine(2).GetText());
+                Assert.Equal("\tdog", _textBuffer.GetLine(3).GetText());
+            }
+
+            /// <summary>
+            /// Verify that we can repeat the DeleteAllIndent command.  Make sure that the command repeats
+            /// and not the literal change of the text
+            /// </summary>
+            [Fact]
+            public void Repeat_DeleteAllIndent()
+            {
+                Create("     hello", "          world");
+                _vimBuffer.Process("0");
+                _vimBuffer.Process(KeyInputUtil.CharWithControlToKeyInput('d'));
+                _vimBuffer.Process(VimKey.Escape);
+                Assert.Equal("hello", _textView.GetLine(0).GetText());
+                _textView.MoveCaretToLine(1);
+                _vimBuffer.Process(".");
+                Assert.Equal("world", _textView.GetLine(1).GetText());
+            }
+
+            /// <summary>
+            /// Make sure that the tab operation can be properly repeated
+            /// </summary>
+            [Fact]
+            public void Repeat_InsertTab()
+            {
+                Create("cat", "dog");
+                _vimBuffer.LocalSettings.ExpandTab = false;
+                _vimBuffer.ProcessNotation("<Tab><Esc>");
+                _textView.MoveCaretToLine(1);
+                _vimBuffer.Process('.');
+                Assert.Equal("\tdog", _textView.GetLine(1).GetText());
+            }
+
+            /// <summary>
+            /// Make sure that the insert tab repeats as the insert tab command and not as the 
+            /// repeat of a text change.  This can be verified by altering the settings between the initial
+            /// insert and the repeat
+            /// </summary>
+            [Fact]
+            public void Repeat_InsertTab_ChangedSettings()
+            {
+                Create("cat", "dog");
+                _vimBuffer.LocalSettings.ExpandTab = false;
+                _vimBuffer.ProcessNotation("<Tab><Esc>");
+                _textView.MoveCaretToLine(1);
+                _vimBuffer.LocalSettings.ExpandTab = true;
+                _vimBuffer.LocalSettings.TabStop = 2;
+                _vimBuffer.Process('.');
+                Assert.Equal("  dog", _textView.GetLine(1).GetText());
+            }
+
+            /// <summary>
+            /// Make sure that the insert tab command when linked with before and after text changes is treated
+            /// as a separate command and not straight text.  This can be verified by changing the tab insertion
+            /// settings between the initial insert and the repeat
+            /// </summary>
+            [Fact]
+            public void Repeat_InsertTab_CombinedWithText()
+            {
+                Create("", "");
+                _vimBuffer.LocalSettings.ExpandTab = false;
+                _vimBuffer.Process("cat\tdog");
+                _vimBuffer.Process(VimKey.Escape);
+                Assert.Equal("cat\tdog", _textView.GetLine(0).GetText());
+                _vimBuffer.LocalSettings.ExpandTab = true;
+                _vimBuffer.LocalSettings.TabStop = 1;
+                _textView.MoveCaretToLine(1);
+                _vimBuffer.Process('.');
+                Assert.Equal("cat dog", _textView.GetLine(1).GetText());
+            }
+
+            /// <summary>
+            /// Test the special case of repeating an insert mode action which doesn't actually edit any
+            /// items.  This may seem like a trivial action, and really it is, but the behavior being right
+            /// is core to us being able to correctly repeat insert mode actions
+            /// </summary>
+            [Fact]
+            public void Repeat_NoChange()
+            {
+                Create("cat");
+                _textView.MoveCaretTo(2);
+                _vimBuffer.Process(VimKey.Escape);
+                Assert.Equal(1, _textView.GetCaretPoint().Position);
+                _vimBuffer.Process('.');
+                Assert.Equal(0, _textView.GetCaretPoint().Position);
+            }
+
+            /// <summary>
+            /// Make sure we don't accidentally link the move caret left action with a command coming
+            /// from normal mode
+            /// </summary>
+            [Fact]
+            public void Repeat_NoChange_DontLinkWithNormalCommand()
+            {
+                Create("cat dog");
+                _vimBuffer.SwitchMode(ModeKind.Normal, ModeArgument.None);
+                _textView.MoveCaretTo(0);
+                _vimBuffer.Process("dwi");
+                _vimBuffer.Process(VimKey.Escape);
+                Assert.Equal("dog", _textView.GetLine(0).GetText());
+                _textView.MoveCaretTo(1);
+                _vimBuffer.Process('.');
+                Assert.Equal(0, _textView.GetCaretPoint().Position);
+            }
+
+            /// <summary>
+            /// This test is mainly a regression test against the selection change logic
+            /// </summary>
+            [Fact]
+            public void SelectionChange1()
+            {
+                Create("foo", "bar");
+                _textView.SelectAndMoveCaret(new SnapshotSpan(_textView.GetLine(0).Start, 0));
+                Assert.Equal(ModeKind.Insert, _vimBuffer.ModeKind);
+            }
+
+            /// <summary>
+            /// Make sure that shift left does a round up before it shifts to the left.
+            /// </summary>
+            [Fact]
+            public void ShiftLeft_RoundUp()
+            {
+                Create("     hello");
+                _vimBuffer.GlobalSettings.ShiftWidth = 4;
+                _vimBuffer.Process(KeyNotationUtil.StringToKeyInput("<C-D>"));
+                Assert.Equal("    hello", _textBuffer.GetLine(0).GetText());
+            }
+
+            /// <summary>
+            /// Make sure that when the text is properly rounded to a shift width that the 
+            /// shift left just deletes a shift width
+            /// </summary>
+            [Fact]
+            public void ShiftLeft_Normal()
+            {
+                Create("        hello");
+                _vimBuffer.GlobalSettings.ShiftWidth = 4;
+                _vimBuffer.Process(KeyNotationUtil.StringToKeyInput("<C-D>"));
+                Assert.Equal("    hello", _textBuffer.GetLine(0).GetText());
+            }
+
+            /// <summary>
+            /// Simple word completion action which accepts the first match
+            /// </summary>
+            [Fact]
+            public void WordCompletion_Simple()
+            {
+                Create("c dog", "cat");
+                _textView.MoveCaretTo(1);
+                _vimBuffer.Process(KeyNotationUtil.StringToKeyInput("<C-N>"));
+                Assert.Equal("cat dog", _textView.GetLine(0).GetText());
+            }
+
+            /// <summary>
+            /// Simulate choosing the second possibility in the completion list
+            /// </summary>
+            [Fact]
+            public void WordCompletion_ChooseNext()
+            {
+                Create("c dog", "cat copter");
+                _textView.MoveCaretTo(1);
+                _vimBuffer.Process(KeyNotationUtil.StringToKeyInput("<C-N>"));
+                _vimBuffer.Process(KeyNotationUtil.StringToKeyInput("<C-N>"));
+                Assert.Equal("copter dog", _textView.GetLine(0).GetText());
+            }
+
+            /// <summary>
+            /// Typing a char while the completion list is up should cancel it out and 
+            /// cause the char to be added to the IVimBuffer
+            /// </summary>
+            [Fact]
+            public void WordCompletion_TypeAfter()
+            {
+                Create("c dog", "cat");
+                _textView.MoveCaretTo(1);
+                _vimBuffer.Process(KeyNotationUtil.StringToKeyInput("<C-N>"));
+                _vimBuffer.Process('s');
+                Assert.Equal("cats dog", _textView.GetLine(0).GetText());
+            }
+
+            /// <summary>
+            /// Esacpe should cancel both word completion and insert mode.  It's just
+            /// like normal intellisense in that respect
+            /// </summary>
+            [Fact]
+            public void WordCompletion_Escape()
+            {
+                Create("c dog", "cat");
+                _textView.MoveCaretTo(1);
+                _vimBuffer.Process(KeyNotationUtil.StringToKeyInput("<C-N>"));
+                _vimBuffer.Process(KeyNotationUtil.StringToKeyInput("<Esc>"));
+                Assert.Equal(ModeKind.Normal, _vimBuffer.ModeKind);
+                Assert.Equal(2, _textView.GetCaretPoint().Position);
+            }
+
+            /// <summary>
+            /// When there are no matches then no active IWordCompletion should be created and 
+            /// it should continue in insert mode
+            /// </summary>
+            [Fact]
+            public void WordCompletion_NoMatches()
+            {
+                Create("c dog");
+                _textView.MoveCaretTo(1);
+                _vimBuffer.Process(KeyNotationUtil.StringToKeyInput("<C-N>"));
+                Assert.Equal("c dog", _textView.GetLine(0).GetText());
+                Assert.Equal(ModeKind.Insert, _vimBuffer.ModeKind);
+                Assert.True(_vimBuffer.InsertMode.ActiveWordCompletionSession.IsNone());
+            }
+        }
+    }
+}