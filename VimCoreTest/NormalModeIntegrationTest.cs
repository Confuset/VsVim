--- conflicted
+++ resolved
@@ -1,4271 +1,4268 @@
-﻿using System;
-using System.Linq;
-using EditorUtils;
-using Microsoft.VisualStudio.Text;
-using Microsoft.VisualStudio.Text.Editor;
-using Microsoft.VisualStudio.Text.Projection;
-using Vim.Extensions;
-using Vim.UnitTest.Exports;
-using Vim.UnitTest.Mock;
-using Xunit;
-
-namespace Vim.UnitTest
-{
-    /// <summary>
-    /// Class for testing the full integration story of normal mode in VsVim
-    /// </summary>
-    public abstract class NormalModeIntegrationTest : VimTestBase
-    {
-        protected IVimBuffer _vimBuffer;
-        protected IVimBufferData _vimBufferData;
-        protected IVimTextBuffer _vimTextBuffer;
-        protected IWpfTextView _textView;
-        protected ITextBuffer _textBuffer;
-        protected IVimGlobalSettings _globalSettings;
-        protected IVimLocalSettings _localSettings;
-        protected IJumpList _jumpList;
-        protected IKeyMap _keyMap;
-        protected IVimData _vimData;
-        protected IFoldManager _foldManager;
-        protected INormalMode _normalMode;
-        protected MockVimHost _vimHost;
-        protected TestableClipboardDevice _clipboardDevice;
-        protected bool _assertOnErrorMessage = true;
-        protected bool _assertOnWarningMessage = true;
-
-        protected void Create(params string[] lines)
-        {
-            _textView = CreateTextView(lines);
-            _textBuffer = _textView.TextBuffer;
-            _vimBuffer = Vim.CreateVimBuffer(_textView);
-            _vimBuffer.ErrorMessage +=
-                (_, message) =>
-                {
-                    if (_assertOnErrorMessage)
-                    {
-                        throw new Exception("Error Message: " + message.Message);
-                    }
-                };
-            _vimBuffer.WarningMessage +=
-                (_, message) =>
-                {
-                    if (_assertOnWarningMessage)
-                    {
-                        throw new Exception("Warning Message: " + message.Message);
-                    }
-                };
-            _vimBufferData = _vimBuffer.VimBufferData;
-            _vimTextBuffer = _vimBuffer.VimTextBuffer;
-            _normalMode = _vimBuffer.NormalMode;
-            _keyMap = _vimBuffer.Vim.KeyMap;
-            _localSettings = _vimBuffer.LocalSettings;
-            _globalSettings = _localSettings.GlobalSettings;
-            _jumpList = _vimBuffer.JumpList;
-            _vimHost = (MockVimHost)_vimBuffer.Vim.VimHost;
-            _vimHost.BeepCount = 0;
-            _vimData = Vim.VimData;
-            _foldManager = FoldManagerFactory.GetFoldManager(_textView);
-            _clipboardDevice = (TestableClipboardDevice)CompositionContainer.GetExportedValue<IClipboardDevice>();
-
-            // Many of the operations operate on both the visual and edit / text snapshot
-            // simultaneously.  Ensure that our setup code is producing a proper IElisionSnapshot
-            // for the Visual portion so we can root out any bad mixing of instances between
-            // the two
-            Assert.True(_textView.VisualSnapshot is IElisionSnapshot);
-            Assert.True(_textView.VisualSnapshot != _textView.TextSnapshot);
-        }
-
-        public sealed class MoveTest : NormalModeIntegrationTest
-        {
-            /// <summary>
-            /// Blank lines are sentences
-            /// </summary>
-            [Fact]
-            public void SentenceForBlankLine()
-            {
-                Create("dog.  ", "", "cat");
-                _vimBuffer.Process(")");
-                Assert.Equal(_textView.GetLine(1).Start, _textView.GetCaretPoint());
-            }
-
-            /// <summary>
-            /// A warning message should be raised when a search forward for a value
-            /// causes a wrap to occur
-            /// </summary>
-            [Fact]
-            public void SearchWraps()
-            {
-                Create("dog", "cat", "tree");
-                var didHit = false;
-                _textView.MoveCaretToLine(1);
-                _assertOnWarningMessage = false;
-                _vimBuffer.LocalSettings.GlobalSettings.WrapScan = true;
-                _vimBuffer.WarningMessage +=
-                    (_, args) =>
-                    {
-                        Assert.Equal(Resources.Common_SearchForwardWrapped, args.Message);
-                        didHit = true;
-                    };
-                _vimBuffer.Process("/dog", enter: true);
-                Assert.Equal(0, _textView.GetCaretPoint().Position);
-                Assert.True(didHit);
-            }
-
-            /// <summary>
-            /// Make sure the paragraph move goes to the appropriate location
-            /// </summary>
-            [Fact]
-            public void ParagraphForward()
-            {
-                Create("dog", "", "cat", "", "bear");
-                _vimBuffer.Process("}");
-                Assert.Equal(_textView.GetLine(1).Start, _textView.GetCaretPoint());
-            }
-
-            [Fact]
-            public void FirstNonBlankOnLine()
-            {
-                Create("  dog");
-                _vimBuffer.Process("_");
-                Assert.Equal(2, _textView.GetCaretPoint().GetColumn());
-            }
-
-            /// <summary>
-            /// Make sure the paragraph move backward goes to the appropriate location
-            /// </summary>
-            [Fact]
-            public void ParagraphBackward()
-            {
-                Create("dog", "", "cat", "pig", "");
-                _textView.MoveCaretToLine(3);
-                _vimBuffer.Process("{");
-                Assert.Equal(_textView.GetLine(1).Start, _textView.GetCaretPoint());
-            }
-
-            /// <summary>
-            /// Make sure the paragraph move backward goes to the appropriate location when 
-            /// started on the first line of the paragraph containing actual text
-            /// </summary>
-            [Fact]
-            public void ParagraphBackwardFromTextStart()
-            {
-                Create("dog", "", "cat", "pig", "");
-                _textView.MoveCaretToLine(2);
-                _vimBuffer.Process("{");
-                Assert.Equal(_textView.GetLine(1).Start, _textView.GetCaretPoint());
-            }
-
-            /// <summary>
-            /// Make sure that when starting on a section start line we jump over it when 
-            /// using the section forward motion
-            /// </summary>
-            [Fact]
-            public void SectionForwardFromCloseBrace()
-            {
-                Create("dog", "}", "bed", "cat");
-                _vimBuffer.Process("][");
-                Assert.Equal(_textView.GetLine(1).Start, _textView.GetCaretPoint());
-                _vimBuffer.Process("][");
-                Assert.Equal(_textView.GetLine(3).Start, _textView.GetCaretPoint());
-            }
-
-            /// <summary>
-            /// Make sure that we move off of the brace line when we are past the opening
-            /// brace on the line
-            /// </summary>
-            [Fact]
-            public void SectionFromAfterCloseBrace()
-            {
-                Create("dog", "} bed", "cat");
-                _textView.MoveCaretToLine(1, 3);
-                _vimBuffer.Process("][");
-                Assert.Equal(_textView.GetLine(2).Start, _textView.GetCaretPoint());
-                _textView.MoveCaretToLine(1, 3);
-                _vimBuffer.Process("[]");
-                Assert.Equal(_textView.GetLine(0).Start, _textView.GetCaretPoint());
-            }
-
-            /// <summary>
-            /// Make sure we handle the cases of many braces in a row correctly
-            /// </summary>
-            [Fact]
-            public void SectionBracesInARow()
-            {
-                Create("dog", "}", "}", "}", "cat");
-
-                // Go forward
-                for (var i = 0; i < 4; i++)
-                {
-                    _vimBuffer.Process("][");
-                    Assert.Equal(_textView.GetLine(i + 1).Start, _textView.GetCaretPoint());
-                }
-
-                // And now backward
-                for (var i = 0; i < 4; i++)
-                {
-                    _vimBuffer.Process("[]");
-                    Assert.Equal(_textView.GetLine(4 - i - 1).Start, _textView.GetCaretPoint());
-                }
-            }
-
-            /// <summary>
-            /// Make sure that when starting on a section start line for a macro we jump 
-            /// over it when using the section forward motion
-            /// </summary>
-            [Fact]
-            public void SectionForwardFromMacro()
-            {
-                Create("dog", ".SH", "bed", "cat");
-                _globalSettings.Sections = "SH";
-                _vimBuffer.Process("][");
-                Assert.Equal(_textView.GetLine(1).Start, _textView.GetCaretPoint());
-                _vimBuffer.Process("][");
-                Assert.Equal(_textView.GetLine(3).Start, _textView.GetCaretPoint());
-            }
-
-            /// <summary>
-            /// Make sure we can move forward searching for a tab
-            /// </summary>
-            [Fact]
-            public void SearchForTab()
-            {
-                Create("dog", "hello\tworld");
-                _vimBuffer.ProcessNotation(@"/\t<Enter>");
-                Assert.Equal(_textView.GetPointInLine(1, 5), _textView.GetCaretPoint());
-            }
-
-            /// <summary>
-            /// When the 'w' motion ends on a new line it should move to the first non-blank
-            /// in the next line
-            /// </summary>
-            [Fact]
-            public void WordToFirstNonBlankAfterNewLine()
-            {
-                Create("cat", "  dog");
-                _textView.MoveCaretTo(1);
-                _vimBuffer.Process("w");
-                Assert.Equal(_textBuffer.GetLine(1).Start.Add(2), _textView.GetCaretPoint());
-            }
-
-            /// <summary>
-            /// The 'w' motion needs to jump over the blanks at the end of the previous line and
-            /// find the blank in the next line
-            /// </summary>
-            [Fact]
-            public void WordToFirstNonBlankAfterNewLineWithSpacesOnPrevious()
-            {
-                Create("cat    ", "  dog");
-                _textView.MoveCaretTo(1);
-                _vimBuffer.Process("w");
-                Assert.Equal(_textBuffer.GetLine(1).Start.Add(2), _textView.GetCaretPoint());
-            }
-
-            /// <summary>
-            /// The 'w' motion can't jump an empty line
-            /// </summary>
-            [Fact]
-            public void WordOverEmptyLineWithIndent()
-            {
-                Create("cat", "", "  dog");
-                _textView.MoveCaretTo(1);
-                _vimBuffer.Process("w");
-                Assert.Equal(_textBuffer.GetLine(1).Start, _textView.GetCaretPoint());
-            }
-
-            /// <summary>
-            /// The 'w' motion can jump over a blank line 
-            /// </summary>
-            [Fact]
-            public void WordOverBlankLine()
-            {
-                Create("cat", "    ", "  dog");
-                _vimBuffer.Process("w");
-                Assert.Equal(_textBuffer.GetLine(2).Start.Add(2), _textView.GetCaretPoint());
-            }
-
-            /// <summary>
-            /// When the last line in the buffer is empty make sure that we can move down to the 
-            /// second to last line. 
-            /// </summary>
-            [Fact]
-            public void DownToLastLineBeforeEmpty()
-            {
-                Create("a", "b", "");
-                _vimBuffer.Process("j");
-                Assert.Equal(1, _textView.GetCaretLine().LineNumber);
-                Assert.Equal('b', _textView.GetCaretPoint().GetChar());
-            }
-
-            /// <summary>
-            /// Make sure we can move to the empty last line with the 'j' command
-            /// </summary>
-            [Fact]
-            public void DownToEmptyLastLine()
-            {
-                Create("a", "b", "");
-                _vimBuffer.Process("jj");
-                Assert.Equal(2, _textView.GetCaretLine().LineNumber);
-            }
-
-            [Fact]
-            public void UpFromEmptyLastLine()
-            {
-                Create("a", "b", "");
-                _textView.MoveCaretToLine(2);
-                _vimBuffer.Process("kk");
-                Assert.Equal(0, _textView.GetCaretLine().LineNumber);
-            }
-
-            [Fact]
-            public void EndOfWord_SeveralLines()
-            {
-                Create("the dog kicked the", "ball. The end. Bear");
-                for (var i = 0; i < 10; i++)
-                {
-                    _vimBuffer.Process("e");
-                }
-                Assert.Equal(_textView.GetLine(1).End.Subtract(1), _textView.GetCaretPoint());
-            }
-
-            /// <summary>
-            /// Trying a move caret left at the start of the line should cause a beep 
-            /// to be produced
-            /// </summary>
-            [Fact]
-            public void CharLeftAtStartOfLine()
-            {
-                Create("cat", "dog");
-                _textView.MoveCaretToLine(1);
-                _vimBuffer.Process("h");
-                Assert.Equal(1, _vimHost.BeepCount);
-            }
-
-            /// <summary>
-            /// Beep when moving a character right at the end of the line
-            /// </summary>
-            [Fact]
-            public void CharRightAtLastOfLine()
-            {
-                Create("cat", "dog");
-                _globalSettings.VirtualEdit = String.Empty;  // Ensure not 'OneMore'
-                _textView.MoveCaretTo(2);
-                _vimBuffer.Process("l");
-                Assert.Equal(1, _vimHost.BeepCount);
-                Assert.Equal(2, _textView.GetCaretPoint().Position);
-            }
-
-            /// <summary>
-            /// Succeed in moving when the 'onemore' option is set 
-            /// </summary>
-            [Fact]
-            public void CharRightAtLastOfLineWithOneMore()
-            {
-                Create("cat", "dog");
-                _globalSettings.VirtualEdit = "onemore";
-                _textView.MoveCaretTo(2);
-                _vimBuffer.Process("l");
-                Assert.Equal(0, _vimHost.BeepCount);
-                Assert.Equal(3, _textView.GetCaretPoint().Position);
-            }
-
-            /// <summary>
-            /// Fail at moving one more right when in the end 
-            /// </summary>
-            [Fact]
-            public void CharRightAtEndOfLine()
-            {
-                Create("cat", "dog");
-                _globalSettings.VirtualEdit = "onemore";
-                _textView.MoveCaretTo(3);
-                _vimBuffer.Process("l");
-                Assert.Equal(1, _vimHost.BeepCount);
-                Assert.Equal(3, _textView.GetCaretPoint().Position);
-            }
-
-            /// <summary>
-            /// This should beep 
-            /// </summary>
-            [Fact]
-            public void UpFromFirstLine()
-            {
-                Create("cat");
-                _vimBuffer.Process("k");
-                Assert.Equal(1, _vimHost.BeepCount);
-                Assert.Equal(0, _textView.GetCaretPoint().Position);
-            }
-
-            /// <summary>
-            /// This should beep
-            /// </summary>
-            [Fact]
-            public void DownFromLastLine()
-            {
-                Create("cat");
-                _vimBuffer.Process("j");
-                Assert.Equal(1, _vimHost.BeepCount);
-                Assert.Equal(0, _textView.GetCaretPoint().Position);
-            }
-
-            /// <summary>
-            /// The '*' movement should update the search history for the buffer
-            /// </summary>
-            [Fact]
-            public void NextWord()
-            {
-                Create("cat", "dog", "cat");
-                _vimBuffer.Process("*");
-                Assert.Equal(PatternUtil.CreateWholeWord("cat"), _vimData.SearchHistory.Items.Head);
-            }
-
-            /// <summary>
-            /// The'*' motion should work for non-words as well as words.  When dealing with non-words
-            /// the whole word portion is not considered
-            /// </summary>
-            [Fact]
-            public void NextWord_NonWord()
-            {
-                Create("{", "cat", "{", "dog");
-                _vimBuffer.Process('*');
-                Assert.Equal(_textView.GetLine(2).Start, _textView.GetCaretPoint());
-            }
-
-            /// <summary>
-            /// The '*' motion should process multiple characters and properly match them
-            /// </summary>
-            [Fact]
-            public void NextWord_BigNonWord()
-            {
-                Create("{{", "cat{", "{{{{", "dog");
-                _vimBuffer.Process('*');
-                Assert.Equal(_textView.GetLine(2).Start, _textView.GetCaretPoint());
-            }
-
-            /// <summary>
-            /// If the caret is positioned an a non-word character but there is a word 
-            /// later on the line then the '*' should target that word
-            /// </summary>
-            [Fact]
-            public void NextWord_JumpToWord()
-            {
-                Create("{ try", "{", "try");
-                _vimBuffer.Process("*");
-                Assert.Equal(_textBuffer.GetLine(2).Start, _textView.GetCaretPoint());
-            }
-
-            /// <summary>
-            /// The _ character is a word character and hence a full word match should be
-            /// done when doing a * search
-            /// </summary>
-            [Fact]
-            public void NextWord_UnderscoreIsWord()
-            {
-                Create("last_item", "hello");
-                _assertOnWarningMessage = false;
-                _vimBuffer.Process("*");
-                Assert.Equal(PatternUtil.CreateWholeWord("last_item"), _vimData.LastPatternData.Pattern);
-            }
-
-            /// <summary>
-            /// If the caret is positioned an a non-word character but there is a word 
-            /// later on the line then the 'g*' should target that word
-            /// </summary>
-            [Fact]
-            public void NextPartialWord_JumpToWord()
-            {
-                Create("{ try", "{", "trying");
-                _vimBuffer.Process("g*");
-                Assert.Equal(_textBuffer.GetLine(2).Start, _textView.GetCaretPoint());
-            }
-
-            /// <summary>
-            /// When moving a line down over a fold it should not be expanded and the entire fold
-            /// should count as a single line
-            /// </summary>
-            [Fact]
-            public void LineDown_OverFold()
-            {
-                Create("cat", "dog", "tree", "fish");
-                var range = _textView.GetLineRange(1, 2);
-                _foldManager.CreateFold(range);
-                _vimBuffer.Process('j');
-                Assert.Equal(1, _textView.GetCaretLine().LineNumber);
-                _vimBuffer.Process('j');
-                Assert.Equal(3, _textView.GetCaretLine().LineNumber);
-            }
-
-            /// <summary>
-            /// The 'g*' movement should update the search history for the buffer
-            /// </summary>
-            [Fact]
-            public void NextPartialWordUnderCursor()
-            {
-                Create("cat", "dog", "cat");
-                _vimBuffer.Process("g*");
-                Assert.Equal("cat", _vimData.SearchHistory.Items.Head);
-            }
-
-            /// <summary>
-            /// The S-Space command isn't documented that I can find but it appears to be 
-            /// an alias for the word forward motion.  Ad-hoc testing shows they have the 
-            /// same behavior
-            ///
-            /// Issue #910
-            /// </summary>
-            [Fact]
-            public void NextWordViaShiftSpace()
-            {
-                Create("cat dog bear tree");
-                _vimBuffer.ProcessNotation("<S-Space>");
-                Assert.Equal(4, _textView.GetCaretPoint().Position);
-                _vimBuffer.ProcessNotation("<S-Space>");
-                Assert.Equal(8, _textView.GetCaretPoint().Position);
-            }
-        }
-
-        public sealed class YankTest : NormalModeIntegrationTest
-        {
-            /// <summary>
-            /// Make sure we properly update register 0 during a yank
-            /// </summary>
-            [Fact]
-            public void Register0()
-            {
-                Create("dog", "cat", "fish");
-                _vimBuffer.Process("yaw");
-                _textView.MoveCaretToLine(1);
-                _vimBuffer.Process("\"cyaw");
-                _textView.MoveCaretToLine(2);
-                _vimBuffer.Process("dw");
-                _vimBuffer.Process("\"0p");
-                Assert.Equal("dog", _textView.GetLine(2).GetText());
-            }
-
-            /// <summary>
-            /// Where there are not section boundaries between the caret and the end of the 
-            /// ITextBuffer the entire ITextBuffer should be yanked when section forward 
-            /// is used
-            /// </summary>
-            [Fact]
-            public void SectionForwardToEndOfBuffer()
-            {
-                Create("dog", "cat", "bear");
-                _vimBuffer.Process("y]]");
-                Assert.Equal("dog" + Environment.NewLine + "cat" + Environment.NewLine + "bear", UnnamedRegister.StringValue);
-                Assert.Equal(OperationKind.CharacterWise, UnnamedRegister.OperationKind);
-            }
-
-            /// <summary>
-            /// Yanking with an append register should concatenate the values
-            /// </summary>
-            [Fact]
-            public void Append()
-            {
-                Create("dog", "cat", "fish");
-                _vimBuffer.Process("\"cyaw");
-                _vimBuffer.Process("j");
-                _vimBuffer.Process("\"Cyaw");
-                Assert.Equal("dogcat", _vimBuffer.RegisterMap.GetRegister('c').StringValue);
-                Assert.Equal("dogcat", _vimBuffer.RegisterMap.GetRegister('C').StringValue);
-            }
-
-            /// <summary>
-            /// Trying to char left from the start of the line should not cause a beep to 
-            /// be emitted.  However it should cause the targetted register to be updated 
-            /// </summary>
-            [Fact]
-            public void EmptyCharLeftMotion()
-            {
-                Create("dog", "cat");
-                UnnamedRegister.UpdateValue("hello");
-                _textView.MoveCaretToLine(1);
-                _vimBuffer.Process("yh");
-                Assert.Equal("", UnnamedRegister.StringValue);
-                Assert.Equal(0, _vimHost.BeepCount);
-            }
-
-            /// <summary>
-            /// Yanking a line down from the end of the buffer should not cause the 
-            /// unnamed register text from resetting and it should cause a beep to occur
-            /// </summary>
-            [Fact]
-            public void LineDownAtEndOfBuffer()
-            {
-                Create("dog", "cat");
-                _textView.MoveCaretToLine(1);
-                UnnamedRegister.UpdateValue("hello");
-                _vimBuffer.Process("yj");
-                Assert.Equal(1, _vimHost.BeepCount);
-                Assert.Equal("hello", UnnamedRegister.StringValue);
-            }
-
-            /// <summary>
-            /// A yank of a search which needs no wrap but doesn't wrap should raise an 
-            /// error message
-            /// </summary>
-            [Fact]
-            public void WrappingSearch()
-            {
-                Create("dog", "cat", "dog", "fish");
-                _globalSettings.WrapScan = false;
-                _textView.MoveCaretToLine(2);
-                _assertOnErrorMessage = false;
-
-                var didSee = false;
-                _vimBuffer.ErrorMessage +=
-                    (sender, args) =>
-                    {
-                        Assert.Equal(Resources.Common_SearchHitBottomWithout(@"\<dog\>"), args.Message);
-                        didSee = true;
-                    };
-                _vimBuffer.Process("y*");
-                Assert.True(didSee);
-            }
-
-            /// <summary>
-            /// Doing a word yank from a blank should yank the white space till the start of 
-            /// the next word 
-            /// </summary>
-            [Fact]
-            public void WordFromBlank()
-            {
-                Create("dog cat  ball");
-                _textView.MoveCaretTo(3);
-                _vimBuffer.Process("yw");
-                Assert.Equal(" ", UnnamedRegister.StringValue);
-                _textView.MoveCaretTo(7);
-                _vimBuffer.Process("yw");
-                Assert.Equal("  ", UnnamedRegister.StringValue);
-            }
-
-            /// <summary>
-            /// Yanking a word in a blank line should yank the line and be a linewise motion
-            /// </summary>
-            [Fact]
-            public void WordInEmptyLine()
-            {
-                Create("dog", "", "cat");
-                _textView.MoveCaretToLine(1);
-                _vimBuffer.Process("yw");
-                Assert.Equal(OperationKind.LineWise, UnnamedRegister.OperationKind);
-                Assert.Equal(Environment.NewLine, UnnamedRegister.StringValue);
-            }
-
-            /// <summary>
-            /// Yanking a word in a blank line with white space in the following line should 
-            /// ignore the white space in the following line
-            /// </summary>
-            [Fact]
-            public void WordInEmptyLineWithWhiteSpaceInFollowing()
-            {
-                Create("dog", "", "  cat");
-                _textView.MoveCaretToLine(1);
-                _vimBuffer.Process("yw");
-                Assert.Equal(OperationKind.LineWise, UnnamedRegister.OperationKind);
-                Assert.Equal(Environment.NewLine, UnnamedRegister.StringValue);
-            }
-
-            /// <summary>
-            /// Yanking a word which includes a blank line should still be line wise if it started at 
-            /// the beginning of the previous word
-            /// </summary>
-            [Fact]
-            public void WordEndInEmptyLine()
-            {
-                Create("dog", "", "cat");
-                _vimBuffer.Process("y2w");
-                Assert.Equal(OperationKind.LineWise, UnnamedRegister.OperationKind);
-                Assert.Equal("dog" + Environment.NewLine + Environment.NewLine, UnnamedRegister.StringValue);
-            }
-
-            /// <summary>
-            /// Yanking a word which includes a blank line should not be line wise if it starts in 
-            /// the middle of a word
-            /// </summary>
-            [Fact]
-            public void WordMiddleEndInEmptyLin()
-            {
-                Create("dog", "", "cat");
-                _textView.MoveCaretTo(1);
-                _vimBuffer.Process("y2w");
-                Assert.Equal(OperationKind.CharacterWise, UnnamedRegister.OperationKind);
-                Assert.Equal("og" + Environment.NewLine, UnnamedRegister.StringValue);
-                _vimBuffer.Process("p");
-                Assert.Equal("doog", _textView.GetLine(0).GetText());
-                Assert.Equal("g", _textView.GetLine(1).GetText());
-                Assert.Equal("", _textView.GetLine(2).GetText());
-                Assert.Equal("cat", _textView.GetLine(3).GetText());
-            }
-
-            /// <summary>
-            /// Even though the 'w' motion should move to the first non-blank in the next line
-            /// it shouldn't yank that text
-            /// </summary>
-            [Fact]
-            public void WordIndentOnNextLine()
-            {
-                Create("cat", "  dog");
-                _vimBuffer.Process("yw");
-                Assert.Equal("cat", UnnamedRegister.StringValue);
-            }
-
-            [Fact]
-            public void WordViaShiftPlusSpace()
-            {
-                Create("cat dog bear");
-                _vimBuffer.ProcessNotation("y<S-Space>");
-                Assert.Equal("cat ", UnnamedRegister.StringValue);
-            }
-
-            /// <summary>
-            /// A yank which wraps around the buffer should just be a backwards motion and 
-            /// shouldn't cause an error or warning message to be displayed
-            /// </summary>
-            [Fact]
-            public void WrappingSearchSucceeds()
-            {
-                Create("dog", "cat", "dog", "fish");
-                var didHit = false;
-                _vimBuffer.WarningMessage +=
-                    (_, args) =>
-                    {
-                        Assert.Equal(Resources.Common_SearchForwardWrapped, args.Message);
-                        didHit = true;
-                    };
-                _assertOnWarningMessage = false;
-                _globalSettings.WrapScan = true;
-                _textView.MoveCaretToLine(2);
-
-                _vimBuffer.Process("y/dog", enter: true);
-                Assert.Equal("dog" + Environment.NewLine + "cat" + Environment.NewLine, UnnamedRegister.StringValue);
-                Assert.True(didHit);
-            }
-
-            /// <summary>
-            /// A yank of a search which has no match should raise an error 
-            /// </summary>
-            [Fact]
-            public void SearchMotionWithNoResult()
-            {
-                Create("dog", "cat", "dog", "fish");
-                _globalSettings.WrapScan = false;
-                _textView.MoveCaretToLine(2);
-                _assertOnErrorMessage = false;
-
-                var didSee = false;
-                _vimBuffer.ErrorMessage +=
-                    (sender, args) =>
-                    {
-                        Assert.Equal(Resources.Common_PatternNotFound("bug"), args.Message);
-                        didSee = true;
-                    };
-                _vimBuffer.Process("y/bug", enter: true);
-                Assert.True(didSee);
-            }
-
-            /// <summary>
-            /// Doing an 'iw' yank from the start of the word should yank just the word
-            /// </summary>
-            [Fact]
-            public void InnerWord_FromWordStart()
-            {
-                Create("the dog chased the ball");
-                _vimBuffer.Process("yiw");
-                Assert.Equal("the", UnnamedRegister.StringValue);
-            }
-
-            /// <summary>
-            /// Doing an 'iw' yank with a count of 2 should yank the word and the trailing
-            /// white space
-            /// </summary>
-            [Fact]
-            public void InnerWord_FromWordStartWithCount()
-            {
-                Create("the dog chased the ball");
-                _vimBuffer.Process("y2iw");
-                Assert.Equal("the ", UnnamedRegister.StringValue);
-            }
-
-            /// <summary>
-            /// Doing an 'iw' from white space should yank the white space
-            /// </summary>
-            [Fact]
-            public void InnerWord_FromWhiteSpace()
-            {
-                Create("the dog chased the ball");
-                _textView.MoveCaretTo(3);
-                _vimBuffer.Process("y2iw");
-                Assert.Equal(" dog", UnnamedRegister.StringValue);
-            }
-
-            /// <summary>
-            /// Yanking a word across new lines should not count the new line as a word. Odd since
-            /// most white space is counted
-            /// </summary>
-            [Fact]
-            public void InnerWord_AcrossNewLine()
-            {
-                Create("cat", "dog", "bear");
-                _vimBuffer.Process("y2iw");
-                Assert.Equal("cat" + Environment.NewLine + "dog", UnnamedRegister.StringValue);
-            }
-
-            /// <summary>
-            /// Make sure a yank goes to the clipboard if we don't specify a register and the 
-            /// unnamed option is set
-            /// </summary>
-            [Fact]
-            public void UnnamedGoToClipboardIfOptionSet()
-            {
-                Create("cat", "dog");
-                _globalSettings.Clipboard = "unnamed,autoselect";
-                _vimBuffer.Process("yaw");
-                Assert.Equal("cat", ClipboardDevice.Text);
-            }
-
-            /// <summary>
-            /// Make sure a yank goes to unnamed if the register is explicitly specified even if the
-            /// unnamed option is set in 'clipboard'
-            /// </summary>
-            [Fact]
-            public void UnnamedExplicitBypassesClipboardOption()
-            {
-                Create("cat", "dog");
-                _globalSettings.Clipboard = "unnamed,autoselect";
-                _vimBuffer.Process("\"\"yaw");
-                Assert.Equal("", ClipboardDevice.Text);
-                Assert.Equal("cat", UnnamedRegister.StringValue);
-            }
-
-            /// <summary>
-            /// Yank lines using the special y#y syntax
-            /// </summary>
-            [Fact]
-            public void SpecialSyntaxSimple()
-            {
-                Create("cat", "dog", "bear");
-                _vimBuffer.Process("y2y");
-                Assert.Equal("cat" + Environment.NewLine + "dog" + Environment.NewLine, UnnamedRegister.StringValue);
-                Assert.Equal(OperationKind.LineWise, UnnamedRegister.OperationKind);
-            }
-        }
-
-        public sealed class KeyMappingTest : NormalModeIntegrationTest
-        {
-            /// <summary>
-            /// When two mappnigs have the same prefix then they are ambiguous and require a
-            /// tie breaker input.
-            /// </summary>
-            [Fact]
-            public void Ambiguous()
-            {
-                Create("");
-                _vimBuffer.Process(":map aa foo", enter: true);
-                _vimBuffer.Process(":map aaa bar", enter: true);
-                _vimBuffer.Process("aa");
-                Assert.Equal(KeyInputSetUtil.OfString("aa"), KeyInputSetUtil.OfList(_vimBuffer.BufferedKeyInputs));
-            }
-
-            /// <summary>
-            /// Resloving the ambiguity should cause both the original plus the next input to be 
-            /// returned
-            /// </summary>
-            [Fact]
-            public void Ambiguous_ResolveShorter()
-            {
-                Create("");
-                _vimBuffer.Process(":map aa ifoo", enter: true);
-                _vimBuffer.Process(":map aaa ibar", enter: true);
-                _vimBuffer.Process("aab");
-                Assert.Equal("foob", _textBuffer.GetLine(0).GetText());
-            }
-
-            [Fact]
-            public void Ambiguous_ResolveLonger()
-            {
-                Create("");
-                _vimBuffer.Process(":map aa ifoo", enter: true);
-                _vimBuffer.Process(":map aaa ibar", enter: true);
-                _vimBuffer.Process("aaa");
-                Assert.Equal("bar", _textBuffer.GetLine(0).GetText());
-            }
-
-            /// <summary>
-            /// In the ambiguous double resolve case we should reslove the first but still 
-            /// buffer the input for the second one
-            /// </summary>
-            [Fact]
-            public void Ambiguous_Double()
-            {
-                Create("");
-                _vimBuffer.Process(":imap aa one", enter: true);
-                _vimBuffer.Process(":imap aaa two", enter: true);
-                _vimBuffer.Process(":imap b three", enter: true);
-                _vimBuffer.Process(":imap bb four", enter: true);
-                _vimBuffer.Process("iaab");
-                Assert.Equal("one", _textBuffer.GetLine(0).GetText());
-                Assert.Equal(KeyInputSetUtil.OfString("b"), KeyInputSetUtil.OfList(_vimBuffer.BufferedKeyInputs));
-            }
-
-            [Fact]
-            public void Ambiguous_DoubleResolved()
-            {
-                Create("");
-                _vimBuffer.Process(":imap aa one", enter: true);
-                _vimBuffer.Process(":imap aaa two", enter: true);
-                _vimBuffer.Process(":imap b three", enter: true);
-                _vimBuffer.Process(":imap bb four", enter: true);
-                _vimBuffer.Process("iaabb");
-                Assert.Equal("onefour", _textBuffer.GetLine(0).GetText());
-                Assert.Equal(0, _vimBuffer.BufferedKeyInputs.Length);
-            }
-
-            [Fact]
-            public void ToCharDoesNotUseMap()
-            {
-                Create("bear; again: dog");
-                _vimBuffer.Process(":map ; :", enter: true);
-                _vimBuffer.Process("dt;");
-                Assert.Equal("; again: dog", _textView.GetLine(0).GetText());
-            }
-
-            [Fact]
-            public void AlphaToRightMotion()
-            {
-                Create("dog");
-                _vimBuffer.Process(":map a l", enter: true);
-                _vimBuffer.Process("aa");
-                Assert.Equal(2, _textView.GetCaretPoint().Position);
-            }
-
-            [Fact]
-            public void OperatorPendingWithAmbiguousCommandPrefix()
-            {
-                Create("dog chases the ball");
-                _vimBuffer.Process(":map a w", enter: true);
-                _vimBuffer.Process("da");
-                Assert.Equal("chases the ball", _textView.GetLine(0).GetText());
-            }
-
-            [Fact]
-            public void ReplaceDoesntUseNormalMap()
-            {
-                Create("dog");
-                _vimBuffer.Process(":map f g", enter: true);
-                _vimBuffer.Process("rf");
-                Assert.Equal("fog", _textView.GetLine(0).GetText());
-            }
-
-            [Fact]
-            public void IncrementalSearchUsesCommandMap()
-            {
-                Create("dog");
-                _vimBuffer.Process(":cmap a o", enter: true);
-                _vimBuffer.Process("/a", enter: true);
-                Assert.Equal(1, _textView.GetCaretPoint().Position);
-            }
-
-            [Fact]
-            public void ReverseIncrementalSearchUsesCommandMap()
-            {
-                Create("dog");
-                _textView.MoveCaretTo(_textView.TextSnapshot.GetEndPoint());
-                _vimBuffer.Process(":cmap a o", enter: true);
-                _vimBuffer.Process("?a", enter: true);
-                Assert.Equal(1, _textView.GetCaretPoint().Position);
-            }
-
-            /// <summary>
-            /// Ensure that accidental recursive key mappings don't cause VsVim to hang 
-            /// indefinitely.  In gVim this will actually cause infinite mapping recursion
-            /// but because we don't implemente CTRL-C as a break command yet we use a custom
-            /// count to back out of the infinite mappings
-            /// </summary>
-            [Fact]
-            public void InfiniteMappingHueristic()
-            {
-                Create("cat", "dog");
-                _assertOnErrorMessage = false;
-                _vimBuffer.Process(":imap l 3l", enter: true);
-                _vimBuffer.Process("il");  // Will recurse or break out and complete
-            }
-
-            /// <summary>
-            /// By default the '\' isn't special in mappings
-            /// </summary>
-            [Fact]
-            public void BackslashIsntSpecial()
-            {
-                Create("");
-                _vimBuffer.Process(@":map / /\v", enter: true);
-                _vimBuffer.Process("/");
-                Assert.Equal(@"/\v", _vimBuffer.NormalMode.Command);
-            }
-
-            /// <summary>
-            /// This is a mapping operation which takes multiple stages to complete.  Round 1 
-            /// will map '5' to 'd8'.  The 'd' has no mapping hence control passes back to the 
-            /// IVimBuffer where it consumes 'd' and moves to operator pending mode.  The '8' 
-            /// is then reconsidered and because we are now in operator pending mode it is 
-            /// translated to 'w' instead of 'l'
-            /// </summary>
-            [Fact]
-            public void MultiStepMapBetweenModes()
-            {
-                Create("cat dog");
-                _vimBuffer.Process(":omap 8 w", enter: true);
-                _vimBuffer.Process(":nmap 8 l", enter: true);
-                _vimBuffer.Process(":nmap 5 d8", enter: true);
-                _vimBuffer.Process("5");
-                Assert.Equal("dog", _textBuffer.GetLine(0).GetText());
-            }
-
-            /// <summary>
-            /// This is undocumented behavior that I reversed engineered through testing.  It shows 
-            /// up though for every normal mode command which has a prefix shared with another normal
-            /// mode command (both g and z).
-            ///
-            /// In this mode no mapping occurs on the specified input.  Instead it will be processed
-            /// as is 
-            /// </summary>
-            [Fact]
-            public void MultiStepMapWithAmbiguousInput()
-            {
-                Create("");
-                _vimBuffer.Process(":map j ifoo", enter: true);
-                _vimBuffer.Process("gj");
-                Assert.Equal("", _textBuffer.GetLine(0).GetText());
-            }
-
-            /// <summary>
-            /// KeyInput values like 'g' and 'z' are ambiguous commands in normal mode.  They could
-            /// be the start of several commands.  After pressing 'g' or 'z' the next key stroke 
-            /// won't participate in normal mode mapping.  
-            /// 
-            /// Note: This is completely undocumented behavior as far as I can tell.  But you can
-            /// easily prove it with the below code 
-            /// </summary>
-            [Fact]
-            public void TwoKeyCommandsHaveNoRemapAfterFirstKey()
-            {
-                Create("cat");
-                _vimBuffer.Process(":map j I", enter: true);
-                _vimBuffer.Process("gj");
-                Assert.Equal(ModeKind.Normal, _vimBuffer.ModeKind);
-                _vimBuffer.Process("gI");
-                Assert.Equal(ModeKind.Insert, _vimBuffer.ModeKind);
-            }
-
-            /// <summary>
-            /// Scenario from above but explicitly verify the KeyRemapMode
-            /// </summary>
-            [Fact]
-            public void TwoKeyCommandsHaveNoRemapAfterFirstKey_Mode()
-            {
-                Create("cat");
-                _vimBuffer.Process("g");
-                Assert.True(_vimBuffer.NormalMode.KeyRemapMode.IsNone());
-            }
-
-            /// <summary>
-            /// Make sure that we don't regress issue 522.  In this particular case the user
-            /// has defined apparent recursive mappings and we need to make sure they aren't
-            /// treated as such
-            ///
-            /// Strictly speaking the ounmap calls aren't necessary but keeping them here for 
-            /// completeness with the sample
-            /// </summary>
-            [Fact]
-            public void Regression_Issue522()
-            {
-                Create("cat", "dog");
-                _vimBuffer.Process(":map j gj", enter: true);
-                _vimBuffer.Process(":ounmap j", enter: true);
-                _vimBuffer.Process(":map k gk", enter: true);
-                _vimBuffer.Process(":ounmap k", enter: true);
-                _vimBuffer.Process("j");
-                Assert.Equal(_textBuffer.GetLine(1).Start, _textView.GetCaretPoint());
-            }
-
-            [Fact]
-            public void Regression_Issue896()
-            {
-                Create("");
-                _vimBuffer.Process(":nnoremap <Esc> :nohl<Enter><Esc>", enter: true);
-
-                var ran = false;
-                _vimData.HighlightSearchOneTimeDisabled += delegate { ran = true; };
-                _vimBuffer.Process(VimKey.Escape);
-                Assert.True(ran);
-            }
-
-            [Fact]
-            public void ProcessBufferedKeyInputsShouldMap()
-            {
-                Create("");
-                _vimBuffer.Process(":imap x short", enter: true);
-                _vimBuffer.Process(":imap xx long", enter: true);
-                _vimBuffer.Process("ix");
-                Assert.Equal(1, _vimBuffer.BufferedKeyInputs.Length);
-                _vimBuffer.ProcessBufferedKeyInputs();
-                Assert.Equal("short", _textBuffer.GetLine(0).GetText());
-            }
-
-            /// <summary>
-            /// Make sure the ambiguous case (:help map-ambiguous) is done correctly in the
-            /// face of operators
-            /// </summary>
-            [Fact]
-            public void Regression_Issue880_Part1()
-            {
-                Create("cat", "dog");
-                _vimBuffer.Process(":nnoremap c y", enter: true);
-                _vimBuffer.Process(":nnoremap cc yy", enter: true);
-                _vimBuffer.Process("cc");
-                Assert.Equal("cat\r\n", UnnamedRegister.StringValue);
-            }
-
-            /// <summary>
-            /// Make sure that we properly handle the mapping during operator pending
-            /// </summary>
-            [Fact]
-            public void Regression_Issue880_Part3()
-            {
-                Create("cat", "dog");
-                _vimBuffer.Process(":nnoremap w e", enter: true);
-                _vimBuffer.Process("yw");
-                Assert.Equal("cat", UnnamedRegister.StringValue);
-            }
-
-            /// <summary>
-            /// Verify that the :omap command only takes affect when we are in operator
-            /// pending mode
-            /// </summary>
-            [Fact]
-            public void OperatorPendingWithDelete()
-            {
-                Create("cat dog");
-                _vimBuffer.Process(":omap l w", enter: true);
-                _vimBuffer.Process("dll");
-                Assert.Equal("dog", _textBuffer.GetLine(0).GetText());
-                Assert.Equal(1, _textView.GetCaretPoint().Position);
-            }
-
-            /// <summary>
-            /// In the case where the remapping is not considered for the first character becuase 
-            /// of the matching prefix problem (:nmap a ab) make sure that the remapping of the  
-            /// latter characters is considered in the mode which occurs after processing the 
-            /// first character
-            /// </summary>
-            [Fact]
-            public void MatchingPrefixWithModeSwitch()
-            {
-                Create("");
-                _vimBuffer.Process(":nmap i ia", enter: true);
-                _vimBuffer.Process(":imap a hit", enter: true);
-                _vimBuffer.Process("i");
-                Assert.Equal("hit", _textBuffer.GetLine(0).GetText());
-            }
-
-            /// <summary>
-            /// Even though keypad divide is processed as simply / it should still go through key
-            /// mapping as kDivide
-            /// </summary>
-            [Fact]
-            public void KeypadDivideMustMap()
-            {
-                Create("cat dog");
-                _vimBuffer.Process(":nmap <kDivide> i", enter: true);
-                _vimBuffer.Process(VimKey.KeypadDivide);
-                Assert.Equal(ModeKind.Insert, _vimBuffer.ModeKind);
-            }
-
-            /// <summary>
-            /// The {C-H} and {BS} key combinations aren't true equivalent keys.  They can be bound
-            /// to separate commands
-            /// </summary>
-            [Fact]
-            public void ControlHAndBackspace()
-            {
-                Create("");
-                _vimBuffer.Process(":nmap <C-H> icontrol h<Esc>", enter: true);
-                _vimBuffer.Process(":nmap <BS> a and backspace", enter: true);
-                _vimBuffer.ProcessNotation("<C-H><BS>");
-                Assert.Equal("control h and backspace", _textBuffer.GetLine(0).GetText());
-            }
-        }
-
-        public sealed class MapLeaderTest : NormalModeIntegrationTest
-        {
-            [Fact]
-            public void SimpleUpdatesVariableMap()
-            {
-                Create("");
-                _vimBuffer.Process(@":let mapleader=""x""", enter: true);
-                var value = Vim.VariableMap["mapleader"];
-                Assert.Equal("x", value.AsString().Item);
-            }
-
-            [Fact]
-            public void Simple()
-            {
-                Create("");
-                _vimBuffer.Process(@":let mapleader=""x""", enter: true);
-                _vimBuffer.Process(@":nmap <Leader>i ihit it", enter: true);
-                _vimBuffer.Process(@"xi");
-                Assert.Equal("hit it", _textBuffer.GetLine(0).GetText());
-                Assert.Equal(ModeKind.Insert, _vimBuffer.ModeKind);
-            }
-
-            /// <summary>
-            /// The Leader value can occur in the middle of a mapping.  Make sure that it's 
-            /// supported
-            /// </summary>
-            [Fact]
-            public void InMiddle()
-            {
-                Create("");
-                _vimBuffer.Process(@":let mapleader=""x""", enter: true);
-                _vimBuffer.Process(@":nmap i<Leader>i ihit it", enter: true);
-                _vimBuffer.Process(@"ixi");
-                Assert.Equal("hit it", _textBuffer.GetLine(0).GetText());
-                Assert.Equal(ModeKind.Insert, _vimBuffer.ModeKind);
-            }
-
-            /// <summary>
-<<<<<<< HEAD
-=======
-            /// The Leader value can also occur on the RHS of the mapping string.
-            /// </summary>
-            [Fact]
-            public void InRight()
-            {
-                Create("");
-                _vimBuffer.Process(@":let mapleader=""x""", enter: true);
-                _vimBuffer.Process(@":nmap ii ihit it<Leader>", enter: true);
-                _vimBuffer.Process(@"ii");
-                Assert.Equal("hit itx", _textBuffer.GetLine(0).GetText());
-                Assert.Equal(ModeKind.Insert, _vimBuffer.ModeKind);
-            }
-
-            /// <summary>
->>>>>>> 92027602
-            /// The mapleader value is interpreted at the point of definition.  It doesn't get
-            /// reinterpretted after a change occurs
-            /// </summary>
-            [Fact]
-            public void LeaderInterpretedAtDefintion()
-            {
-                Create("");
-                _vimBuffer.Process(@":let mapleader=""x""", enter: true);
-                _vimBuffer.Process(@":nmap <Leader>i ihit it", enter: true);
-                _vimBuffer.Process(@":let mapleader=""z""", enter: true);
-                _vimBuffer.Process(@"xi");
-                Assert.Equal("hit it", _textBuffer.GetLine(0).GetText());
-                Assert.Equal(ModeKind.Insert, _vimBuffer.ModeKind);
-            }
-
-            /// <summary>
-            /// If the mapleader value is defined as a number it should be seen as string when 
-            /// we use it in a mapping
-            /// </summary>
-            [Fact]
-            public void NumberSeenAsString()
-            {
-                Create("");
-                _vimBuffer.Process(@":let mapleader=2", enter: true);
-                _vimBuffer.Process(@":nmap <Leader>i ihit it", enter: true);
-                _vimBuffer.Process(@"2i");
-                Assert.Equal("hit it", _textBuffer.GetLine(0).GetText());
-                Assert.Equal(ModeKind.Insert, _vimBuffer.ModeKind);
-            }
-
-            /// <summary>
-            /// When there is no mapleader value then the Leader entry should be replaced with
-            /// a backslash
-            /// </summary>
-            [Fact]
-            public void NoMapLeaderValue()
-            {
-                Create("");
-                _vimBuffer.Process(@":nmap <Leader>i ihit it", enter: true);
-                _vimBuffer.Process(@"\i");
-                Assert.False(VariableMap.ContainsKey("mapleader"));
-                Assert.Equal("hit it", _textBuffer.GetLine(0).GetText());
-                Assert.Equal(ModeKind.Insert, _vimBuffer.ModeKind);
-            }
-        }
-
-        public sealed class MarksTest : NormalModeIntegrationTest
-        {
-            [Fact]
-            public void SelectionEndIsExclusive()
-            {
-                Create("the brown dog");
-                var span = new SnapshotSpan(_textView.GetPoint(4), _textView.GetPoint(9));
-                Assert.Equal("brown", span.GetText());
-                var visualSelection = VisualSelection.NewCharacter(CharacterSpan.CreateForSpan(span), Path.Backward);
-                _vimTextBuffer.LastVisualSelection = FSharpOption.Create(visualSelection);
-                _vimBuffer.Process("y`>");
-                Assert.Equal("the brown", _vimBuffer.RegisterMap.GetRegister(RegisterName.Unnamed).StringValue);
-            }
-
-            [Fact]
-            public void NamedMarkIsExclusive()
-            {
-                Create("the brown dog");
-                var point = _textView.GetPoint(8);
-                Assert.Equal('n', point.GetChar());
-                _vimBuffer.VimTextBuffer.SetLocalMark(LocalMark.OfChar('b').Value, 0, 8);
-                _vimBuffer.Process("y`b");
-                Assert.Equal("the brow", _vimBuffer.RegisterMap.GetRegister(RegisterName.Unnamed).StringValue);
-            }
-
-            /// <summary>
-            /// The last jump mark is a user settable item
-            /// </summary>
-            [Fact]
-            public void LastJump_Set()
-            {
-                Create("cat", "fish", "dog");
-                _textView.MoveCaretToLine(1);
-                _vimBuffer.Process("m'");
-                Assert.Equal(_textBuffer.GetLine(1).Start, _jumpList.LastJumpLocation.Value.Position);
-            }
-
-            /// <summary>
-            /// Make sure that a jump operation to a differet mark will properly update the LastMark
-            /// selection
-            /// </summary>
-            [Fact]
-            public void LastJump_AfterMarkJump()
-            {
-                Create("cat", "fish", "dog");
-                _vimBuffer.Process("mc");   // Mark the line
-                _textView.MoveCaretToLine(1);
-                _vimBuffer.Process("'c");
-                Assert.Equal(0, _textView.GetCaretPoint().Position);
-                Assert.Equal(_textView.GetLine(1).Start, _jumpList.LastJumpLocation.Value.Position);
-            }
-
-            /// <summary>
-            /// Jumping with the '' command should set the last jump to the current location.  So doing
-            /// a '' in sequence should just jump back and forth
-            /// </summary>
-            [Fact]
-            public void LastJump_BackAndForth()
-            {
-                Create("cat", "fish", "dog");
-                _vimBuffer.Process("mc");   // Mark the line
-                _textView.MoveCaretToLine(1);
-                _vimBuffer.Process("'c");
-                for (var i = 0; i < 10; i++)
-                {
-                    _vimBuffer.Process("''");
-                    var line = (i % 2 != 0) ? 0 : 1;
-                    Assert.Equal(_textBuffer.GetLine(line).Start, _textView.GetCaretPoint().Position);
-                }
-            }
-
-            /// <summary>
-            /// Navigating the jump list shouldn't affect the LastJump mark
-            /// </summary>
-            [Fact]
-            public void LastJump_NavigateJumpList()
-            {
-                Create("cat", "fish", "dog");
-                _vimBuffer.Process("majmbjmc'a'b'c");
-                Assert.Equal(_textView.GetLine(1).Start, _jumpList.LastJumpLocation.Value.Position);
-                Assert.Equal(_textView.GetLine(2).Start, _textView.GetCaretPoint());
-                _vimBuffer.Process(KeyInputUtil.CharWithControlToKeyInput('o'));
-                _vimBuffer.Process(KeyInputUtil.CharWithControlToKeyInput('o'));
-                Assert.Equal(_textView.GetLine(1).Start, _jumpList.LastJumpLocation.Value.Position);
-                Assert.Equal(_textView.GetLine(0).Start, _textView.GetCaretPoint());
-            }
-
-            /// <summary>
-            /// Jumping to a mark with ` should jump to the literal mark wherever it occurs 
-            /// in the line
-            /// </summary>
-            [Fact]
-            public void JumpToMark()
-            {
-                Create("cat", "  dog");
-                Vim.MarkMap.SetLocalMark('a', _vimBufferData, 1, 3);
-                _vimBuffer.Process("`a");
-                Assert.Equal(_textBuffer.GetPointInLine(1, 3), _textView.GetCaretPoint());
-            }
-
-            /// <summary>
-            /// Jumping to a mark with ' should jump to the start of the line where the mark 
-            /// occurs
-            /// </summary>
-            [Fact]
-            public void JumpToMarkLine()
-            {
-                Create("cat", "  dog");
-                Vim.MarkMap.SetLocalMark('a', _vimBufferData, 1, 3);
-                _vimBuffer.Process("'a");
-                Assert.Equal(_textBuffer.GetPointInLine(1, 2), _textView.GetCaretPoint());
-            }
-
-            /// <summary>
-            /// The delete character command should update the last edit point 
-            /// </summary>
-            [Fact]
-            public void LastEditPoint_DeleteCharacter()
-            {
-                Create("cat", "dog");
-                Assert.True(_vimTextBuffer.LastEditPoint.IsNone());
-                _vimBuffer.ProcessNotation("lx");
-                Assert.True(_vimTextBuffer.LastEditPoint.IsSome());
-                Assert.Equal(1, _vimTextBuffer.LastEditPoint.Value);
-            }
-
-            /// <summary>
-            /// The delete line command should update the last edit point
-            /// </summary>
-            [Fact]
-            public void LastEditPoint_DeleteLine()
-            {
-                Create("cat", "dog", "tree");
-                Assert.True(_vimTextBuffer.LastEditPoint.IsNone());
-                _textView.MoveCaretToLine(1);
-                _vimBuffer.ProcessNotation("dd");
-                Assert.True(_vimTextBuffer.LastEditPoint.IsSome());
-                Assert.Equal(_textBuffer.GetLine(1).Start, _vimTextBuffer.LastEditPoint.Value);
-            }
-        }
-
-        public sealed class ChangeLinesTest : NormalModeIntegrationTest
-        {
-            /// <summary>
-            /// Caret should maintain position but the text should be deleted.  The caret 
-            /// exists in virtual space
-            /// </summary>
-            [Fact]
-            public void AutoIndentShouldPreserveOnSingle()
-            {
-                Create("  dog", "  cat", "  tree");
-                _vimBuffer.LocalSettings.AutoIndent = true;
-                _vimBuffer.Process("cc");
-                Assert.Equal(ModeKind.Insert, _vimBuffer.ModeKind);
-                Assert.Equal(2, _textView.GetCaretVirtualPoint().VirtualSpaces);
-                Assert.Equal("", _textView.GetLine(0).GetText());
-            }
-
-            [Fact]
-            public void NoAutoIndentShouldRemoveAllOnSingle()
-            {
-                Create("  dog", "  cat");
-                _vimBuffer.LocalSettings.AutoIndent = false;
-                _vimBuffer.Process("cc");
-                Assert.Equal(ModeKind.Insert, _vimBuffer.ModeKind);
-                Assert.Equal(0, _textView.GetCaretPoint().Position);
-                Assert.Equal("", _textView.GetLine(0).GetText());
-            }
-
-            /// <summary>
-            /// Caret position should be preserved in virtual space
-            /// </summary>
-            [Fact]
-            public void AutoIndentShouldPreserveOnMultiple()
-            {
-                Create("  dog", "  cat", "  tree");
-                _vimBuffer.LocalSettings.AutoIndent = true;
-                _vimBuffer.Process("2cc");
-                Assert.Equal(ModeKind.Insert, _vimBuffer.ModeKind);
-                Assert.Equal(2, _textView.GetCaretVirtualPoint().VirtualSpaces);
-                Assert.Equal("", _textView.GetLine(0).GetText());
-                Assert.Equal("  tree", _textView.GetLine(1).GetText());
-            }
-
-            /// <summary>
-            /// Caret point should be preserved in virtual space
-            /// </summary>
-            [Fact]
-            public void AutoIndentShouldPreserveFirstOneOnMultiple()
-            {
-                Create("    dog", "  cat", "  tree");
-                _vimBuffer.LocalSettings.AutoIndent = true;
-                _vimBuffer.Process("2cc");
-                Assert.Equal(ModeKind.Insert, _vimBuffer.ModeKind);
-                Assert.Equal(4, _textView.GetCaretVirtualPoint().VirtualSpaces);
-                Assert.Equal("", _textView.GetLine(0).GetText());
-                Assert.Equal("  tree", _textView.GetLine(1).GetText());
-            }
-
-            [Fact]
-            public void NoAutoIndentShouldRemoveAllOnMultiple()
-            {
-                Create("  dog", "  cat", "  tree");
-                _vimBuffer.LocalSettings.AutoIndent = false;
-                _vimBuffer.Process("2cc");
-                Assert.Equal(ModeKind.Insert, _vimBuffer.ModeKind);
-                Assert.Equal(0, _textView.GetCaretPoint().Position);
-                Assert.Equal("", _textView.GetLine(0).GetText());
-                Assert.Equal("  tree", _textView.GetLine(1).GetText());
-            }
-
-            /// <summary>
-            /// When 'autoindent' is on we need to keep tabs and spaces at the start of the line
-            /// </summary>
-            [Fact]
-            public void AutoIndent_KeepTabsAndSpaces()
-            {
-                Create("\t  dog", "\t  cat");
-                _localSettings.AutoIndent = true;
-                _localSettings.TabStop = 4;
-                _localSettings.ExpandTab = false;
-                _vimBuffer.Process("ccb");
-                Assert.Equal("\t  b", _textView.GetLine(0).GetText());
-                Assert.Equal("\t  cat", _textView.GetLine(1).GetText());
-                Assert.Equal(_textView.GetPoint(4), _textView.GetCaretPoint());
-            }
-
-            /// <summary>
-            /// When 'autoindent' is on we need to keep tabs at the start of the line
-            /// </summary>
-            [Fact]
-            public void AutoIndent_KeepTabs()
-            {
-                Create("\tdog", "\tcat");
-                _localSettings.AutoIndent = true;
-                _localSettings.TabStop = 4;
-                _localSettings.ExpandTab = false;
-                _vimBuffer.Process("ccb");
-                Assert.Equal("\tb", _textView.GetLine(0).GetText());
-                Assert.Equal("\tcat", _textView.GetLine(1).GetText());
-                Assert.Equal(_textView.GetPoint(2), _textView.GetCaretPoint());
-            }
-
-            /// <summary>
-            /// When there are tabs involved the virtual space position of the caret after a 
-            /// 'cc' operation should be (tabs * tabWidth + spaces)
-            /// </summary>
-            [Fact]
-            public void AutoIndent_VirtualSpace()
-            {
-                Create("\t  dog", "\t cat");
-                _localSettings.AutoIndent = true;
-                _localSettings.TabStop = 4;
-                _vimBuffer.Process("cc");
-                Assert.Equal(6, _textView.GetCaretVirtualPoint().VirtualSpaces);
-            }
-        }
-
-        public sealed class IncrementalSearchTest : NormalModeIntegrationTest
-        {
-            [Fact]
-            public void VeryNoMagic()
-            {
-                Create("dog", "cat");
-                _vimBuffer.Process(@"/\Vog", enter: true);
-                Assert.Equal(1, _textView.GetCaretPoint().Position);
-            }
-
-            /// <summary>
-            /// Make sure the caret goes to column 0 on the next line even if one of the 
-            /// motion adjustment applies (:help exclusive-linewise)
-            /// </summary>
-            [Fact]
-            public void CaretOnColumnZero()
-            {
-                Create("hello", "world");
-                _textView.MoveCaretTo(2);
-                _vimBuffer.Process("/world", enter: true);
-                Assert.Equal(_textView.GetLine(1).Start, _textView.GetCaretPoint());
-            }
-
-            /// <summary>
-            /// Make sure we respect the \c marker over the 'ignorecase' option even if it appears
-            /// at the end of the string
-            /// </summary>
-            [Fact]
-            public void CaseInsensitiveAtEndOfSearhString()
-            {
-                Create("cat dog bear");
-                _vimBuffer.Process("/DOG");
-                Assert.True(_vimBuffer.IncrementalSearch.CurrentSearchResult.Value.IsNotFound);
-                _vimBuffer.Process(@"\c", enter: true);
-                Assert.Equal(4, _textView.GetCaretPoint().Position);
-            }
-
-            /// <summary>
-            /// Make sure we respect the \c marker over the 'ignorecase' option even if it appears
-            /// in the middle of the string
-            /// </summary>
-            [Fact]
-            public void CaseInsensitiveInMiddleOfSearhString()
-            {
-                Create("cat dog bear");
-                _vimBuffer.Process(@"/D\cOG", enter: true);
-                Assert.Equal(4, _textView.GetCaretPoint().Position);
-            }
-
-            [Fact]
-            public void CaseSensitive()
-            {
-                Create("dogDOG", "cat");
-                _vimBuffer.Process(@"/\COG", enter: true);
-                Assert.Equal(4, _textView.GetCaretPoint().Position);
-            }
-
-            /// <summary>
-            /// The case option in the search string should take precedence over the 
-            /// ignore case option
-            /// </summary>
-            [Fact]
-            public void CaseSensitiveAgain()
-            {
-                Create("hello dog DOG");
-                _globalSettings.IgnoreCase = true;
-                _vimBuffer.Process(@"/\CDOG", enter: true);
-                Assert.Equal(10, _textView.GetCaretPoint());
-            }
-
-            [Fact]
-            public void HandlesEscape()
-            {
-                Create("dog");
-                _vimBuffer.Process("/do");
-                _vimBuffer.Process(KeyInputUtil.EscapeKey);
-                Assert.Equal(0, _textView.GetCaretPoint().Position);
-            }
-
-            [Fact]
-            public void HandlesEscapeInOperator()
-            {
-                Create("dog");
-                _vimBuffer.Process("d/do");
-                _vimBuffer.Process(KeyInputUtil.EscapeKey);
-                Assert.Equal(0, _textView.GetCaretPoint().Position);
-            }
-
-            [Fact]
-            public void UsedAsOperatorMotion()
-            {
-                Create("dog cat tree");
-                _vimBuffer.Process("d/cat", enter: true);
-                Assert.Equal("cat tree", _textView.GetLine(0).GetText());
-                Assert.Equal(0, _textView.GetCaretPoint().Position);
-            }
-
-            [Fact]
-            public void DontMoveCaretDuringSearch()
-            {
-                Create("dog cat tree");
-                _vimBuffer.Process("/cat");
-                Assert.Equal(0, _textView.GetCaretPoint().Position);
-            }
-
-            [Fact]
-            public void MoveCaretAfterEnter()
-            {
-                Create("dog cat tree");
-                _vimBuffer.Process("/cat", enter: true);
-                Assert.Equal(4, _textView.GetCaretPoint().Position);
-            }
-
-            /// <summary>
-            /// Verify a couple of searches for {} work as expected
-            /// </summary>
-            [Fact]
-            public void Braces()
-            {
-                Create("func() {   }");
-                Action<string, int> doSearch =
-                    (pattern, position) =>
-                    {
-                        _textView.MoveCaretTo(0);
-                        _vimBuffer.Process(pattern);
-                        _vimBuffer.Process(VimKey.Enter);
-                        Assert.Equal(position, _textView.GetCaretPoint().Position);
-                    };
-                doSearch(@"/{", 7);
-                doSearch(@"/}", 11);
-
-                _assertOnErrorMessage = false;
-                doSearch(@"/\<{\>", 0);  // Should fail
-                doSearch(@"/\<}\>", 0);  // Should fail
-            }
-
-            /// <summary>
-            /// Verify we can use the \1 in an incremental search for matches
-            /// </summary>
-            [Fact]
-            public void GroupingMatch()
-            {
-                Create("dog", "dog::dog", "dog");
-                _vimBuffer.Process(@"/\(dog\)::\1", enter: true);
-                Assert.Equal(_textView.GetLine(1).Start, _textView.GetCaretPoint());
-            }
-
-            /// <summary>
-            /// Unless kDivide is mapped to another key it should be processed exactly as 
-            /// / is processed
-            /// </summary>
-            [Fact]
-            public void KeypadDivideShouldBeginSearch()
-            {
-                Create("cat dog");
-                _vimBuffer.ProcessNotation("<kDivide>a", enter: true);
-                Assert.Equal(1, _textView.GetCaretPoint().Position);
-            }
-        }
-
-        public sealed class InsertLineBelowCaretTest : NormalModeIntegrationTest
-        {
-            /// <summary>
-            /// Ensure the text inserted is repeated after the Escape
-            /// </summary>
-            [Fact]
-            public void WithCount()
-            {
-                Create("dog", "bear");
-                _vimBuffer.Process("2o");
-                _vimBuffer.Process("cat");
-                _vimBuffer.Process(VimKey.Escape);
-                Assert.Equal("dog", _textView.GetLine(0).GetText());
-                Assert.Equal("cat", _textView.GetLine(1).GetText());
-                Assert.Equal("cat", _textView.GetLine(2).GetText());
-                Assert.Equal("bear", _textView.GetLine(3).GetText());
-                Assert.Equal(_textView.GetLine(2).Start.Add(2), _textView.GetCaretPoint());
-            }
-
-            /// <summary>
-            /// Make sure that we use the proper line ending when inserting a new line vs. simply choosing 
-            /// to use Environment.NewLine
-            /// </summary>
-            [Fact]
-            public void AlternateNewLine()
-            {
-                Create("");
-                _textBuffer.Replace(new Span(0, 0), "cat\ndog");
-                _textView.MoveCaretTo(0);
-                _vimBuffer.Process("o");
-                Assert.Equal("cat\n", _textBuffer.GetLine(0).ExtentIncludingLineBreak.GetText());
-                Assert.Equal("\n", _textBuffer.GetLine(1).ExtentIncludingLineBreak.GetText());
-                Assert.Equal("dog", _textBuffer.GetLine(2).ExtentIncludingLineBreak.GetText());
-            }
-
-            /// <summary>
-            /// An 'o' command which starts on a folded line should insert the line after the fold
-            /// </summary>
-            [Fact]
-            public void FromFold()
-            {
-                Create("cat", "dog", "fish", "tree");
-                _foldManager.CreateFold(_textView.GetLineRange(1, 2));
-                _textView.MoveCaretToLine(1);
-                _vimBuffer.Process("o");
-                Assert.Equal("fish", _textBuffer.GetLine(2).GetText());
-                Assert.Equal("", _textBuffer.GetLine(3).GetText());
-            }
-
-            /// <summary>
-            /// The 'o' command should always position the caret on the line below even when it's the
-            /// last line in the buffer
-            /// </summary>
-            [Fact]
-            public void LastLine()
-            {
-                Create("cat", "dog");
-                _textView.MoveCaretToLine(1);
-                _vimBuffer.Process("o");
-                Assert.Equal(_textBuffer.GetLine(2).Start, _textView.GetCaretPoint());
-            }
-
-            /// <summary>
-            /// Make sure the caret is properly positioned on the new line and not the last
-            /// line
-            /// 
-            /// Issue 944
-            /// </summary>
-            [Fact]
-            public void LastLineBlank()
-            {
-                Create("cat", "dog", "");
-                _textView.MoveCaretToLine(1);
-                _vimBuffer.Process("o");
-                Assert.Equal(_textBuffer.GetLine(2).Start, _textView.GetCaretPoint());
-            }
-        }
-
-        public sealed class MaintainCaretColumnTest : NormalModeIntegrationTest
-        {
-            /// <summary>
-            /// Simple maintain of the caret column going down
-            /// </summary>
-            [Fact]
-            public void Down()
-            {
-                Create("the dog chased the ball", "hello", "the cat climbed the tree");
-                _textView.MoveCaretTo(8);
-                _vimBuffer.Process('j');
-                Assert.Equal(_textView.GetPointInLine(1, 4), _textView.GetCaretPoint());
-                _vimBuffer.Process('j');
-                Assert.Equal(_textView.GetPointInLine(2, 8), _textView.GetCaretPoint());
-            }
-
-            /// <summary>
-            /// Simple maintain of the caret column going up
-            /// </summary>
-            [Fact]
-            public void Up()
-            {
-                Create("the dog chased the ball", "hello", "the cat climbed the tree");
-                _textView.MoveCaretTo(_textView.GetPointInLine(2, 8));
-                _vimBuffer.Process('k');
-                Assert.Equal(_textView.GetPointInLine(1, 4), _textView.GetCaretPoint());
-                _vimBuffer.Process('k');
-                Assert.Equal(_textView.GetPointInLine(0, 8), _textView.GetCaretPoint());
-            }
-
-            /// <summary>
-            /// The column should not be maintained once the caret goes any other direction
-            /// </summary>
-            [Fact]
-            public void ResetOnMove()
-            {
-                Create("the dog chased the ball", "hello", "the cat climbed the tree");
-                _textView.MoveCaretTo(_textView.GetPointInLine(2, 8));
-                _vimBuffer.Process("kh");
-                Assert.Equal(_textView.GetPointInLine(1, 3), _textView.GetCaretPoint());
-                _vimBuffer.Process('k');
-                Assert.Equal(_textView.GetPointInLine(0, 3), _textView.GetCaretPoint());
-            }
-
-            /// <summary>
-            /// Make sure the caret column is properly maintained when we have to account for mixed
-            /// tabs and spaces on the preceeding line
-            /// </summary>
-            [Fact]
-            public void MixedTabsAndSpaces()
-            {
-                Create("    alpha", "\tbrought", "tac", "    dog");
-                _localSettings.TabStop = 4;
-                _textView.MoveCaretTo(4);
-                foreach (var c in "abcd")
-                {
-                    Assert.Equal(c.ToString(), _textView.GetCaretPoint().GetChar().ToString());
-                    _vimBuffer.Process('j');
-                }
-            }
-
-            /// <summary>
-            /// When spaces don't divide evenly into tabs the transition into a tab
-            /// should land on the tab
-            /// </summary>
-            [Fact]
-            public void SpacesDoNotDivideToTabs()
-            {
-                Create("    alpha", "\tbrought", "cat");
-                _localSettings.TabStop = 4;
-                _textView.MoveCaretTo(2);
-                Assert.Equal(' ', _textView.GetCaretPoint().GetChar());
-                _vimBuffer.Process('j');
-                Assert.Equal(_textBuffer.GetLine(1).Start, _textView.GetCaretPoint());
-                _vimBuffer.Process('j');
-                Assert.Equal(_textBuffer.GetPointInLine(2, 2), _textView.GetCaretPoint());
-            }
-
-            /// <summary>
-            /// When spaces overlap a tab stop length we need to modulus and apply the 
-            /// remaining spaces
-            /// </summary>
-            [Fact]
-            public void SpacesOverlapTabs()
-            {
-                Create("    alpha", "\tbrought", "cat");
-                _localSettings.TabStop = 2;
-                _textView.MoveCaretTo(4);
-                Assert.Equal('a', _textView.GetCaretPoint().GetChar());
-                _vimBuffer.Process('j');
-                Assert.Equal(_textBuffer.GetPointInLine(1, 3), _textView.GetCaretPoint());
-            }
-
-            /// <summary>
-            /// When using the end of line motion the caret should maintain a relative end of
-            /// line position instead of a fixed position at the current line
-            /// </summary>
-            [Fact]
-            public void EndOfLineMotionDown()
-            {
-                Create("cat", "tree");
-                _vimBuffer.ProcessNotation("$");
-                Assert.Equal(2, _textView.GetCaretPoint().GetColumn());
-                _vimBuffer.ProcessNotation("j");
-                Assert.Equal(3, _textView.GetCaretPoint().GetColumn());
-            }
-
-            [Fact]
-            public void EndOfLineMotionUp()
-            {
-                Create("tree", "cat");
-                _textView.MoveCaretToLine(1);
-                _vimBuffer.ProcessNotation("$");
-                Assert.Equal(2, _textView.GetCaretPoint().GetColumn());
-                _vimBuffer.ProcessNotation("k");
-                Assert.Equal(3, _textView.GetCaretPoint().GetColumn());
-            }
-
-            /// <summary>
-            /// The ve=onemore setting shouldn't play a role here.  The $ motion won't go past
-            /// the end of the line even if ve=onemore and the movement down and up shoudn't affect
-            /// that
-            /// </summary>
-            [Fact]
-            public void EndOfLineMotionWithVirtualEditOneMore()
-            {
-                Create("cat", "tree");
-                _globalSettings.VirtualEdit = "onemore";
-                Assert.True(_globalSettings.IsVirtualEditOneMore);
-                _vimBuffer.ProcessNotation("$");
-                Assert.Equal(2, _textView.GetCaretPoint().GetColumn());
-                _vimBuffer.ProcessNotation("j");
-                Assert.Equal(3, _textView.GetCaretPoint().GetColumn());
-            }
-        }
-
-        public sealed class ChangeCaseMotionTest : NormalModeIntegrationTest
-        {
-            [Fact]
-            public void UpperOverWord()
-            {
-                Create("cat dog");
-                _vimBuffer.Process("gUw");
-                Assert.Equal("CAT dog", _textBuffer.GetLine(0).GetText());
-            }
-
-            [Fact]
-            public void LowerOverWord()
-            {
-                Create("CAT dog");
-                _vimBuffer.Process("guw");
-                Assert.Equal("cat dog", _textBuffer.GetLine(0).GetText());
-            }
-
-            [Fact]
-            public void Rot13OverWord()
-            {
-                Create("cat dog");
-                _vimBuffer.Process("g?w");
-                Assert.Equal("png dog", _textBuffer.GetLine(0).GetText());
-            }
-        }
-
-        public sealed class MiscTest : NormalModeIntegrationTest
-        {
-            /// <summary>
-            /// Make sure we jump across the blanks to get to the word and that the caret is 
-            /// properly positioned
-            /// </summary>
-            [Fact]
-            public void AddToWord_Decimal()
-            {
-                Create(" 999");
-                _vimBuffer.Process(KeyInputUtil.CharWithControlToKeyInput('a'));
-                Assert.Equal(" 1000", _textBuffer.GetLine(0).GetText());
-                Assert.Equal(4, _textView.GetCaretPoint().Position);
-            }
-
-            /// <summary>
-            /// Negative decimal number
-            /// </summary>
-            [Fact]
-            public void AddToWord_Decimal_Negative()
-            {
-                Create(" -10");
-                _vimBuffer.Process(KeyInputUtil.CharWithControlToKeyInput('a'));
-                Assert.Equal(" -9", _textBuffer.GetLine(0).GetText());
-                Assert.Equal(2, _textView.GetCaretPoint().Position);
-            }
-
-            /// <summary>
-            /// Add to the word on the non-first line.  Ensures we are calculating the replacement span
-            /// in the correct location
-            /// </summary>
-            [Fact]
-            public void AddToWord_Hex_SecondLine()
-            {
-                Create("hello", "  0x42");
-                _textView.MoveCaretToLine(1);
-                _vimBuffer.Process(KeyInputUtil.CharWithControlToKeyInput('a'));
-                Assert.Equal("  0x43", _textBuffer.GetLine(1).GetText());
-                Assert.Equal(_textView.GetLine(1).Start.Add(5), _textView.GetCaretPoint());
-            }
-
-
-            /// <summary>
-            /// Test the repeat of a repeated command.  Essentially ensure the act of repeating doesn't
-            /// disturb the cached LastCommand value
-            /// </summary>
-            [Fact]
-            public void RepeatCommand_Repeated()
-            {
-                Create("the fox chased the bird");
-                _vimBuffer.Process("dw");
-                Assert.Equal("fox chased the bird", _textView.TextSnapshot.GetText());
-                _vimBuffer.Process(".");
-                Assert.Equal("chased the bird", _textView.TextSnapshot.GetText());
-                _vimBuffer.Process(".");
-                Assert.Equal("the bird", _textView.TextSnapshot.GetText());
-            }
-
-            [Fact]
-            public void RepeatCommand_LinkedTextChange1()
-            {
-                Create("the fox chased the bird");
-                _vimBuffer.Process("cw");
-                _vimBuffer.Process("hey ");
-                _vimBuffer.Process(KeyInputUtil.EscapeKey);
-                _textView.MoveCaretTo(4);
-                _vimBuffer.Process(KeyInputUtil.CharToKeyInput('.'));
-                Assert.Equal("hey hey fox chased the bird", _textView.TextSnapshot.GetText());
-            }
-
-            [Fact]
-            public void RepeatCommand_LinkedTextChange2()
-            {
-                Create("the fox chased the bird");
-                _vimBuffer.Process("cw");
-                _vimBuffer.Process("hey");
-                _vimBuffer.Process(KeyInputUtil.EscapeKey);
-                _textView.MoveCaretTo(4);
-                _vimBuffer.Process(KeyInputUtil.CharToKeyInput('.'));
-                Assert.Equal("hey hey chased the bird", _textView.TextSnapshot.GetText());
-            }
-
-            [Fact]
-            public void RepeatCommand_LinkedTextChange3()
-            {
-                Create("the fox chased the bird");
-                _vimBuffer.Process("cw");
-                _vimBuffer.Process("hey");
-                _vimBuffer.Process(KeyInputUtil.EscapeKey);
-                _textView.MoveCaretTo(4);
-                _vimBuffer.Process(KeyInputUtil.CharToKeyInput('.'));
-                _vimBuffer.Process(KeyInputUtil.CharToKeyInput('.'));
-                Assert.Equal("hey hehey chased the bird", _textView.TextSnapshot.GetText());
-            }
-
-            /// <summary>
-            /// The backspace key should cancel a replace char
-            /// </summary>
-            [Fact]
-            public void ReplaceChar_BackspaceShouldCancel()
-            {
-                Create("hello world");
-                _vimBuffer.Process('r');
-                Assert.True(_normalMode.IsInReplace);
-                _vimBuffer.Process(VimKey.Back);
-                Assert.False(_normalMode.IsInReplace);
-                Assert.Equal("hello world", _textBuffer.GetLine(0).GetText());
-            }
-
-            /// <summary>
-            /// The delete key should cancel a replace char
-            /// </summary>
-            [Fact]
-            public void ReplaceChar_DeleteShouldCancel()
-            {
-                Create("hello world");
-                _vimBuffer.Process('r');
-                Assert.True(_normalMode.IsInReplace);
-                _vimBuffer.Process(VimKey.Back);
-                Assert.False(_normalMode.IsInReplace);
-                Assert.Equal("hello world", _textBuffer.GetLine(0).GetText());
-            }
-
-            /// <summary>
-            /// A d with Enter should delete the line break
-            /// </summary>
-            [Fact]
-            public void Issue317_1()
-            {
-                Create("dog", "cat", "jazz", "band");
-                _vimBuffer.Process("2d", enter: true);
-                Assert.Equal("band", _textView.GetLine(0).GetText());
-            }
-
-            /// <summary>
-            /// "Verify the contents after with a paste
-            /// </summary>
-            [Fact]
-            public void Issue317_2()
-            {
-                Create("dog", "cat", "jazz", "band");
-                _vimBuffer.Process("2d", enter: true);
-                _vimBuffer.Process("p");
-                Assert.Equal("band", _textView.GetLine(0).GetText());
-                Assert.Equal("dog", _textView.GetLine(1).GetText());
-                Assert.Equal("cat", _textView.GetLine(2).GetText());
-                Assert.Equal("jazz", _textView.GetLine(3).GetText());
-            }
-
-            /// <summary>
-            /// Plain old Enter should just move the cursor one line
-            /// </summary>
-            [Fact]
-            public void Issue317_3()
-            {
-                Create("dog", "cat", "jazz", "band");
-                _vimBuffer.Process(KeyInputUtil.EnterKey);
-                Assert.Equal(_textView.GetLine(1).Start, _textView.GetCaretPoint());
-            }
-
-            /// <summary>
-            /// [[ motion should put the caret on the target character
-            /// </summary>
-            [Fact]
-            public void Motion_Section1()
-            {
-                Create("hello", "{world");
-                _vimBuffer.Process("]]");
-                Assert.Equal(_textView.GetLine(1).Start, _textView.GetCaretPoint());
-            }
-
-            /// <summary>
-            /// [[ motion should put the caret on the target character
-            /// </summary>
-            [Fact]
-            public void Motion_Section2()
-            {
-                Create("hello", "\fworld");
-                _vimBuffer.Process("]]");
-                Assert.Equal(_textView.GetLine(1).Start, _textView.GetCaretPoint());
-            }
-
-            [Fact]
-            public void Motion_Section3()
-            {
-                Create("foo", "{", "bar");
-                _textView.MoveCaretTo(_textView.GetLine(2).End);
-                _vimBuffer.Process("[[");
-                Assert.Equal(_textView.GetLine(1).Start, _textView.GetCaretPoint());
-            }
-
-            [Fact]
-            public void Motion_Section4()
-            {
-                Create("foo", "{", "bar", "baz");
-                _textView.MoveCaretTo(_textView.GetLine(3).End);
-                _vimBuffer.Process("[[");
-                Assert.Equal(_textView.GetLine(1).Start, _textView.GetCaretPoint());
-            }
-
-            [Fact]
-            public void Motion_Section5()
-            {
-                Create("foo", "{", "bar", "baz", "jazz");
-                _textView.MoveCaretTo(_textView.GetLine(4).Start);
-                _vimBuffer.Process("[[");
-                Assert.Equal(_textView.GetLine(1).Start, _textView.GetCaretPoint());
-            }
-
-            /// <summary>
-            /// The ']]' motion should stop on section macros
-            /// </summary>
-            [Fact]
-            public void Motion_SectionForwardToMacro()
-            {
-                Create("cat", "", "bear", ".HU", "sheep");
-                _globalSettings.Sections = "HU";
-                _vimBuffer.Process("]]");
-                Assert.Equal(_textView.GetLine(3).Start, _textView.GetCaretPoint());
-            }
-
-            /// <summary>
-            /// Move the caret using the end of word motion repeatedly
-            /// </summary>
-            [Fact]
-            public void Motion_MoveEndOfWord()
-            {
-                Create("the cat chases the dog");
-                _vimBuffer.Process("e");
-                Assert.Equal(2, _textView.GetCaretPoint().Position);
-                _vimBuffer.Process("e");
-                Assert.Equal(6, _textView.GetCaretPoint().Position);
-                _vimBuffer.Process("e");
-                Assert.Equal(13, _textView.GetCaretPoint().Position);
-                _vimBuffer.Process("e");
-                Assert.Equal(17, _textView.GetCaretPoint().Position);
-                _vimBuffer.Process("e");
-                Assert.Equal(21, _textView.GetCaretPoint().Position);
-            }
-
-            /// <summary>
-            /// The 'w' needs to be able to get off of a blank line
-            /// </summary>
-            [Fact]
-            public void Motion_MoveWordAcrossBlankLine()
-            {
-                Create("dog", "", "cat ball");
-                _vimBuffer.Process("w");
-                Assert.Equal(_textView.GetPointInLine(1, 0), _textView.GetCaretPoint());
-                _vimBuffer.Process("w");
-                Assert.Equal(_textView.GetPointInLine(2, 0), _textView.GetCaretPoint());
-                _vimBuffer.Process("w");
-                Assert.Equal(_textView.GetPointInLine(2, 4), _textView.GetCaretPoint());
-            }
-
-            /// <summary>
-            /// The 'w' from a blank should move to the next word
-            /// </summary>
-            [Fact]
-            public void Motion_WordFromBlank()
-            {
-                Create("the dog chased the ball");
-                _textView.MoveCaretTo(3);
-                _vimBuffer.Process("w");
-                Assert.Equal(4, _textView.GetCaretPoint().Position);
-                _vimBuffer.Process("w");
-                Assert.Equal(8, _textView.GetCaretPoint().Position);
-            }
-
-            /// <summary>
-            /// The 'b' from a blank should move to the start of the previous word
-            /// </summary>
-            [Fact]
-            public void Motion_WordFromBlankBackward()
-            {
-                Create("the dog chased the ball");
-                _textView.MoveCaretTo(7);
-                _vimBuffer.Process("b");
-                Assert.Equal(4, _textView.GetCaretPoint().Position);
-                _vimBuffer.Process("b");
-                Assert.Equal(0, _textView.GetCaretPoint().Position);
-            }
-
-            /// <summary>
-            /// The 'b' from the start of a word should move to the start of the previous word
-            /// </summary>
-            [Fact]
-            public void Motion_WordFromStartBackward()
-            {
-                Create("the dog chased the ball");
-                _textView.MoveCaretTo(8);
-                _vimBuffer.Process("b");
-                Assert.Equal(4, _textView.GetCaretPoint().Position);
-                _vimBuffer.Process("b");
-                Assert.Equal(0, _textView.GetCaretPoint().Position);
-            }
-
-            /// <summary>
-            /// Ensure the '%' motion properly moves between the block comments in the 
-            /// mismatch case
-            /// </summary>
-            [Fact]
-            public void MatchingToken_MismatchedBlockComments()
-            {
-                Create("/* /* */");
-                _textView.MoveCaretTo(3);
-                _vimBuffer.Process('%');
-                Assert.Equal(7, _textView.GetCaretPoint());
-                _vimBuffer.Process('%');
-                Assert.Equal(0, _textView.GetCaretPoint());
-                _vimBuffer.Process('%');
-                Assert.Equal(7, _textView.GetCaretPoint());
-            }
-
-            /// <summary>
-            /// See the full discussion in issue #509
-            ///
-            /// https://github.com/jaredpar/VsVim/issues/509
-            ///
-            /// Make sure that doing a ""][" from the middle of the line ends on the '}' if it is
-            /// preceded by a blank line
-            /// </summary>
-            [Fact]
-            public void Motion_MoveSection_RegressionTest_509()
-            {
-                Create("cat", "", "}");
-                _vimBuffer.Process("][");
-                Assert.Equal(_textView.GetPointInLine(2, 0), _textView.GetCaretPoint());
-                _textView.MoveCaretTo(1);
-                _vimBuffer.Process("][");
-                Assert.Equal(_textView.GetPointInLine(2, 0), _textView.GetCaretPoint());
-            }
-
-            /// <summary>
-            /// Case is explicitly called out in the ':help exclusive-linewise' portion
-            /// of the documentation
-            /// </summary>
-            [Fact]
-            public void Motion_ExclusiveLineWise()
-            {
-                Create("  dog", "cat", "", "pig");
-                _textView.MoveCaretTo(2);
-                _vimBuffer.Process("d}");
-                Assert.Equal("", _textView.GetLine(0).GetText());
-                Assert.Equal("pig", _textView.GetLine(1).GetText());
-                _vimBuffer.Process("p");
-                Assert.Equal("", _textView.GetLine(0).GetText());
-                Assert.Equal("  dog", _textView.GetLine(1).GetText());
-                Assert.Equal("cat", _textView.GetLine(2).GetText());
-                Assert.Equal("pig", _textView.GetLine(3).GetText());
-            }
-
-            /// <summary>
-            /// Make sure we move to the column on the current line when there is no count
-            /// </summary>
-            [Fact]
-            public void Motion_FirstNonWhiteSpaceOnLine()
-            {
-                Create(" cat", "  dog", "   fish");
-                _textView.MoveCaretToLine(1);
-                _vimBuffer.Process("_");
-                Assert.Equal(_textView.GetLine(1).Start.Add(2), _textView.GetCaretPoint());
-            }
-
-            /// <summary>
-            /// Simple word motion.  Make sure the caret gets put on the start of the next
-            /// word
-            /// </summary>
-            [Fact]
-            public void Motion_Word()
-            {
-                Create("cat dog bear");
-                _vimBuffer.Process("w");
-                Assert.Equal(4, _textView.GetCaretPoint().Position);
-                _vimBuffer.Process("w");
-                Assert.Equal(8, _textView.GetCaretPoint().Position);
-            }
-
-            /// <summary>
-            /// When there is no white space following a word and there is white space before 
-            /// and a word on the same line then we grab the white space before the word
-            /// </summary>
-            [Fact]
-            public void Motion_AllWord_WhiteSpaceOnlyBefore()
-            {
-                Create("hello", "cat dog", "  bat");
-                _textView.MoveCaretTo(_textView.GetLine(1).Start.Add(4));
-                Assert.Equal('d', _textView.GetCaretPoint().GetChar());
-                _vimBuffer.Process("yaw");
-                Assert.Equal(" dog", UnnamedRegister.StringValue);
-            }
-
-            /// <summary>
-            /// When starting in the white space it should be included and not the white space
-            /// after
-            /// </summary>
-            [Fact]
-            public void Motion_AllWord_InWhiteSpaceBeforeWord()
-            {
-                Create("dog cat tree");
-                _textView.MoveCaretTo(3);
-                _vimBuffer.Process("yaw");
-                Assert.Equal(" cat", UnnamedRegister.StringValue);
-            }
-
-            [Fact]
-            public void RepeatLastSearch1()
-            {
-                Create("random text", "pig dog cat", "pig dog cat", "pig dog cat");
-                _vimBuffer.Process("/pig", enter: true);
-                Assert.Equal(_textView.GetLine(1).Start, _textView.GetCaretPoint());
-                _textView.MoveCaretTo(0);
-                _vimBuffer.Process('n');
-                Assert.Equal(_textView.GetLine(1).Start, _textView.GetCaretPoint());
-            }
-
-            [Fact]
-            public void RepeatLastSearch2()
-            {
-                Create("random text", "pig dog cat", "pig dog cat", "pig dog cat");
-                _vimBuffer.Process("/pig", enter: true);
-                Assert.Equal(_textView.GetLine(1).Start, _textView.GetCaretPoint());
-                _vimBuffer.Process('n');
-                Assert.Equal(_textView.GetLine(2).Start, _textView.GetCaretPoint());
-            }
-
-            [Fact]
-            public void RepeatLastSearch3()
-            {
-                Create("random text", "pig dog cat", "random text", "pig dog cat", "pig dog cat");
-                _vimBuffer.Process("/pig", enter: true);
-                Assert.Equal(_textView.GetLine(1).Start, _textView.GetCaretPoint());
-                _textView.MoveCaretTo(_textView.GetLine(2).Start);
-                _vimBuffer.Process('N');
-                Assert.Equal(_textView.GetLine(1).Start, _textView.GetCaretPoint());
-            }
-
-            /// <summary>
-            /// A change word operation shouldn't delete the whitespace trailing the word
-            /// </summary>
-            [Fact]
-            public void Change_Word()
-            {
-                Create("dog cat bear");
-                _vimBuffer.Process("cw");
-                Assert.Equal(" cat bear", _textView.GetLine(0).GetText());
-            }
-
-            /// <summary>
-            /// A change all word operation should delete the whitespace trailing the word.  Really
-            /// odd when considering 'cw' doesn't.
-            /// </summary>
-            [Fact]
-            public void Change_AllWord()
-            {
-                Create("dog cat bear");
-                _vimBuffer.Process("caw");
-                Assert.Equal("cat bear", _textView.GetLine(0).GetText());
-            }
-
-            /// <summary>
-            /// Ensure that we can change the character at the end of a line
-            /// </summary>
-            [Fact]
-            public void Change_CharAtEndOfLine()
-            {
-                Create("hat", "cat");
-                _textView.MoveCaretTo(2);
-                _vimBuffer.LocalSettings.GlobalSettings.VirtualEdit = String.Empty;
-                _vimBuffer.Process("cl");
-                Assert.Equal("ha", _textView.GetLine(0).GetText());
-                Assert.Equal("cat", _textView.GetLine(1).GetText());
-                Assert.Equal(ModeKind.Insert, _vimBuffer.ModeKind);
-            }
-
-            /// <summary>
-            /// Ensure that we can change the character at the end of a line when 've=onemore'
-            /// </summary>
-            [Fact]
-            public void Change_CharAtEndOfLine_VirtualEditOneMore()
-            {
-                Create("hat", "cat");
-                _textView.MoveCaretTo(2);
-                _vimBuffer.LocalSettings.GlobalSettings.VirtualEdit = "onemore";
-                _vimBuffer.Process("cl");
-                Assert.Equal("ha", _textView.GetLine(0).GetText());
-                Assert.Equal("cat", _textView.GetLine(1).GetText());
-                Assert.Equal(ModeKind.Insert, _vimBuffer.ModeKind);
-            }
-
-            /// <summary>
-            /// Changing till the end of the line should leave the caret in it's current position
-            /// </summary>
-            [Fact]
-            public void Change_TillEndOfLine_NoVirtualEdit()
-            {
-                Create("hello", "world");
-                _textView.MoveCaretTo(2);
-                _vimBuffer.LocalSettings.GlobalSettings.VirtualEdit = "";
-                _vimBuffer.Process("C");
-                Assert.Equal("he", _textView.GetLine(0).GetText());
-                Assert.Equal(2, _textView.GetCaretPoint().Position);
-                Assert.Equal(ModeKind.Insert, _vimBuffer.ModeKind);
-            }
-
-            /// <summary>
-            /// Changing till the end of the line should leave the caret in it's current position.  The virtual
-            /// edit setting shouldn't affect this
-            /// </summary>
-            [Fact]
-            public void Change_TillEndOfLine_VirtualEditOneMore()
-            {
-                Create("hello", "world");
-                _textView.MoveCaretTo(2);
-                _vimBuffer.LocalSettings.GlobalSettings.VirtualEdit = "onemore";
-                _vimBuffer.Process("C");
-                Assert.Equal("he", _textView.GetLine(0).GetText());
-                Assert.Equal(2, _textView.GetCaretPoint().Position);
-                Assert.Equal(ModeKind.Insert, _vimBuffer.ModeKind);
-            }
-
-            /// <summary>
-            /// Verify that doing a change till the end of the line won't move the cursor
-            /// </summary>
-            [Fact]
-            public void Change_Motion_EndOfLine_NoVirtualEdit()
-            {
-                Create("hello", "world");
-                _textView.MoveCaretTo(2);
-                _vimBuffer.LocalSettings.GlobalSettings.VirtualEdit = "";
-                _vimBuffer.Process("c$");
-                Assert.Equal("he", _textView.GetLine(0).GetText());
-                Assert.Equal(2, _textView.GetCaretPoint().Position);
-                Assert.Equal(ModeKind.Insert, _vimBuffer.ModeKind);
-            }
-
-            /// <summary>
-            /// Verify that doing a change till the end of the line won't move the cursor
-            /// </summary>
-            [Fact]
-            public void Change_Motion_EndOfLine_VirtualEditOneMore()
-            {
-                Create("hello", "world");
-                _textView.MoveCaretTo(2);
-                _vimBuffer.LocalSettings.GlobalSettings.VirtualEdit = "onemore";
-                _vimBuffer.Process("c$");
-                Assert.Equal("he", _textView.GetLine(0).GetText());
-                Assert.Equal(2, _textView.GetCaretPoint().Position);
-                Assert.Equal(ModeKind.Insert, _vimBuffer.ModeKind);
-            }
-
-            /// <summary>
-            /// Make sure the d#d syntax doesn't apply to other commands like change.  The 'd' suffix in 'd#d' is 
-            /// *not* a valid motion
-            /// </summary>
-            [Fact]
-            public void Change_Illegal()
-            {
-                Create("cat", "dog", "tree");
-                _vimBuffer.Process("c2d");
-                Assert.Equal("cat", _textBuffer.GetLine(0).GetText());
-                Assert.Equal("dog", _textBuffer.GetLine(1).GetText());
-                Assert.Equal("tree", _textBuffer.GetLine(2).GetText());
-            }
-
-            /// <summary>
-            /// When virtual edit is disabled and 'x' is used to delete the last character on the line
-            /// then the caret needs to move backward to maintain the non-virtual edit position
-            /// </summary>
-            [Fact]
-            public void DeleteChar_EndOfLine_NoVirtualEdit()
-            {
-                Create("test");
-                _vimBuffer.LocalSettings.GlobalSettings.VirtualEdit = string.Empty;
-                _textView.MoveCaretTo(3);
-                _vimBuffer.Process('x');
-                Assert.Equal("tes", _textView.GetLineRange(0).GetText());
-                Assert.Equal(2, _textView.GetCaretPoint().Position);
-            }
-
-            /// <summary>
-            /// When virtual edit is enabled and 'x' is used to delete the last character on the line
-            /// then the caret should stay in it's current position 
-            /// </summary>
-            [Fact]
-            public void DeleteChar_EndOfLine_VirtualEdit()
-            {
-                Create("test", "bar");
-                _vimBuffer.LocalSettings.GlobalSettings.VirtualEdit = "onemore";
-                _textView.MoveCaretTo(3);
-                _vimBuffer.Process('x');
-                Assert.Equal("tes", _textView.GetLineRange(0).GetText());
-                Assert.Equal(3, _textView.GetCaretPoint().Position);
-            }
-
-            /// <summary>
-            /// Caret position should remain unchanged when deleting a character in the middle of 
-            /// a word
-            /// </summary>
-            [Fact]
-            public void DeleteChar_MiddleOfWord()
-            {
-                Create("test", "bar");
-                _vimBuffer.LocalSettings.GlobalSettings.VirtualEdit = string.Empty;
-                _textView.MoveCaretTo(1);
-                _vimBuffer.Process('x');
-                Assert.Equal("tst", _textView.GetLineRange(0).GetText());
-                Assert.Equal(1, _textView.GetCaretPoint().Position);
-            }
-
-            /// <summary>
-            /// When virtual edit is not enabled then the delete till end of line should cause the 
-            /// caret to move back to the last non-editted character
-            /// </summary>
-            [Fact]
-            public void DeleteTillEndOfLine_NoVirtualEdit()
-            {
-                Create("cat", "dog");
-                _globalSettings.VirtualEdit = string.Empty;
-                _textView.MoveCaretTo(1);
-                _vimBuffer.Process('D');
-                Assert.Equal("c", _textView.GetLine(0).GetText());
-                Assert.Equal(0, _textView.GetCaretPoint());
-            }
-
-            /// <summary>
-            /// When virtual edit is enabled then the delete till end of line should not move 
-            /// the caret at all
-            /// </summary>
-            [Fact]
-            public void DeleteTillEndOfLine_WithVirtualEdit()
-            {
-                Create("cat", "dog");
-                _globalSettings.VirtualEdit = "onemore";
-                _textView.MoveCaretTo(1);
-                _vimBuffer.Process('D');
-                Assert.Equal("c", _textView.GetLine(0).GetText());
-                Assert.Equal(1, _textView.GetCaretPoint());
-            }
-
-            [Fact]
-            public void RepeatCommand_DeleteWord1()
-            {
-                Create("the cat jumped over the dog");
-                _vimBuffer.Process("dw");
-                _vimBuffer.Process(".");
-                Assert.Equal("jumped over the dog", _textView.GetLine(0).GetText());
-            }
-
-            /// <summary>
-            /// Make sure that movement doesn't reset the last edit command
-            /// </summary>
-            [Fact]
-            public void RepeatCommand_DeleteWord2()
-            {
-                Create("the cat jumped over the dog");
-                _vimBuffer.Process("dw");
-                _vimBuffer.Process(VimKey.Right);
-                _vimBuffer.Process(VimKey.Left);
-                _vimBuffer.Process(".");
-                Assert.Equal("jumped over the dog", _textView.GetLine(0).GetText());
-            }
-
-            /// <summary>
-            /// "Delete word with a count
-            /// </summary>
-            [Fact]
-            public void RepeatCommand_DeleteWord3()
-            {
-                Create("the cat jumped over the dog");
-                _vimBuffer.Process("2dw");
-                _vimBuffer.Process(".");
-                Assert.Equal("the dog", _textView.GetLine(0).GetText());
-            }
-
-            [Fact]
-            public void RepeatCommand_DeleteLine1()
-            {
-                Create("bear", "dog", "cat", "zebra", "fox", "jazz");
-                _vimBuffer.Process("dd");
-                _vimBuffer.Process(".");
-                Assert.Equal("cat", _textView.GetLine(0).GetText());
-            }
-
-            [Fact]
-            public void RepeatCommand_DeleteLine2()
-            {
-                Create("bear", "dog", "cat", "zebra", "fox", "jazz");
-                _vimBuffer.Process("2dd");
-                _vimBuffer.Process(".");
-                Assert.Equal("fox", _textView.GetLine(0).GetText());
-            }
-
-            [Fact]
-            public void RepeatCommand_ShiftLeft1()
-            {
-                Create("    bear", "    dog", "    cat", "    zebra", "    fox", "    jazz");
-                _vimBuffer.LocalSettings.GlobalSettings.ShiftWidth = 1;
-                _vimBuffer.Process("<<");
-                _vimBuffer.Process(".");
-                Assert.Equal("  bear", _textView.GetLine(0).GetText());
-            }
-
-            [Fact]
-            public void RepeatCommand_ShiftLeft2()
-            {
-                Create("    bear", "    dog", "    cat", "    zebra", "    fox", "    jazz");
-                _vimBuffer.LocalSettings.GlobalSettings.ShiftWidth = 1;
-                _vimBuffer.Process("2<<");
-                _vimBuffer.Process(".");
-                Assert.Equal("  bear", _textView.GetLine(0).GetText());
-                Assert.Equal("  dog", _textView.GetLine(1).GetText());
-            }
-
-            [Fact]
-            public void RepeatCommand_ShiftRight1()
-            {
-                Create("bear", "dog", "cat", "zebra", "fox", "jazz");
-                _vimBuffer.LocalSettings.GlobalSettings.ShiftWidth = 1;
-                _vimBuffer.Process(">>");
-                _vimBuffer.Process(".");
-                Assert.Equal("  bear", _textView.GetLine(0).GetText());
-            }
-
-            [Fact]
-            public void RepeatCommand_ShiftRight2()
-            {
-                Create("bear", "dog", "cat", "zebra", "fox", "jazz");
-                _vimBuffer.LocalSettings.GlobalSettings.ShiftWidth = 1;
-                _vimBuffer.Process("2>>");
-                _vimBuffer.Process(".");
-                Assert.Equal("  bear", _textView.GetLine(0).GetText());
-                Assert.Equal("  dog", _textView.GetLine(1).GetText());
-            }
-
-            [Fact]
-            public void RepeatCommand_DeleteChar1()
-            {
-                Create("longer");
-                _vimBuffer.Process("x");
-                _vimBuffer.Process(".");
-                Assert.Equal("nger", _textView.GetLine(0).GetText());
-            }
-
-            [Fact]
-            public void RepeatCommand_DeleteChar2()
-            {
-                Create("longer");
-                _vimBuffer.Process("2x");
-                _vimBuffer.Process(".");
-                Assert.Equal("er", _textView.GetLine(0).GetText());
-            }
-
-            /// <summary>
-            /// After a search operation
-            /// </summary>
-            [Fact]
-            public void RepeatCommand_DeleteChar3()
-            {
-                Create("bear", "dog", "cat", "zebra", "fox", "jazz");
-                _vimBuffer.Process("/e", enter: true);
-                _vimBuffer.Process("x");
-                _vimBuffer.Process("n");
-                _vimBuffer.Process(".");
-                Assert.Equal("bar", _textView.GetLine(0).GetText());
-                Assert.Equal("zbra", _textView.GetLine(3).GetText());
-            }
-
-            [Fact]
-            public void RepeatCommand_Put1()
-            {
-                Create("cat");
-                _vimBuffer.RegisterMap.GetRegister(RegisterName.Unnamed).UpdateValue("lo");
-                _vimBuffer.Process("p");
-                _vimBuffer.Process(".");
-                Assert.Equal("cloloat", _textView.GetLine(0).GetText());
-            }
-
-            [Fact]
-            public void RepeatCommand_Put2()
-            {
-                Create("cat");
-                _vimBuffer.RegisterMap.GetRegister(RegisterName.Unnamed).UpdateValue("lo");
-                _vimBuffer.Process("2p");
-                _vimBuffer.Process(".");
-                Assert.Equal("clolololoat", _textView.GetLine(0).GetText());
-            }
-
-            [Fact]
-            public void RepeatCommand_JoinLines1()
-            {
-                Create("bear", "dog", "cat", "zebra", "fox", "jazz");
-                _vimBuffer.Process("J");
-                _vimBuffer.Process(".");
-                Assert.Equal("bear dog cat", _textView.GetLine(0).GetText());
-            }
-
-            [Fact]
-            public void RepeatCommand_Change1()
-            {
-                Create("bear", "dog", "cat", "zebra", "fox", "jazz");
-                _vimBuffer.Process("cl");
-                _vimBuffer.Process(VimKey.Delete);
-                _vimBuffer.Process(KeyInputUtil.EscapeKey);
-                _vimBuffer.Process(VimKey.Down);
-                _vimBuffer.Process(".");
-                Assert.Equal("ar", _textView.GetLine(0).GetText());
-                Assert.Equal("g", _textView.GetLine(1).GetText());
-            }
-
-            [Fact]
-            public void RepeatCommand_Change2()
-            {
-                Create("bear", "dog", "cat", "zebra", "fox", "jazz");
-                _vimBuffer.Process("cl");
-                _vimBuffer.Process("u");
-                _vimBuffer.Process(KeyInputUtil.EscapeKey);
-                _vimBuffer.Process(VimKey.Down);
-                _vimBuffer.Process(".");
-                Assert.Equal("uear", _textView.GetLine(0).GetText());
-                Assert.Equal("uog", _textView.GetLine(1).GetText());
-            }
-
-            [Fact]
-            public void RepeatCommand_Substitute1()
-            {
-                Create("bear", "dog", "cat", "zebra", "fox", "jazz");
-                _vimBuffer.Process("s");
-                _vimBuffer.Process("u");
-                _vimBuffer.Process(KeyInputUtil.EscapeKey);
-                _vimBuffer.Process(VimKey.Down);
-                _vimBuffer.Process(".");
-                Assert.Equal("uear", _textView.GetLine(0).GetText());
-                Assert.Equal("uog", _textView.GetLine(1).GetText());
-            }
-
-            [Fact]
-            public void RepeatCommand_Substitute2()
-            {
-                Create("bear", "dog", "cat", "zebra", "fox", "jazz");
-                _vimBuffer.Process("s");
-                _vimBuffer.Process("u");
-                _vimBuffer.Process(KeyInputUtil.EscapeKey);
-                _vimBuffer.Process(VimKey.Down);
-                _vimBuffer.Process("2.");
-                Assert.Equal("uear", _textView.GetLine(0).GetText());
-                Assert.Equal("ug", _textView.GetLine(1).GetText());
-            }
-
-            [Fact]
-            public void RepeatCommand_TextInsert1()
-            {
-                Create("bear", "dog", "cat", "zebra", "fox", "jazz");
-                _vimBuffer.Process("i");
-                _vimBuffer.Process("abc");
-                _vimBuffer.Process(KeyInputUtil.EscapeKey);
-                Assert.Equal(2, _textView.GetCaretPoint().Position);
-                _vimBuffer.Process(".");
-                Assert.Equal("ababccbear", _textView.GetLine(0).GetText());
-            }
-
-            [Fact]
-            public void RepeatCommand_TextInsert2()
-            {
-                Create("bear", "dog", "cat", "zebra", "fox", "jazz");
-                _vimBuffer.Process("i");
-                _vimBuffer.Process("abc");
-                _vimBuffer.Process(KeyInputUtil.EscapeKey);
-                _textView.MoveCaretTo(0);
-                _vimBuffer.Process(".");
-                Assert.Equal("abcabcbear", _textView.GetLine(0).GetText());
-                Assert.Equal(2, _textView.GetCaretPoint().Position);
-            }
-
-            [Fact]
-            public void RepeatCommand_TextInsert3()
-            {
-                Create("bear", "dog", "cat", "zebra", "fox", "jazz");
-                _vimBuffer.Process("i");
-                _vimBuffer.Process("abc");
-                _vimBuffer.Process(KeyInputUtil.EscapeKey);
-                _textView.MoveCaretTo(0);
-                _vimBuffer.Process(".");
-                _vimBuffer.Process(".");
-                Assert.Equal("ababccabcbear", _textView.GetLine(0).GetText());
-            }
-
-            /// <summary>
-            /// Test the repeating of a command that changes white space to tabs
-            /// </summary>
-            [Fact]
-            public void RepeatCommand_TextInsert_WhiteSpaceToTab()
-            {
-                Create("    hello world", "dog");
-                _vimBuffer.LocalSettings.TabStop = 4;
-                _vimBuffer.LocalSettings.ExpandTab = false;
-                _vimBuffer.Process('i');
-                _textBuffer.Replace(new Span(0, 4), "\t\t");
-                _vimBuffer.Process(VimKey.Escape);
-                _textView.MoveCaretToLine(1);
-                _vimBuffer.Process('.');
-                Assert.Equal("\tdog", _textView.GetLine(1).GetText());
-            }
-
-            /// <summary>
-            /// The first repeat of I should go to the first non-blank
-            /// </summary>
-            [Fact]
-            public void RepeatCommand_CapitalI1()
-            {
-                Create("bear", "dog", "cat", "zebra", "fox", "jazz");
-                _vimBuffer.Process("I");
-                _vimBuffer.Process("abc");
-                _vimBuffer.Process(KeyInputUtil.EscapeKey);
-                _textView.MoveCaretTo(_textView.GetLine(1).Start.Add(2));
-                _vimBuffer.Process(".");
-                Assert.Equal("abcdog", _textView.GetLine(1).GetText());
-                Assert.Equal(_textView.GetLine(1).Start.Add(2), _textView.GetCaretPoint());
-            }
-
-            /// <summary>
-            /// The first repeat of I should go to the first non-blank
-            /// </summary>
-            [Fact]
-            public void RepeatCommand_CapitalI2()
-            {
-                Create("bear", "  dog", "cat", "zebra", "fox", "jazz");
-                _vimBuffer.Process("I");
-                _vimBuffer.Process("abc");
-                _vimBuffer.Process(KeyInputUtil.EscapeKey);
-                _textView.MoveCaretTo(_textView.GetLine(1).Start.Add(2));
-                _vimBuffer.Process(".");
-                Assert.Equal("  abcdog", _textView.GetLine(1).GetText());
-                Assert.Equal(_textView.GetLine(1).Start.Add(4), _textView.GetCaretPoint());
-            }
-
-            /// <summary>
-            /// Repeating a replace char command should move the caret to the end just like
-            /// the original command did
-            /// </summary>
-            [Fact]
-            public void RepeatCommand_ReplaceChar_ShouldMoveCaret()
-            {
-                Create("the dog kicked the ball");
-                _vimBuffer.Process("3ru");
-                Assert.Equal("uuu dog kicked the ball", _textView.GetLine(0).GetText());
-                Assert.Equal(2, _textView.GetCaretPoint().Position);
-                _textView.MoveCaretTo(4);
-                _vimBuffer.Process(".");
-                Assert.Equal("uuu uuu kicked the ball", _textView.GetLine(0).GetText());
-                Assert.Equal(6, _textView.GetCaretPoint().Position);
-            }
-
-            /// <summary>
-            /// Repeating a 
-            /// replace char command from visual mode should not move the caret
-            /// </summary>
-            [Fact]
-            public void RepeatCommand_ReplaceCharVisual_ShouldNotMoveCaret()
-            {
-                Create("the dog kicked the ball");
-                _vimBuffer.VimData.LastCommand = FSharpOption.Create(StoredCommand.NewVisualCommand(
-                    VisualCommand.NewReplaceSelection(KeyInputUtil.CharToKeyInput('b')),
-                    VimUtil.CreateCommandData(),
-                    StoredVisualSpan.OfVisualSpan(VimUtil.CreateVisualSpanCharacter(_textView.GetLineSpan(0, 3))),
-                    CommandFlags.None));
-                _textView.MoveCaretTo(1);
-                _vimBuffer.Process(".");
-                Assert.Equal("tbbbdog kicked the ball", _textView.GetLine(0).GetText());
-                Assert.Equal(1, _textView.GetCaretPoint().Position);
-            }
-
-            /// <summary>
-            /// Make sure the caret movement occurs as part of the repeat
-            /// </summary>
-            [Fact]
-            public void RepeatCommand_AppendShouldRepeat()
-            {
-                Create("{", "}");
-                _textView.MoveCaretToLine(0);
-                _vimBuffer.Process('a');
-                _vimBuffer.Process(';');
-                _vimBuffer.Process(VimKey.Escape);
-                _textView.MoveCaretToLine(1);
-                _vimBuffer.Process('.');
-                Assert.Equal("};", _textView.GetLine(1).GetText());
-            }
-
-            /// <summary>
-            /// Make sure the caret movement occurs as part of the repeat
-            /// </summary>
-            [Fact]
-            public void RepeatCommand_AppendEndOfLineShouldRepeat()
-            {
-                Create("{", "}");
-                _textView.MoveCaretToLine(0);
-                _vimBuffer.Process('A');
-                _vimBuffer.Process(';');
-                _vimBuffer.Process(VimKey.Escape);
-                _textView.MoveCaretToLine(1);
-                _vimBuffer.Process('.');
-                Assert.Equal("};", _textView.GetLine(1).GetText());
-            }
-
-            /// <summary>
-            /// The insert line above command should be linked the the following text change
-            /// </summary>
-            [Fact]
-            public void RepeatCommand_InsertLineAbove()
-            {
-                Create("cat", "dog", "tree");
-                _textView.MoveCaretToLine(2);
-                _vimBuffer.Process("O  fish");
-                _vimBuffer.Process(VimKey.Escape);
-                Assert.Equal("  fish", _textView.GetLine(2).GetText());
-                _textView.MoveCaretToLine(1);
-                _vimBuffer.Process(".");
-                Assert.Equal("  fish", _textView.GetLine(1).GetText());
-            }
-
-            /// <summary>
-            /// The insert line below command should be linked the the following text change
-            /// </summary>
-            [Fact]
-            public void RepeatCommand_InsertLineBelow()
-            {
-                Create("cat", "dog", "tree");
-                _vimBuffer.Process("o  fish");
-                _vimBuffer.Process(VimKey.Escape);
-                Assert.Equal("  fish", _textView.GetLine(1).GetText());
-                _textView.MoveCaretToLine(2);
-                _vimBuffer.Process(".");
-                Assert.Equal("  fish", _textView.GetLine(3).GetText());
-            }
-
-            /// <summary>
-            /// The 'o' command used to have a bug which occured when 
-            ///
-            ///  - Insert mode made no edits
-            ///  - The 'o' command put the caret into virtual space
-            ///
-            /// In that case the next edit command would link with the insert line below 
-            /// change in the repeat infrastructure.  Normally the move caret left
-            /// operation processed on Escape moved the caret and ended a repeat.  But
-            /// the move left from virtual space didn't use a proper command and 
-            /// caused repeat to remain open
-            /// 
-            /// Regression Test for Issue #748
-            /// </summary>
-            [Fact]
-            public void RepeatCommand_InsertLineBelow_ToVirtualSpace()
-            {
-                Create("cat", "dog");
-                _vimBuffer.Process('o');
-                _textView.MoveCaretTo(_textView.GetCaretPoint().Position, 4);
-                _vimBuffer.Process(VimKey.Escape);
-                _textView.MoveCaretTo(0);
-                _vimBuffer.ProcessNotation("cwbear<Esc>");
-                _textView.MoveCaretToLine(2);
-                _vimBuffer.Process('.');
-                Assert.Equal("bear", _textBuffer.GetLine(2).GetText());
-            }
-
-            [Fact]
-            public void Repeat_DeleteWithIncrementalSearch()
-            {
-                Create("dog cat bear tree");
-                _vimBuffer.Process("d/a", enter: true);
-                _vimBuffer.Process('.');
-                Assert.Equal("ar tree", _textView.GetLine(0).GetText());
-            }
-
-            /// <summary>
-            /// Simple yank of a () block 
-            /// </summary>
-            [Fact]
-            public void Motion_Block_AllParen_Simple()
-            {
-                Create("cat (dog) bear");
-                _textView.MoveCaretTo(6);
-                _vimBuffer.Process("ya(");
-                Assert.Equal("(dog)", UnnamedRegister.StringValue);
-            }
-
-            /// <summary>
-            /// Simple yank of a () block via the b command
-            /// </summary>
-            [Fact]
-            public void Motion_Block_AllParen_SimpleAltKey()
-            {
-                Create("cat (dog) bear");
-                _textView.MoveCaretTo(6);
-                _vimBuffer.Process("yab");
-                Assert.Equal("(dog)", UnnamedRegister.StringValue);
-            }
-
-            /// <summary>
-            /// Simple yank of a () block 
-            /// </summary>
-            [Fact]
-            public void Motion_Block_InnerParen_Simple()
-            {
-                Create("cat (dog) bear");
-                _textView.MoveCaretTo(6);
-                _vimBuffer.Process("yi(");
-                Assert.Equal("dog", UnnamedRegister.StringValue);
-            }
-
-
-            /// <summary>
-            /// Make sure the cursor positions correctly on the next line 
-            /// </summary>
-            [Fact]
-            public void Handle_BraceClose_MiddleOfParagraph()
-            {
-                Create("dog", "", "cat");
-                _vimBuffer.Process("}");
-                Assert.Equal(_textView.GetLine(1).Start, _textView.GetCaretPoint());
-            }
-
-
-            [Fact]
-            public void Handle_cb_DeleteWhitespaceAtEndOfSpan()
-            {
-                Create("public static void Main");
-                _textView.MoveCaretTo(19);
-                _vimBuffer.Process("cb");
-                Assert.Equal(ModeKind.Insert, _vimBuffer.ModeKind);
-                Assert.Equal("public static Main", _textView.GetLine(0).GetText());
-                Assert.Equal(14, _textView.GetCaretPoint().Position);
-            }
-
-            [Fact]
-            public void Handle_cl_WithCountShouldDeleteWhitespace()
-            {
-                Create("dog   cat");
-                _vimBuffer.Process("5cl");
-                Assert.Equal(ModeKind.Insert, _vimBuffer.ModeKind);
-                Assert.Equal(" cat", _textView.GetLine(0).GetText());
-            }
-
-            [Fact]
-            public void Handle_d_WithMarkLineMotion()
-            {
-                Create("dog", "cat", "bear", "tree");
-                _vimTextBuffer.SetLocalMark(LocalMark.OfChar('a').Value, 1, 0);
-                _vimBuffer.Process("d'a");
-                Assert.Equal("bear", _textView.GetLine(0).GetText());
-                Assert.Equal("tree", _textView.GetLine(1).GetText());
-            }
-
-            [Fact]
-            public void Handle_d_WithMarkMotion()
-            {
-                Create("dog", "cat", "bear", "tree");
-                _vimTextBuffer.SetLocalMark(LocalMark.OfChar('a').Value, 1, 1);
-                _vimBuffer.Process("d`a");
-                Assert.Equal("at", _textView.GetLine(0).GetText());
-                Assert.Equal("bear", _textView.GetLine(1).GetText());
-            }
-
-            /// <summary>
-            /// Even though the motion will include the second line it should not 
-            /// be included in the delete operation.  This hits the special case
-            /// listed in :help exclusive
-            /// </summary>
-            [Fact]
-            public void Handle_d_WithParagraphMotion()
-            {
-                Create("dog", "", "cat");
-                _vimBuffer.Process("d}");
-                Assert.Equal("", _textView.GetLine(0).GetText());
-                Assert.Equal("cat", _textView.GetLine(1).GetText());
-            }
-
-            [Fact]
-            public void Handle_f_WithTabTarget()
-            {
-                Create("dog\tcat");
-                _vimBuffer.Process("f\t");
-                Assert.Equal(3, _textView.GetCaretPoint().Position);
-            }
-
-            [Fact]
-            public void Handle_Minus_MiddleOfBuffer()
-            {
-                Create("dog", "  cat", "bear");
-                _textView.MoveCaretToLine(2);
-                _vimBuffer.Process("-");
-                Assert.Equal(_textView.GetLine(1).Start.Add(2), _textView.GetCaretPoint());
-            }
-
-            /// <summary>
-            /// Escape should exit one time normal mode and return back to the previous mode
-            /// </summary>
-            [Fact]
-            public void OneTimeNormalMode_EscapeShouldExit()
-            {
-                Create("");
-                _vimBuffer.Process("i");
-                _vimBuffer.Process(KeyInputUtil.CharWithControlToKeyInput('o'));
-                Assert.Equal(ModeKind.Normal, _vimBuffer.ModeKind);
-                _vimBuffer.Process(VimKey.Escape);
-                Assert.Equal(ModeKind.Insert, _vimBuffer.ModeKind);
-                _vimBuffer.Process(VimKey.Escape);
-                Assert.Equal(ModeKind.Normal, _vimBuffer.ModeKind);
-            }
-
-            /// <summary>
-            /// When pasting from the clipboard where the text doesn't end in a new line it
-            /// should be treated as characterwise paste
-            /// </summary>
-            [Fact]
-            public void PutAfter_ClipboardWithoutNewLine()
-            {
-                Create("hello world", "again");
-                _textView.MoveCaretTo(5);
-                _clipboardDevice.Text = "big ";
-                _vimBuffer.Process("\"+p");
-                Assert.Equal("hello big world", _textView.GetLine(0).GetText());
-            }
-
-            /// <summary>
-            /// When pasting from the clipboard where the text does end in a new line it 
-            /// should be treated as a linewise paste
-            /// </summary>
-            [Fact]
-            public void PutAfter_ClipboardWithNewLine()
-            {
-                Create("hello world", "again");
-                _textView.MoveCaretTo(5);
-                _clipboardDevice.Text = "big " + Environment.NewLine;
-                _vimBuffer.Process("\"+p");
-                Assert.Equal("hello world", _textView.GetLine(0).GetText());
-                Assert.Equal("big ", _textView.GetLine(1).GetText());
-                Assert.Equal("again", _textView.GetLine(2).GetText());
-            }
-
-            /// <summary>
-            /// A putafter at the end of the line should still put the text after the caret
-            /// </summary>
-            [Fact]
-            public void PutAfter_EndOfLine()
-            {
-                Create("dog");
-                _textView.MoveCaretTo(2);
-                Assert.Equal('g', _textView.GetCaretPoint().GetChar());
-                UnnamedRegister.UpdateValue("cat", OperationKind.CharacterWise);
-                _vimBuffer.Process('p');
-                Assert.Equal("dogcat", _textView.GetLine(0).GetText());
-                Assert.Equal(5, _textView.GetCaretPoint().Position);
-            }
-
-            /// <summary>
-            /// A putafter on an empty line is the only thing that shouldn't move the caret
-            /// </summary>
-            [Fact]
-            public void PutAfter_EmptyLine()
-            {
-                Create("");
-                UnnamedRegister.UpdateValue("cat", OperationKind.CharacterWise);
-                _vimBuffer.Process('p');
-                Assert.Equal("cat", _textView.GetLine(0).GetText());
-                Assert.Equal(2, _textView.GetCaretPoint().Position);
-            }
-
-            /// <summary>
-            /// Caret should be positioned at the start of the inserted line
-            /// </summary>
-            [Fact]
-            public void PutAfter_LineWiseSimpleString()
-            {
-                Create("dog", "cat", "bear", "tree");
-                _vimBuffer.RegisterMap.GetRegister(RegisterName.Unnamed).UpdateValue("pig\n", OperationKind.LineWise);
-                _vimBuffer.Process("p");
-                Assert.Equal("dog", _textView.GetLine(0).GetText());
-                Assert.Equal("pig", _textView.GetLine(1).GetText());
-                Assert.Equal(_textView.GetCaretPoint(), _textView.GetLine(1).Start);
-            }
-
-            /// <summary>
-            /// Caret should be positioned at the start of the indent even when autoindent is off
-            /// </summary>
-            [Fact]
-            public void PutAfter_LineWiseWithIndent()
-            {
-                Create("dog", "cat", "bear", "tree");
-                UnnamedRegister.UpdateValue("  pig\n", OperationKind.LineWise);
-                _vimBuffer.LocalSettings.AutoIndent = false;
-                _vimBuffer.Process("p");
-                Assert.Equal("dog", _textView.GetLine(0).GetText());
-                Assert.Equal("  pig", _textView.GetLine(1).GetText());
-                Assert.Equal(_textView.GetCaretPoint(), _textView.GetLine(1).Start.Add(2));
-            }
-
-            /// <summary>
-            /// Caret should be positioned on the last character of the inserted text
-            /// </summary>
-            [Fact]
-            public void PutAfter_CharacterWiseSimpleString()
-            {
-                Create("dog", "cat", "bear", "tree");
-                _vimBuffer.RegisterMap.GetRegister(RegisterName.Unnamed).UpdateValue("pig", OperationKind.CharacterWise);
-                _vimBuffer.Process("p");
-                Assert.Equal("dpigog", _textView.GetLine(0).GetText());
-                Assert.Equal(3, _textView.GetCaretPoint().Position);
-            }
-
-            /// <summary>
-            /// When putting a character wise selection which spans over multiple lines into 
-            /// the ITextBuffer the caret is positioned at the start of the text and not 
-            /// after it as it is with most put operations
-            /// </summary>
-            [Fact]
-            public void PutAfter_CharacterWise_MultipleLines()
-            {
-                Create("dog", "cat");
-                UnnamedRegister.UpdateValue("tree" + Environment.NewLine + "be");
-                _vimBuffer.Process("p");
-                Assert.Equal("dtree", _textView.GetLine(0).GetText());
-                Assert.Equal("beog", _textView.GetLine(1).GetText());
-                Assert.Equal("cat", _textView.GetLine(2).GetText());
-                Assert.Equal(1, _textView.GetCaretPoint().Position);
-            }
-
-            /// <summary>
-            /// Caret should be positioned after the last character of the inserted text
-            /// </summary>
-            [Fact]
-            public void PutAfter_CharacterWiseSimpleString_WithCaretMove()
-            {
-                Create("dog", "cat", "bear", "tree");
-                _vimBuffer.RegisterMap.GetRegister(RegisterName.Unnamed).UpdateValue("pig", OperationKind.CharacterWise);
-                _vimBuffer.Process("gp");
-                Assert.Equal("dpigog", _textView.GetLine(0).GetText());
-                Assert.Equal(4, _textView.GetCaretPoint().Position);
-            }
-
-            /// <summary>
-            /// The caret should be positioned at the last character of the first block string
-            /// inserted text
-            /// </summary>
-            [Fact]
-            public void PutAfter_BlockOverExisting()
-            {
-                Create("dog", "cat", "bear", "tree");
-                UnnamedRegister.UpdateBlockValues("aa", "bb");
-                _vimBuffer.Process("p");
-                Assert.Equal("daaog", _textView.GetLine(0).GetText());
-                Assert.Equal("cbbat", _textView.GetLine(1).GetText());
-                Assert.Equal("bear", _textView.GetLine(2).GetText());
-                Assert.Equal(1, _textView.GetCaretPoint().Position);
-            }
-
-            /// <summary>
-            /// The new text should be on new lines at the same indetn and the caret posion should
-            /// be the same as puting over existing lines
-            /// </summary>
-            [Fact]
-            public void PutAfter_BlockOnNewLines()
-            {
-                Create("dog");
-                _textView.MoveCaretTo(1);
-                UnnamedRegister.UpdateBlockValues("aa", "bb");
-                _vimBuffer.Process("p");
-                Assert.Equal("doaag", _textView.GetLine(0).GetText());
-                Assert.Equal("  bb", _textView.GetLine(1).GetText());
-                Assert.Equal(2, _textView.GetCaretPoint().Position);
-            }
-
-            /// <summary>
-            /// This should cause the cursor to be put on the first line after the inserted 
-            /// lines
-            /// </summary>
-            [Fact]
-            public void PutAfter_LineWise_WithCaretMove()
-            {
-                Create("dog", "cat");
-                UnnamedRegister.UpdateValue("pig\ntree\n", OperationKind.LineWise);
-                _vimBuffer.Process("gp");
-                Assert.Equal("dog", _textView.GetLine(0).GetText());
-                Assert.Equal("pig", _textView.GetLine(1).GetText());
-                Assert.Equal("tree", _textView.GetLine(2).GetText());
-                Assert.Equal("cat", _textView.GetLine(3).GetText());
-                Assert.Equal(_textView.GetLine(3).Start, _textView.GetCaretPoint());
-            }
-
-            /// <summary>
-            /// Putting a word which doesn't span multiple lines with indent is simply no 
-            /// different than a typically put after command
-            /// </summary>
-            [Fact]
-            public void PutAfterWithIndent_Word()
-            {
-                Create("  dog", "  cat", "fish", "tree");
-                UnnamedRegister.UpdateValue("bear", OperationKind.CharacterWise);
-                _vimBuffer.Process("]p");
-                Assert.Equal(" bear dog", _textView.GetLine(0).GetText());
-                Assert.Equal(4, _textView.GetCaretPoint().Position);
-            }
-
-            /// <summary>
-            /// Putting a line should cause the indent to be matched in the second line irrespective
-            /// of what the original indent was
-            /// </summary>
-            [Fact]
-            public void PutAfterWithIndent_SingleLine()
-            {
-                Create("  dog", "  cat", "fish", "tree");
-                UnnamedRegister.UpdateValue("bear" + Environment.NewLine, OperationKind.LineWise);
-                _vimBuffer.Process("]p");
-                Assert.Equal("  dog", _textView.GetLine(0).GetText());
-                Assert.Equal("  bear", _textView.GetLine(1).GetText());
-                Assert.Equal(_textView.GetPointInLine(1, 2), _textView.GetCaretPoint());
-            }
-
-            /// <summary>
-            /// Putting a line should cause the indent to be matched in all of the pasted lines 
-            /// irrespective of their original indent
-            /// </summary>
-            [Fact]
-            public void PutAfterWithIndent_MultipleLines()
-            {
-                Create("  dog", "  cat");
-                UnnamedRegister.UpdateValue("    tree" + Environment.NewLine + "    bear" + Environment.NewLine, OperationKind.LineWise);
-                _vimBuffer.Process("]p");
-                Assert.Equal("  dog", _textView.GetLine(0).GetText());
-                Assert.Equal("  tree", _textView.GetLine(1).GetText());
-                Assert.Equal("  bear", _textView.GetLine(2).GetText());
-                Assert.Equal(_textView.GetPointInLine(1, 2), _textView.GetCaretPoint());
-            }
-
-            /// <summary>
-            /// Putting a character wise block of text which spans multiple lines is the trickiest
-            /// version.  It requires that the first line remain unchanged while the subsequent lines
-            /// are indeed indented to the proper level
-            /// </summary>
-            [Fact]
-            public void PutAfterWithIndent_CharcterWiseOverSeveralLines()
-            {
-                Create("  dog", "  cat");
-                UnnamedRegister.UpdateValue("tree" + Environment.NewLine + "be", OperationKind.CharacterWise);
-                _vimBuffer.Process("]p");
-                Assert.Equal(" tree", _textView.GetLine(0).GetText());
-                Assert.Equal("  be dog", _textView.GetLine(1).GetText());
-                Assert.Equal("  cat", _textView.GetLine(2).GetText());
-                Assert.Equal(1, _textView.GetCaretPoint().Position);
-            }
-
-            /// <summary>
-            /// Caret should be at the start of the inserted text
-            /// </summary>
-            [Fact]
-            public void PutBefore_LineWiseStartOfBuffer()
-            {
-                Create("dog");
-                UnnamedRegister.UpdateValue("pig\n", OperationKind.LineWise);
-                _vimBuffer.Process("P");
-                Assert.Equal("pig", _textView.GetLine(0).GetText());
-                Assert.Equal("dog", _textView.GetLine(1).GetText());
-                Assert.Equal(0, _textView.GetCaretPoint());
-            }
-
-            /// <summary>
-            /// Caret should be positioned at the start of the indented text
-            /// </summary>
-            [Fact]
-            public void PutBefore_LineWiseStartOfBufferWithIndent()
-            {
-                Create("dog");
-                UnnamedRegister.UpdateValue("  pig\n", OperationKind.LineWise);
-                _vimBuffer.Process("P");
-                Assert.Equal("  pig", _textView.GetLine(0).GetText());
-                Assert.Equal("dog", _textView.GetLine(1).GetText());
-                Assert.Equal(2, _textView.GetCaretPoint());
-            }
-
-            /// <summary>
-            /// Character should be on the first line of the newly inserted lines
-            /// </summary>
-            [Fact]
-            public void PutBefore_LineWiseMiddleOfBuffer()
-            {
-                Create("dog", "cat");
-                _textView.MoveCaretToLine(1);
-                UnnamedRegister.UpdateValue("fish\ntree\n", OperationKind.LineWise);
-                _vimBuffer.Process("P");
-                Assert.Equal("dog", _textView.GetLine(0).GetText());
-                Assert.Equal("fish", _textView.GetLine(1).GetText());
-                Assert.Equal("tree", _textView.GetLine(2).GetText());
-                Assert.Equal("cat", _textView.GetLine(3).GetText());
-                Assert.Equal(_textView.GetLine(1).Start, _textView.GetCaretPoint());
-            }
-
-            /// <summary>
-            /// Character should be on the first line after the inserted lines
-            /// </summary>
-            [Fact]
-            public void PutBefore_LineWise_WithCaretMove()
-            {
-                Create("dog", "cat");
-                UnnamedRegister.UpdateValue("pig\ntree\n", OperationKind.LineWise);
-                _vimBuffer.Process("gP");
-                Assert.Equal("pig", _textView.GetLine(0).GetText());
-                Assert.Equal("tree", _textView.GetLine(1).GetText());
-                Assert.Equal("dog", _textView.GetLine(2).GetText());
-                Assert.Equal("cat", _textView.GetLine(3).GetText());
-                Assert.Equal(_textView.GetLine(2).Start, _textView.GetCaretPoint());
-            }
-
-            [Fact]
-            public void PutBefore_CharacterWiseBlockStringOnExistingLines()
-            {
-                Create("dog", "cat", "bear", "tree");
-                _vimBuffer.RegisterMap.GetRegister(RegisterName.Unnamed).UpdateBlockValues("a", "b", "c");
-                _vimBuffer.Process("P");
-                Assert.Equal("adog", _textView.GetLine(0).GetText());
-                Assert.Equal("bcat", _textView.GetLine(1).GetText());
-                Assert.Equal("cbear", _textView.GetLine(2).GetText());
-                Assert.Equal(_textView.GetCaretPoint(), _textView.GetLine(0).Start);
-            }
-
-            /// <summary>
-            /// Putting a word which doesn't span multiple lines with indent is simply no 
-            /// different than a typically put after command
-            /// </summary>
-            [Fact]
-            public void PutBeforeWithIndent_Word()
-            {
-                Create("  dog", "  cat", "fish", "tree");
-                UnnamedRegister.UpdateValue("bear", OperationKind.CharacterWise);
-                _vimBuffer.Process("[p");
-                Assert.Equal("bear  dog", _textView.GetLine(0).GetText());
-                Assert.Equal(3, _textView.GetCaretPoint().Position);
-            }
-
-            /// <summary>
-            /// Putting a line should cause the indent to be matched in the second line irrespective
-            /// of what the original indent was
-            /// </summary>
-            [Fact]
-            public void PutBeforeWithIndent_SingleLine()
-            {
-                Create("  dog", "  cat", "fish", "tree");
-                UnnamedRegister.UpdateValue("bear" + Environment.NewLine, OperationKind.LineWise);
-                _vimBuffer.Process("[p");
-                Assert.Equal("  bear", _textView.GetLine(0).GetText());
-                Assert.Equal("  dog", _textView.GetLine(1).GetText());
-                Assert.Equal(_textView.GetPointInLine(0, 2), _textView.GetCaretPoint());
-            }
-
-            /// <summary>
-            /// Putting a line should cause the indent to be matched in all of the pasted lines 
-            /// irrespective of their original indent
-            /// </summary>
-            [Fact]
-            public void PutBeforeWithIndent_MultipleLines()
-            {
-                Create("  dog", "  cat");
-                UnnamedRegister.UpdateValue("    tree" + Environment.NewLine + "    bear" + Environment.NewLine, OperationKind.LineWise);
-                _vimBuffer.Process("[p");
-                Assert.Equal("  tree", _textView.GetLine(0).GetText());
-                Assert.Equal("  bear", _textView.GetLine(1).GetText());
-                Assert.Equal("  dog", _textView.GetLine(2).GetText());
-                Assert.Equal(_textView.GetPointInLine(0, 2), _textView.GetCaretPoint());
-            }
-
-            /// <summary>
-            /// Putting a character wise block of text which spans multiple lines is the trickiest
-            /// version.  It requires that the first line remain unchanged while the subsequent lines
-            /// are indeed indented to the proper level
-            /// </summary>
-            [Fact]
-            public void PutBeforeWithIndent_CharcterWiseOverSeveralLines()
-            {
-                Create("  dog", "  cat");
-                UnnamedRegister.UpdateValue("tree" + Environment.NewLine + "be", OperationKind.CharacterWise);
-                _vimBuffer.Process("[p");
-                Assert.Equal("tree", _textView.GetLine(0).GetText());
-                Assert.Equal("  be  dog", _textView.GetLine(1).GetText());
-                Assert.Equal("  cat", _textView.GetLine(2).GetText());
-                Assert.Equal(0, _textView.GetCaretPoint().Position);
-            }
-
-            [Fact]
-            public void Handle_s_AtEndOfLine()
-            {
-                Create("dog", "cat");
-                _textView.MoveCaretTo(2);
-                _vimBuffer.Process('s');
-                Assert.Equal(2, _textView.GetCaretPoint().Position);
-                Assert.Equal("do", _textView.GetLine(0).GetText());
-                Assert.Equal(ModeKind.Insert, _vimBuffer.ModeKind);
-            }
-
-            /// <summary>
-            /// This command should only yank from the current line to the end of the file
-            /// </summary>
-            [Fact]
-            public void Handle_yG_NonFirstLine()
-            {
-                Create("dog", "cat", "bear");
-                _textView.MoveCaretToLine(1);
-                _vimBuffer.Process("yG");
-                Assert.Equal("cat" + Environment.NewLine + "bear", _vimBuffer.GetRegister(RegisterName.Unnamed).StringValue);
-            }
-
-            [Fact]
-            public void MatchingToken_Parens()
-            {
-                Create("cat( )");
-                _vimBuffer.Process('%');
-                Assert.Equal(5, _textView.GetCaretPoint());
-                _vimBuffer.Process('%');
-                Assert.Equal(3, _textView.GetCaretPoint());
-            }
-
-            /// <summary>
-            /// Make sure the caret is properly positioned against a join across 3 lines
-            /// </summary>
-            [Fact]
-            public void Join_CaretPositionThreeLines()
-            {
-                Create("cat", "dog", "bear");
-                _vimBuffer.Process("3J");
-                Assert.Equal("cat dog bear", _textView.GetLine(0).GetText());
-                Assert.Equal(7, _textView.GetCaretPoint().Position);
-            }
-
-            /// <summary>
-            /// Make sure the text is repeated
-            /// </summary>
-            [Fact]
-            public void InsertAtEndOfLine_WithCount()
-            {
-                Create("dog", "bear");
-                _vimBuffer.Process("3A");
-                _vimBuffer.Process('b');
-                _vimBuffer.Process(VimKey.Escape);
-                Assert.Equal("dogbbb", _textView.GetLine(0).GetText());
-            }
-
-            /// <summary>
-            /// Make sure the matching token behavior fits all of the issues described in 
-            /// issue 468
-            /// </summary>
-            [Fact]
-            public void MatchingTokens_Issue468()
-            {
-                Create("(wchar_t*) realloc(pwcsSelFile, (nSelFileLen+1)*sizeof(wchar_t))");
-
-                // First open paren to the next closing one
-                _vimBuffer.Process("%");
-                Assert.Equal(9, _textView.GetCaretPoint().Position);
-
-                // From the first closing paren back to the start
-                _vimBuffer.Process("%");
-                Assert.Equal(0, _textView.GetCaretPoint().Position);
-
-                // From the second opening paren to the last one
-                var lastPoint = _textView.TextSnapshot.GetEndPoint().Subtract(1);
-                Assert.Equal(')', lastPoint.GetChar());
-                _textView.MoveCaretTo(18);
-                Assert.Equal('(', _textView.GetCaretPoint().GetChar());
-                _vimBuffer.Process("%");
-                Assert.Equal(lastPoint, _textView.GetCaretPoint());
-
-                // And back to the start one
-                _vimBuffer.Process("%");
-                Assert.Equal(18, _textView.GetCaretPoint().Position);
-            }
-
-            /// <summary>
-            /// In issue #744 where there are 3 parts to the conditional, the caret is supposed to cycle through
-            /// (#if, #else, #end, #if), ... However, it actually only cycles between the last 
-            /// two (#if, #else, #end, #else)
-            /// </summary>
-            [Fact]
-            public void MatchingTokens_PreProcessorIfElse()
-            {
-                Create("#if DEBUG", "#else", "#endif");
-
-                _vimBuffer.Process("%");
-                // checking that % does actually change lines at all
-                Assert.Equal(_textView.GetCaretLine().LineNumber, 1);
-                _vimBuffer.Process("%%");
-
-                Assert.Equal(_textView.GetCaretLine().LineNumber, 0);
-            }
-
-            [Fact]
-            public void MatchingTokens_PreProcessorIfdefElse()
-            {
-                Create("#ifdef DEBUG", "#else", "#endif");
-                // move caret off of #if, otherwise it'll be covered by the previous functionaly and won't actually prove anything
-                _textView.MoveCaretTo(4);
-
-                _vimBuffer.Process("%");
-                // checking that % does actually change lines at all
-                Assert.Equal(_textView.GetCaretLine().LineNumber, 1);
-                _vimBuffer.Process("%%");
-
-                Assert.Equal(_textView.GetCaretLine().LineNumber, 0);
-            }
-
-            [Fact]
-            public void MatchingTokens_PreProcessorIfndefElse()
-            {
-                Create("#ifndef DEBUG", "#else", "#endif");
-                // move caret off of #if, otherwise it'll be covered by the previous functionaly and won't actually prove anything
-                _textView.MoveCaretTo(4);
-
-                _vimBuffer.Process("%");
-                Assert.Equal(_textView.GetCaretLine().LineNumber, 1);
-                _vimBuffer.Process("%%");
-
-                Assert.Equal(_textView.GetCaretLine().LineNumber, 0);
-            }
-
-            [Fact]
-            public void MatchingTokens_ItMatchesEvenWhenCaretIsAtTheEnd()
-            {
-                Create("#if DEBUG", "#endif");
-                // move caret off of #if, otherwise it'll be covered by the previous functionaly and won't actually prove anything
-                _textView.MoveCaretTo(6);
-
-                _vimBuffer.Process("%");
-
-                Assert.Equal(_textView.GetCaretLine().LineNumber, 1);
-            }
-
-            /// <summary>
-            /// Make sure we jump correctly between matching token values of different types
-            ///
-            /// TODO: This test is also broken due to the matching case not being able to 
-            /// come of the '/' in a '*/'
-            /// </summary>
-            [Fact]
-            public void MatchingTokens_DifferentTypes()
-            {
-                Create("{ { (( } /* a /*) b */ })");
-                Action<int, int> del = (start, end) =>
-                    {
-                        _textView.MoveCaretTo(start);
-                        _vimBuffer.Process("%");
-                        Assert.Equal(end, _textView.GetCaretPoint().Position);
-
-                        if (start != end)
-                        {
-                            _textView.MoveCaretTo(end);
-                            _vimBuffer.Process("%");
-                            Assert.Equal(start, _textView.GetCaretPoint().Position);
-                        }
-                    };
-                del(0, 23);
-                del(2, 7);
-                del(4, 24);
-                del(5, 16);
-                del(9, 21);
-            }
-
-            /// <summary>
-            /// Make sure repeat last char search is functioning
-            /// </summary>
-            [Fact]
-            public void RepeatLastCharSearch_Forward()
-            {
-                Create("hello", "world");
-                _vimBuffer.Process("fr");
-                _textView.MoveCaretToLine(1);
-                _vimBuffer.Process(";");
-                Assert.Equal(_textView.GetLine(1).Start.Add(2), _textView.GetCaretPoint());
-            }
-
-            /// <summary>
-            /// The repeat last char search command shouldn't toggle itself.  Or in short it should be
-            /// possible to scan an entire line in one direction
-            /// </summary>
-            [Fact]
-            public void RepeatLastCharSearch_ManyTimes()
-            {
-                Create("hello world dog");
-                _vimBuffer.VimData.LastCharSearch = FSharpOption.Create(Tuple.Create(CharSearchKind.ToChar, Path.Forward, 'o'));
-                _textView.MoveCaretTo(_textView.GetEndPoint().Subtract(1));
-                _vimBuffer.Process(',');
-                Assert.Equal(Path.Forward, _vimBuffer.VimData.LastCharSearch.Value.Item2);
-                Assert.Equal(13, _textView.GetCaretPoint().Position);
-                _vimBuffer.Process(',');
-                Assert.Equal(Path.Forward, _vimBuffer.VimData.LastCharSearch.Value.Item2);
-                Assert.Equal(7, _textView.GetCaretPoint().Position);
-            }
-
-            /// <summary>
-            /// Enter should not go through normal mode mapping during an incremental search
-            /// </summary>
-            [Fact]
-            public void Remap_EnterShouldNotMapDuringSearch()
-            {
-                Create("cat dog");
-                _keyMap.MapWithNoRemap("<Enter>", "o<Esc>", KeyRemapMode.Normal);
-                _vimBuffer.Process("/dog");
-                _vimBuffer.Process(VimKey.Enter);
-                Assert.Equal(4, _textView.GetCaretPoint().Position);
-                Assert.Equal("cat dog", _textView.GetLine(0).GetText());
-            }
-
-            /// <summary>
-            /// Ensure we can remap keys to nop and have them do nothing
-            /// </summary>
-            [Fact]
-            public void Remap_Nop()
-            {
-                Create("cat");
-                _keyMap.MapWithNoRemap("$", "<nop>", KeyRemapMode.Normal);
-                _vimBuffer.Process('$');
-                Assert.Equal(0, _textView.GetCaretPoint().Position);
-            }
-
-            /// <summary>
-            /// Ensure the commands map properly
-            /// </summary>
-            [Fact]
-            public void Remap_Issue474()
-            {
-                Create("cat", "dog", "bear", "pig", "tree", "fish");
-                _vimBuffer.Process(":nnoremap gj J");
-                _vimBuffer.Process(VimKey.Enter);
-                _vimBuffer.Process(":map J 4j");
-                _vimBuffer.Process(VimKey.Enter);
-                _vimBuffer.Process("J");
-                Assert.Equal(4, _textView.GetCaretLine().LineNumber);
-                _textView.MoveCaretTo(0);
-                _vimBuffer.Process("gj");
-                Assert.Equal("cat dog", _textView.GetLine(0).GetText());
-            }
-
-            /// <summary>
-            /// Incremental search should re-use the last search if the entered search string is
-            /// empty.  It should ignore the direction though and base it's search off the '/' or
-            /// '?' it was created with
-            /// </summary>
-            [Fact]
-            public void LastSearch_IncrementalReuse()
-            {
-                Create("dog cat dog");
-                _textView.MoveCaretTo(1);
-                _vimBuffer.LocalSettings.GlobalSettings.WrapScan = false;
-                _vimBuffer.VimData.LastPatternData = VimUtil.CreatePatternData("dog", Path.Backward);
-                _vimBuffer.Process('/');
-                _vimBuffer.Process(VimKey.Enter);
-                Assert.Equal(8, _textView.GetCaretPoint());
-            }
-
-            /// <summary>
-            /// Substitute command should set the LastSearch value
-            /// </summary>
-            [Fact]
-            public void LastSearch_SetBySubstitute()
-            {
-                Create("dog cat dog");
-                _vimBuffer.Process(":s/dog/cat", enter: true);
-                Assert.Equal("dog", _vimBuffer.VimData.LastPatternData.Pattern);
-            }
-
-            /// <summary>
-            /// Substitute command should re-use the LastSearch value if there is no specific 
-            /// search value set
-            /// </summary>
-            [Fact]
-            public void LastSearch_UsedBySubstitute()
-            {
-                Create("dog cat dog");
-                _vimBuffer.VimData.LastPatternData = VimUtil.CreatePatternData("dog");
-                _vimBuffer.Process(":s//cat", enter: true);
-                Assert.Equal("cat cat dog", _textView.GetLine(0).GetText());
-            }
-
-            /// <summary>
-            /// The search options used by a :s command should not be stored.  For example the 
-            /// 'i' flag is used only for the :s command and not for repeats of the search 
-            /// later on.
-            /// </summary>
-            [Fact]
-            public void LastSearch_DontStoreSearchOptions()
-            {
-                Create("cat", "dog", "cat");
-                _assertOnErrorMessage = false;
-                _globalSettings.IgnoreCase = false;
-                _globalSettings.WrapScan = true;
-                _textView.MoveCaretToLine(2);
-                _vimBuffer.Process(":s/CAT/fish/i", enter: true);
-                Assert.Equal("fish", _textView.GetLine(2).GetText());
-                var didHit = false;
-                _vimBuffer.ErrorMessage +=
-                    (sender, args) =>
-                    {
-                        Assert.Equal(Resources.Common_PatternNotFound("CAT"), args.Message);
-                        didHit = true;
-                    };
-                _vimBuffer.Process("n");
-                Assert.True(didHit);
-            }
-
-            /// <summary>
-            /// Delete with an append register should concatenate the values
-            /// </summary>
-            [Fact]
-            public void Delete_Append()
-            {
-                Create("dog", "cat", "fish");
-                _vimBuffer.Process("\"cyaw");
-                _vimBuffer.Process("j");
-                _vimBuffer.Process("\"Cdw");
-                Assert.Equal("dogcat", _vimBuffer.RegisterMap.GetRegister('c').StringValue);
-                Assert.Equal("dogcat", _vimBuffer.RegisterMap.GetRegister('C').StringValue);
-                _vimBuffer.Process("\"cp");
-                Assert.Equal("dogcat", _textView.GetLine(1).GetText());
-            }
-
-            /// <summary>
-            /// Make sure that 'd0' is interpreted correctly as 'd{motion}' and not 'd#d'.  0 is not 
-            /// a count
-            /// </summary>
-            [Fact]
-            public void Delete_BeginingOfLine()
-            {
-                Create("dog");
-                _textView.MoveCaretTo(1);
-                _vimBuffer.Process("d0");
-                Assert.Equal("og", _textView.GetLine(0).GetText());
-            }
-
-            /// <summary>
-            /// Deleting a word left at the start of the line results in empty data and
-            /// should not cause the register contents to be altered
-            /// </summary>
-            [Fact]
-            public void Delete_LeftAtStartOfLine()
-            {
-                Create("dog", "cat");
-                UnnamedRegister.UpdateValue("hello");
-                _vimBuffer.Process("dh");
-                Assert.Equal("hello", UnnamedRegister.StringValue);
-                Assert.Equal(0, _vimHost.BeepCount);
-            }
-
-            /// <summary>
-            /// Delete when combined with the line down motion 'j' should delete two lines
-            /// since it's deleting the result of the motion from the caret
-            ///
-            /// Convered by issue 288
-            /// </summary>
-            [Fact]
-            public void Delete_LineDown()
-            {
-                Create("abc", "def", "ghi", "jkl");
-                _textView.MoveCaretTo(1);
-                _vimBuffer.Process("dj");
-                Assert.Equal("ghi", _textView.GetLine(0).GetText());
-                Assert.Equal("jkl", _textView.GetLine(1).GetText());
-                Assert.Equal(0, _textView.GetCaretPoint());
-            }
-
-            /// <summary>
-            /// When a delete of a search motion which wraps occurs a warning message should
-            /// be displayed
-            /// </summary>
-            [Fact]
-            public void Delete_SearchWraps()
-            {
-                Create("dog", "cat", "tree");
-                var didHit = false;
-                _textView.MoveCaretToLine(1);
-                _assertOnWarningMessage = false;
-                _vimBuffer.WarningMessage +=
-                    (_, args) =>
-                    {
-                        Assert.Equal(Resources.Common_SearchForwardWrapped, args.Message);
-                        didHit = true;
-                    };
-                _vimBuffer.Process("d/dog", enter: true);
-                Assert.Equal("cat", _textView.GetLine(0).GetText());
-                Assert.Equal("tree", _textView.GetLine(1).GetText());
-                Assert.True(didHit);
-            }
-
-            /// <summary>
-            /// Delete a word at the end of the line.  It should not delete the line break
-            /// </summary>
-            [Fact]
-            public void Delete_WordEndOfLine()
-            {
-                Create("the cat", "chased the bird");
-                _textView.MoveCaretTo(4);
-                _vimBuffer.Process("dw");
-                Assert.Equal("the ", _textView.GetLine(0).GetText());
-                Assert.Equal("chased the bird", _textView.GetLine(1).GetText());
-            }
-
-            /// <summary>
-            /// Delete a word at the end of the line where the next line doesn't start in column
-            /// 0.  This should still not cause the end of the line to delete
-            /// </summary>
-            [Fact]
-            public void Delete_WordEndOfLineNextStartNotInColumnZero()
-            {
-                Create("the cat", "  chased the bird");
-                _textView.MoveCaretTo(4);
-                _vimBuffer.Process("dw");
-                Assert.Equal("the ", _textView.GetLine(0).GetText());
-                Assert.Equal("  chased the bird", _textView.GetLine(1).GetText());
-            }
-
-            /// <summary>
-            /// Delete across a line where the search ends in white space but not inside of 
-            /// column 0
-            /// </summary>
-            [Fact]
-            public void Delete_SearchAcrossLineNotInColumnZero()
-            {
-                Create("the cat", "  chased the bird");
-                _textView.MoveCaretTo(4);
-                _vimBuffer.Process("d/cha", enter: true);
-                Assert.Equal("the chased the bird", _textView.GetLine(0).GetText());
-            }
-
-            /// <summary>
-            /// Delete across a line where the search ends in column 0 of the next line
-            /// </summary>
-            [Fact]
-            public void Delete_SearchAcrossLineIntoColumnZero()
-            {
-                Create("the cat", "chased the bird");
-                _textView.MoveCaretTo(4);
-                _vimBuffer.Process("d/cha", enter: true);
-                Assert.Equal("the ", _textView.GetLine(0).GetText());
-                Assert.Equal("chased the bird", _textView.GetLine(1).GetText());
-            }
-
-            /// <summary>
-            /// Don't delete the new line when doing a 'daw' at the end of the line
-            /// </summary>
-            [Fact]
-            public void Delete_AllWordEndOfLineIntoColumnZero()
-            {
-                Create("the cat", "chased the bird");
-                _textView.MoveCaretTo(4);
-                _vimBuffer.Process("daw");
-                Assert.Equal("the", _textView.GetLine(0).GetText());
-                Assert.Equal("chased the bird", _textView.GetLine(1).GetText());
-            }
-
-            /// <summary>
-            /// Delete a word at the end of the line where the next line doesn't start in column
-            /// 0.  This should still not cause the end of the line to delete
-            /// </summary>
-            [Fact]
-            public void Delete_AllWordEndOfLineNextStartNotInColumnZero()
-            {
-                Create("the cat", "  chased the bird");
-                _textView.MoveCaretTo(4);
-                _vimBuffer.Process("daw");
-                Assert.Equal("the", _textView.GetLine(0).GetText());
-                Assert.Equal("  chased the bird", _textView.GetLine(1).GetText());
-            }
-
-            /// <summary>
-            /// When virtual edit is enabled then deletion should not cause the caret to 
-            /// move if it would otherwise be in virtual space
-            /// </summary>
-            [Fact]
-            public void Delete_WithVirtualEdit()
-            {
-                Create("cat", "dog");
-                _globalSettings.VirtualEdit = "onemore";
-                _textView.MoveCaretTo(2);
-                _vimBuffer.Process("dl");
-                Assert.Equal("ca", _textView.GetLine(0).GetText());
-                Assert.Equal(2, _textView.GetCaretPoint().Position);
-            }
-
-            /// <summary>
-            /// When virtual edit is not enabled then deletion should cause the caret to 
-            /// move if it would end up in virtual space
-            /// </summary>
-            [Fact]
-            public void Delete_NoVirtualEdit()
-            {
-                Create("cat", "dog");
-                _globalSettings.VirtualEdit = string.Empty;
-                _textView.MoveCaretTo(2);
-                _vimBuffer.Process("dl");
-                Assert.Equal("ca", _textView.GetLine(0).GetText());
-                Assert.Equal(1, _textView.GetCaretPoint().Position);
-            }
-
-            /// <summary>
-            /// Make sure deleting the last line changes the line count in the buffer
-            /// </summary>
-            [Fact]
-            public void DeleteLines_OnLastLine()
-            {
-                Create("foo", "bar");
-                _textView.MoveCaretTo(_textView.GetLine(1).Start);
-                _vimBuffer.Process("dd");
-                Assert.Equal("foo", _textView.TextSnapshot.GetText());
-                Assert.Equal(1, _textView.TextSnapshot.LineCount);
-            }
-
-            /// <summary>
-            /// Delete lines with the special d#d count syntax
-            /// </summary>
-            [Fact]
-            public void DeleteLines_Special_Simple()
-            {
-                Create("cat", "dog", "bear", "fish");
-                _vimBuffer.Process("d2d");
-                Assert.Equal("bear", _textBuffer.GetLine(0).GetText());
-                Assert.Equal(2, _textBuffer.CurrentSnapshot.LineCount);
-            }
-
-            /// <summary>
-            /// Delete lines with both counts and make sure the counts are multiplied together
-            /// </summary>
-            [Fact]
-            public void DeleteLines_Special_TwoCounts()
-            {
-                Create("cat", "dog", "bear", "fish", "tree");
-                _vimBuffer.Process("2d2d");
-                Assert.Equal("tree", _textBuffer.GetLine(0).GetText());
-                Assert.Equal(1, _textBuffer.CurrentSnapshot.LineCount);
-            }
-
-            /// <summary>
-            /// The caret should be returned to the original first line when undoing a 'dd'
-            /// command
-            /// </summary>
-            [Fact]
-            public void DeleteLines_Undo()
-            {
-                Create("cat", "dog", "fish");
-                _textView.MoveCaretToLine(1);
-                _vimBuffer.Process("ddu");
-                Assert.Equal(new [] { "cat", "dog", "fish" }, _textBuffer.GetLines());
-                Assert.Equal(_textView.GetLine(1).Start, _textView.GetCaretPoint());
-            }
-
-            /// <summary>
-            /// A yank of a jump motion should update the jump list
-            /// </summary>
-            [Fact]
-            public void JumpList_YankMotionShouldUpdate()
-            {
-                Create("cat", "dog", "cat");
-                _vimBuffer.Process("y*");
-                Assert.Equal(_textView.GetPoint(0), _jumpList.Jumps.First().Position);
-                Assert.Equal("cat" + Environment.NewLine + "dog" + Environment.NewLine, UnnamedRegister.StringValue);
-                Assert.Equal(0, _textView.GetCaretPoint().Position);
-            }
-
-            /// <summary>
-            /// Doing a * on a word that doesn't even match should still update the jump list
-            /// </summary>
-            [Fact]
-            public void JumpList_NextWordWithNoMatch()
-            {
-                Create("cat", "dog", "fish");
-                var didHit = false;
-                _vimBuffer.WarningMessage +=
-                    (_, args) =>
-                    {
-                        Assert.Equal(Resources.Common_SearchForwardWrapped, args.Message);
-                        didHit = true;
-                    };
-                _assertOnWarningMessage = false;
-                _vimBuffer.Process("*");
-                _textView.MoveCaretToLine(2);
-                _vimBuffer.Process(KeyInputUtil.CharWithControlToKeyInput('o'));
-                Assert.Equal(_textView.GetPoint(0), _textView.GetCaretPoint());
-                _vimBuffer.Process(KeyInputUtil.CharWithControlToKeyInput('i'));
-                Assert.Equal(_textView.GetLine(2).Start, _textView.GetCaretPoint());
-                Assert.True(didHit);
-            }
-
-            /// <summary>
-            /// If a jump to previous occurs on a location which is not in the list and we
-            /// are not already traversing the jump list then the location is added
-            /// </summary>
-            [Fact]
-            public void JumpList_FromLocationNotInList()
-            {
-                Create("cat", "dog", "fish");
-                _jumpList.Add(_textView.GetPoint(0));
-                _textView.MoveCaretToLine(1);
-                _vimBuffer.Process(KeyInputUtil.CharWithControlToKeyInput('o'));
-                Assert.Equal(_textView.GetLine(0).Start, _textView.GetCaretPoint());
-                Assert.Equal(1, _jumpList.CurrentIndex.Value);
-                Assert.Equal(2, _jumpList.Jumps.Length);
-                _vimBuffer.Process(KeyInputUtil.CharWithControlToKeyInput('i'));
-                Assert.Equal(_textView.GetLine(1).Start, _textView.GetCaretPoint());
-            }
-
-            /// <summary>
-            /// The shift right of an empty line should not add any spaces
-            /// </summary>
-            [Fact]
-            public void ShiftRight_EmptyLine()
-            {
-                Create("", "dog");
-                _vimBuffer.Process(">>");
-                Assert.Equal("", _textBuffer.GetLine(0).GetText());
-            }
-
-            /// <summary>
-            /// The shift right of an empty line should not add any spaces
-            /// </summary>
-            [Fact]
-            public void ShiftRight_IncludeEmptyLine()
-            {
-                Create("cat", "", "dog");
-                _vimBuffer.Process("3>>");
-                Assert.Equal("    cat", _textBuffer.GetLine(0).GetText());
-                Assert.Equal("", _textBuffer.GetLine(1).GetText());
-                Assert.Equal("    dog", _textBuffer.GetLine(2).GetText());
-            }
-
-            /// <summary>
-            /// The shift right of a blank line should add spaces
-            /// </summary>
-            [Fact]
-            public void ShiftRight_BlankLine()
-            {
-                Create(" ", "dog");
-                _vimBuffer.Process(">>");
-                Assert.Equal("     ", _textBuffer.GetLine(0).GetText());
-            }
-
-            /// <summary>
-            /// Subtract a negative decimal number
-            /// </summary>
-            [Fact]
-            public void SubtractFromWord_Decimal_Negative()
-            {
-                Create(" -10");
-                _vimBuffer.Process(KeyInputUtil.CharWithControlToKeyInput('x'));
-                Assert.Equal(" -11", _textBuffer.GetLine(0).GetText());
-                Assert.Equal(3, _textView.GetCaretPoint().Position);
-            }
-
-            /// <summary>
-            /// Make sure we handle the 'gv' command to switch to the previous visual mode
-            /// </summary>
-            [Fact]
-            public void SwitchPreviousVisualMode_Line()
-            {
-                Create("cats", "dogs", "fish");
-                var visualSelection = VisualSelection.NewLine(
-                    _textView.GetLineRange(0, 1),
-                    Path.Forward,
-                    1);
-                _vimTextBuffer.LastVisualSelection = FSharpOption.Create(visualSelection);
-                _vimBuffer.Process("gv");
-                Assert.Equal(ModeKind.VisualLine, _vimBuffer.ModeKind);
-                Assert.Equal(visualSelection, VisualSelection.CreateForSelection(_textView, VisualKind.Line, SelectionKind.Inclusive));
-            }
-
-            /// <summary>
-            /// Make sure the caret is positioned properly during undo
-            /// </summary>
-            [Fact]
-            public void Undo_DeleteAllWord()
-            {
-                Create("cat", "dog");
-                _textView.MoveCaretTo(1);
-                _vimBuffer.Process("daw");
-                _vimBuffer.Process("u");
-                Assert.Equal(0, _textView.GetCaretPoint().Position);
-            }
-
-            /// <summary>
-            /// Undoing a change lines for a single line should put the caret at the start of the
-            /// line which was changed
-            /// </summary>
-            [Fact]
-            public void Undo_ChangeLines_OneLine()
-            {
-                Create("  cat");
-                _textView.MoveCaretTo(4);
-                _vimBuffer.LocalSettings.AutoIndent = true;
-                _vimBuffer.Process("cc");
-                _vimBuffer.Process(VimKey.Escape);
-                _vimBuffer.Process("u");
-                Assert.Equal("  cat", _textBuffer.GetLine(0).GetText());
-                Assert.Equal(2, _textView.GetCaretPoint());
-            }
-
-            /// <summary>
-            /// Undoing a change lines for a multiple lines should put the caret at the start of the
-            /// second line which was changed.  
-            /// </summary>
-            [Fact]
-            public void Undo_ChangeLines_MultipleLines()
-            {
-                Create("dog", "  cat", "  bear", "  tree");
-                _textView.MoveCaretToLine(1);
-                _vimBuffer.LocalSettings.AutoIndent = true;
-                _vimBuffer.Process("3cc");
-                _vimBuffer.Process(VimKey.Escape);
-                _vimBuffer.Process("u");
-                Assert.Equal("dog", _textBuffer.GetLine(0).GetText());
-                Assert.Equal(_textView.GetPointInLine(2, 2), _textView.GetCaretPoint());
-            }
-        }
-    }
-}
+﻿using System;
+using System.Linq;
+using EditorUtils;
+using Microsoft.VisualStudio.Text;
+using Microsoft.VisualStudio.Text.Editor;
+using Microsoft.VisualStudio.Text.Projection;
+using Vim.Extensions;
+using Vim.UnitTest.Exports;
+using Vim.UnitTest.Mock;
+using Xunit;
+
+namespace Vim.UnitTest
+{
+    /// <summary>
+    /// Class for testing the full integration story of normal mode in VsVim
+    /// </summary>
+    public abstract class NormalModeIntegrationTest : VimTestBase
+    {
+        protected IVimBuffer _vimBuffer;
+        protected IVimBufferData _vimBufferData;
+        protected IVimTextBuffer _vimTextBuffer;
+        protected IWpfTextView _textView;
+        protected ITextBuffer _textBuffer;
+        protected IVimGlobalSettings _globalSettings;
+        protected IVimLocalSettings _localSettings;
+        protected IJumpList _jumpList;
+        protected IKeyMap _keyMap;
+        protected IVimData _vimData;
+        protected IFoldManager _foldManager;
+        protected INormalMode _normalMode;
+        protected MockVimHost _vimHost;
+        protected TestableClipboardDevice _clipboardDevice;
+        protected bool _assertOnErrorMessage = true;
+        protected bool _assertOnWarningMessage = true;
+
+        protected void Create(params string[] lines)
+        {
+            _textView = CreateTextView(lines);
+            _textBuffer = _textView.TextBuffer;
+            _vimBuffer = Vim.CreateVimBuffer(_textView);
+            _vimBuffer.ErrorMessage +=
+                (_, message) =>
+                {
+                    if (_assertOnErrorMessage)
+                    {
+                        throw new Exception("Error Message: " + message.Message);
+                    }
+                };
+            _vimBuffer.WarningMessage +=
+                (_, message) =>
+                {
+                    if (_assertOnWarningMessage)
+                    {
+                        throw new Exception("Warning Message: " + message.Message);
+                    }
+                };
+            _vimBufferData = _vimBuffer.VimBufferData;
+            _vimTextBuffer = _vimBuffer.VimTextBuffer;
+            _normalMode = _vimBuffer.NormalMode;
+            _keyMap = _vimBuffer.Vim.KeyMap;
+            _localSettings = _vimBuffer.LocalSettings;
+            _globalSettings = _localSettings.GlobalSettings;
+            _jumpList = _vimBuffer.JumpList;
+            _vimHost = (MockVimHost)_vimBuffer.Vim.VimHost;
+            _vimHost.BeepCount = 0;
+            _vimData = Vim.VimData;
+            _foldManager = FoldManagerFactory.GetFoldManager(_textView);
+            _clipboardDevice = (TestableClipboardDevice)CompositionContainer.GetExportedValue<IClipboardDevice>();
+
+            // Many of the operations operate on both the visual and edit / text snapshot
+            // simultaneously.  Ensure that our setup code is producing a proper IElisionSnapshot
+            // for the Visual portion so we can root out any bad mixing of instances between
+            // the two
+            Assert.True(_textView.VisualSnapshot is IElisionSnapshot);
+            Assert.True(_textView.VisualSnapshot != _textView.TextSnapshot);
+        }
+
+        public sealed class MoveTest : NormalModeIntegrationTest
+        {
+            /// <summary>
+            /// Blank lines are sentences
+            /// </summary>
+            [Fact]
+            public void SentenceForBlankLine()
+            {
+                Create("dog.  ", "", "cat");
+                _vimBuffer.Process(")");
+                Assert.Equal(_textView.GetLine(1).Start, _textView.GetCaretPoint());
+            }
+
+            /// <summary>
+            /// A warning message should be raised when a search forward for a value
+            /// causes a wrap to occur
+            /// </summary>
+            [Fact]
+            public void SearchWraps()
+            {
+                Create("dog", "cat", "tree");
+                var didHit = false;
+                _textView.MoveCaretToLine(1);
+                _assertOnWarningMessage = false;
+                _vimBuffer.LocalSettings.GlobalSettings.WrapScan = true;
+                _vimBuffer.WarningMessage +=
+                    (_, args) =>
+                    {
+                        Assert.Equal(Resources.Common_SearchForwardWrapped, args.Message);
+                        didHit = true;
+                    };
+                _vimBuffer.Process("/dog", enter: true);
+                Assert.Equal(0, _textView.GetCaretPoint().Position);
+                Assert.True(didHit);
+            }
+
+            /// <summary>
+            /// Make sure the paragraph move goes to the appropriate location
+            /// </summary>
+            [Fact]
+            public void ParagraphForward()
+            {
+                Create("dog", "", "cat", "", "bear");
+                _vimBuffer.Process("}");
+                Assert.Equal(_textView.GetLine(1).Start, _textView.GetCaretPoint());
+            }
+
+            [Fact]
+            public void FirstNonBlankOnLine()
+            {
+                Create("  dog");
+                _vimBuffer.Process("_");
+                Assert.Equal(2, _textView.GetCaretPoint().GetColumn());
+            }
+
+            /// <summary>
+            /// Make sure the paragraph move backward goes to the appropriate location
+            /// </summary>
+            [Fact]
+            public void ParagraphBackward()
+            {
+                Create("dog", "", "cat", "pig", "");
+                _textView.MoveCaretToLine(3);
+                _vimBuffer.Process("{");
+                Assert.Equal(_textView.GetLine(1).Start, _textView.GetCaretPoint());
+            }
+
+            /// <summary>
+            /// Make sure the paragraph move backward goes to the appropriate location when 
+            /// started on the first line of the paragraph containing actual text
+            /// </summary>
+            [Fact]
+            public void ParagraphBackwardFromTextStart()
+            {
+                Create("dog", "", "cat", "pig", "");
+                _textView.MoveCaretToLine(2);
+                _vimBuffer.Process("{");
+                Assert.Equal(_textView.GetLine(1).Start, _textView.GetCaretPoint());
+            }
+
+            /// <summary>
+            /// Make sure that when starting on a section start line we jump over it when 
+            /// using the section forward motion
+            /// </summary>
+            [Fact]
+            public void SectionForwardFromCloseBrace()
+            {
+                Create("dog", "}", "bed", "cat");
+                _vimBuffer.Process("][");
+                Assert.Equal(_textView.GetLine(1).Start, _textView.GetCaretPoint());
+                _vimBuffer.Process("][");
+                Assert.Equal(_textView.GetLine(3).Start, _textView.GetCaretPoint());
+            }
+
+            /// <summary>
+            /// Make sure that we move off of the brace line when we are past the opening
+            /// brace on the line
+            /// </summary>
+            [Fact]
+            public void SectionFromAfterCloseBrace()
+            {
+                Create("dog", "} bed", "cat");
+                _textView.MoveCaretToLine(1, 3);
+                _vimBuffer.Process("][");
+                Assert.Equal(_textView.GetLine(2).Start, _textView.GetCaretPoint());
+                _textView.MoveCaretToLine(1, 3);
+                _vimBuffer.Process("[]");
+                Assert.Equal(_textView.GetLine(0).Start, _textView.GetCaretPoint());
+            }
+
+            /// <summary>
+            /// Make sure we handle the cases of many braces in a row correctly
+            /// </summary>
+            [Fact]
+            public void SectionBracesInARow()
+            {
+                Create("dog", "}", "}", "}", "cat");
+
+                // Go forward
+                for (var i = 0; i < 4; i++)
+                {
+                    _vimBuffer.Process("][");
+                    Assert.Equal(_textView.GetLine(i + 1).Start, _textView.GetCaretPoint());
+                }
+
+                // And now backward
+                for (var i = 0; i < 4; i++)
+                {
+                    _vimBuffer.Process("[]");
+                    Assert.Equal(_textView.GetLine(4 - i - 1).Start, _textView.GetCaretPoint());
+                }
+            }
+
+            /// <summary>
+            /// Make sure that when starting on a section start line for a macro we jump 
+            /// over it when using the section forward motion
+            /// </summary>
+            [Fact]
+            public void SectionForwardFromMacro()
+            {
+                Create("dog", ".SH", "bed", "cat");
+                _globalSettings.Sections = "SH";
+                _vimBuffer.Process("][");
+                Assert.Equal(_textView.GetLine(1).Start, _textView.GetCaretPoint());
+                _vimBuffer.Process("][");
+                Assert.Equal(_textView.GetLine(3).Start, _textView.GetCaretPoint());
+            }
+
+            /// <summary>
+            /// Make sure we can move forward searching for a tab
+            /// </summary>
+            [Fact]
+            public void SearchForTab()
+            {
+                Create("dog", "hello\tworld");
+                _vimBuffer.ProcessNotation(@"/\t<Enter>");
+                Assert.Equal(_textView.GetPointInLine(1, 5), _textView.GetCaretPoint());
+            }
+
+            /// <summary>
+            /// When the 'w' motion ends on a new line it should move to the first non-blank
+            /// in the next line
+            /// </summary>
+            [Fact]
+            public void WordToFirstNonBlankAfterNewLine()
+            {
+                Create("cat", "  dog");
+                _textView.MoveCaretTo(1);
+                _vimBuffer.Process("w");
+                Assert.Equal(_textBuffer.GetLine(1).Start.Add(2), _textView.GetCaretPoint());
+            }
+
+            /// <summary>
+            /// The 'w' motion needs to jump over the blanks at the end of the previous line and
+            /// find the blank in the next line
+            /// </summary>
+            [Fact]
+            public void WordToFirstNonBlankAfterNewLineWithSpacesOnPrevious()
+            {
+                Create("cat    ", "  dog");
+                _textView.MoveCaretTo(1);
+                _vimBuffer.Process("w");
+                Assert.Equal(_textBuffer.GetLine(1).Start.Add(2), _textView.GetCaretPoint());
+            }
+
+            /// <summary>
+            /// The 'w' motion can't jump an empty line
+            /// </summary>
+            [Fact]
+            public void WordOverEmptyLineWithIndent()
+            {
+                Create("cat", "", "  dog");
+                _textView.MoveCaretTo(1);
+                _vimBuffer.Process("w");
+                Assert.Equal(_textBuffer.GetLine(1).Start, _textView.GetCaretPoint());
+            }
+
+            /// <summary>
+            /// The 'w' motion can jump over a blank line 
+            /// </summary>
+            [Fact]
+            public void WordOverBlankLine()
+            {
+                Create("cat", "    ", "  dog");
+                _vimBuffer.Process("w");
+                Assert.Equal(_textBuffer.GetLine(2).Start.Add(2), _textView.GetCaretPoint());
+            }
+
+            /// <summary>
+            /// When the last line in the buffer is empty make sure that we can move down to the 
+            /// second to last line. 
+            /// </summary>
+            [Fact]
+            public void DownToLastLineBeforeEmpty()
+            {
+                Create("a", "b", "");
+                _vimBuffer.Process("j");
+                Assert.Equal(1, _textView.GetCaretLine().LineNumber);
+                Assert.Equal('b', _textView.GetCaretPoint().GetChar());
+            }
+
+            /// <summary>
+            /// Make sure we can move to the empty last line with the 'j' command
+            /// </summary>
+            [Fact]
+            public void DownToEmptyLastLine()
+            {
+                Create("a", "b", "");
+                _vimBuffer.Process("jj");
+                Assert.Equal(2, _textView.GetCaretLine().LineNumber);
+            }
+
+            [Fact]
+            public void UpFromEmptyLastLine()
+            {
+                Create("a", "b", "");
+                _textView.MoveCaretToLine(2);
+                _vimBuffer.Process("kk");
+                Assert.Equal(0, _textView.GetCaretLine().LineNumber);
+            }
+
+            [Fact]
+            public void EndOfWord_SeveralLines()
+            {
+                Create("the dog kicked the", "ball. The end. Bear");
+                for (var i = 0; i < 10; i++)
+                {
+                    _vimBuffer.Process("e");
+                }
+                Assert.Equal(_textView.GetLine(1).End.Subtract(1), _textView.GetCaretPoint());
+            }
+
+            /// <summary>
+            /// Trying a move caret left at the start of the line should cause a beep 
+            /// to be produced
+            /// </summary>
+            [Fact]
+            public void CharLeftAtStartOfLine()
+            {
+                Create("cat", "dog");
+                _textView.MoveCaretToLine(1);
+                _vimBuffer.Process("h");
+                Assert.Equal(1, _vimHost.BeepCount);
+            }
+
+            /// <summary>
+            /// Beep when moving a character right at the end of the line
+            /// </summary>
+            [Fact]
+            public void CharRightAtLastOfLine()
+            {
+                Create("cat", "dog");
+                _globalSettings.VirtualEdit = String.Empty;  // Ensure not 'OneMore'
+                _textView.MoveCaretTo(2);
+                _vimBuffer.Process("l");
+                Assert.Equal(1, _vimHost.BeepCount);
+                Assert.Equal(2, _textView.GetCaretPoint().Position);
+            }
+
+            /// <summary>
+            /// Succeed in moving when the 'onemore' option is set 
+            /// </summary>
+            [Fact]
+            public void CharRightAtLastOfLineWithOneMore()
+            {
+                Create("cat", "dog");
+                _globalSettings.VirtualEdit = "onemore";
+                _textView.MoveCaretTo(2);
+                _vimBuffer.Process("l");
+                Assert.Equal(0, _vimHost.BeepCount);
+                Assert.Equal(3, _textView.GetCaretPoint().Position);
+            }
+
+            /// <summary>
+            /// Fail at moving one more right when in the end 
+            /// </summary>
+            [Fact]
+            public void CharRightAtEndOfLine()
+            {
+                Create("cat", "dog");
+                _globalSettings.VirtualEdit = "onemore";
+                _textView.MoveCaretTo(3);
+                _vimBuffer.Process("l");
+                Assert.Equal(1, _vimHost.BeepCount);
+                Assert.Equal(3, _textView.GetCaretPoint().Position);
+            }
+
+            /// <summary>
+            /// This should beep 
+            /// </summary>
+            [Fact]
+            public void UpFromFirstLine()
+            {
+                Create("cat");
+                _vimBuffer.Process("k");
+                Assert.Equal(1, _vimHost.BeepCount);
+                Assert.Equal(0, _textView.GetCaretPoint().Position);
+            }
+
+            /// <summary>
+            /// This should beep
+            /// </summary>
+            [Fact]
+            public void DownFromLastLine()
+            {
+                Create("cat");
+                _vimBuffer.Process("j");
+                Assert.Equal(1, _vimHost.BeepCount);
+                Assert.Equal(0, _textView.GetCaretPoint().Position);
+            }
+
+            /// <summary>
+            /// The '*' movement should update the search history for the buffer
+            /// </summary>
+            [Fact]
+            public void NextWord()
+            {
+                Create("cat", "dog", "cat");
+                _vimBuffer.Process("*");
+                Assert.Equal(PatternUtil.CreateWholeWord("cat"), _vimData.SearchHistory.Items.Head);
+            }
+
+            /// <summary>
+            /// The'*' motion should work for non-words as well as words.  When dealing with non-words
+            /// the whole word portion is not considered
+            /// </summary>
+            [Fact]
+            public void NextWord_NonWord()
+            {
+                Create("{", "cat", "{", "dog");
+                _vimBuffer.Process('*');
+                Assert.Equal(_textView.GetLine(2).Start, _textView.GetCaretPoint());
+            }
+
+            /// <summary>
+            /// The '*' motion should process multiple characters and properly match them
+            /// </summary>
+            [Fact]
+            public void NextWord_BigNonWord()
+            {
+                Create("{{", "cat{", "{{{{", "dog");
+                _vimBuffer.Process('*');
+                Assert.Equal(_textView.GetLine(2).Start, _textView.GetCaretPoint());
+            }
+
+            /// <summary>
+            /// If the caret is positioned an a non-word character but there is a word 
+            /// later on the line then the '*' should target that word
+            /// </summary>
+            [Fact]
+            public void NextWord_JumpToWord()
+            {
+                Create("{ try", "{", "try");
+                _vimBuffer.Process("*");
+                Assert.Equal(_textBuffer.GetLine(2).Start, _textView.GetCaretPoint());
+            }
+
+            /// <summary>
+            /// The _ character is a word character and hence a full word match should be
+            /// done when doing a * search
+            /// </summary>
+            [Fact]
+            public void NextWord_UnderscoreIsWord()
+            {
+                Create("last_item", "hello");
+                _assertOnWarningMessage = false;
+                _vimBuffer.Process("*");
+                Assert.Equal(PatternUtil.CreateWholeWord("last_item"), _vimData.LastPatternData.Pattern);
+            }
+
+            /// <summary>
+            /// If the caret is positioned an a non-word character but there is a word 
+            /// later on the line then the 'g*' should target that word
+            /// </summary>
+            [Fact]
+            public void NextPartialWord_JumpToWord()
+            {
+                Create("{ try", "{", "trying");
+                _vimBuffer.Process("g*");
+                Assert.Equal(_textBuffer.GetLine(2).Start, _textView.GetCaretPoint());
+            }
+
+            /// <summary>
+            /// When moving a line down over a fold it should not be expanded and the entire fold
+            /// should count as a single line
+            /// </summary>
+            [Fact]
+            public void LineDown_OverFold()
+            {
+                Create("cat", "dog", "tree", "fish");
+                var range = _textView.GetLineRange(1, 2);
+                _foldManager.CreateFold(range);
+                _vimBuffer.Process('j');
+                Assert.Equal(1, _textView.GetCaretLine().LineNumber);
+                _vimBuffer.Process('j');
+                Assert.Equal(3, _textView.GetCaretLine().LineNumber);
+            }
+
+            /// <summary>
+            /// The 'g*' movement should update the search history for the buffer
+            /// </summary>
+            [Fact]
+            public void NextPartialWordUnderCursor()
+            {
+                Create("cat", "dog", "cat");
+                _vimBuffer.Process("g*");
+                Assert.Equal("cat", _vimData.SearchHistory.Items.Head);
+            }
+
+            /// <summary>
+            /// The S-Space command isn't documented that I can find but it appears to be 
+            /// an alias for the word forward motion.  Ad-hoc testing shows they have the 
+            /// same behavior
+            ///
+            /// Issue #910
+            /// </summary>
+            [Fact]
+            public void NextWordViaShiftSpace()
+            {
+                Create("cat dog bear tree");
+                _vimBuffer.ProcessNotation("<S-Space>");
+                Assert.Equal(4, _textView.GetCaretPoint().Position);
+                _vimBuffer.ProcessNotation("<S-Space>");
+                Assert.Equal(8, _textView.GetCaretPoint().Position);
+            }
+        }
+
+        public sealed class YankTest : NormalModeIntegrationTest
+        {
+            /// <summary>
+            /// Make sure we properly update register 0 during a yank
+            /// </summary>
+            [Fact]
+            public void Register0()
+            {
+                Create("dog", "cat", "fish");
+                _vimBuffer.Process("yaw");
+                _textView.MoveCaretToLine(1);
+                _vimBuffer.Process("\"cyaw");
+                _textView.MoveCaretToLine(2);
+                _vimBuffer.Process("dw");
+                _vimBuffer.Process("\"0p");
+                Assert.Equal("dog", _textView.GetLine(2).GetText());
+            }
+
+            /// <summary>
+            /// Where there are not section boundaries between the caret and the end of the 
+            /// ITextBuffer the entire ITextBuffer should be yanked when section forward 
+            /// is used
+            /// </summary>
+            [Fact]
+            public void SectionForwardToEndOfBuffer()
+            {
+                Create("dog", "cat", "bear");
+                _vimBuffer.Process("y]]");
+                Assert.Equal("dog" + Environment.NewLine + "cat" + Environment.NewLine + "bear", UnnamedRegister.StringValue);
+                Assert.Equal(OperationKind.CharacterWise, UnnamedRegister.OperationKind);
+            }
+
+            /// <summary>
+            /// Yanking with an append register should concatenate the values
+            /// </summary>
+            [Fact]
+            public void Append()
+            {
+                Create("dog", "cat", "fish");
+                _vimBuffer.Process("\"cyaw");
+                _vimBuffer.Process("j");
+                _vimBuffer.Process("\"Cyaw");
+                Assert.Equal("dogcat", _vimBuffer.RegisterMap.GetRegister('c').StringValue);
+                Assert.Equal("dogcat", _vimBuffer.RegisterMap.GetRegister('C').StringValue);
+            }
+
+            /// <summary>
+            /// Trying to char left from the start of the line should not cause a beep to 
+            /// be emitted.  However it should cause the targetted register to be updated 
+            /// </summary>
+            [Fact]
+            public void EmptyCharLeftMotion()
+            {
+                Create("dog", "cat");
+                UnnamedRegister.UpdateValue("hello");
+                _textView.MoveCaretToLine(1);
+                _vimBuffer.Process("yh");
+                Assert.Equal("", UnnamedRegister.StringValue);
+                Assert.Equal(0, _vimHost.BeepCount);
+            }
+
+            /// <summary>
+            /// Yanking a line down from the end of the buffer should not cause the 
+            /// unnamed register text from resetting and it should cause a beep to occur
+            /// </summary>
+            [Fact]
+            public void LineDownAtEndOfBuffer()
+            {
+                Create("dog", "cat");
+                _textView.MoveCaretToLine(1);
+                UnnamedRegister.UpdateValue("hello");
+                _vimBuffer.Process("yj");
+                Assert.Equal(1, _vimHost.BeepCount);
+                Assert.Equal("hello", UnnamedRegister.StringValue);
+            }
+
+            /// <summary>
+            /// A yank of a search which needs no wrap but doesn't wrap should raise an 
+            /// error message
+            /// </summary>
+            [Fact]
+            public void WrappingSearch()
+            {
+                Create("dog", "cat", "dog", "fish");
+                _globalSettings.WrapScan = false;
+                _textView.MoveCaretToLine(2);
+                _assertOnErrorMessage = false;
+
+                var didSee = false;
+                _vimBuffer.ErrorMessage +=
+                    (sender, args) =>
+                    {
+                        Assert.Equal(Resources.Common_SearchHitBottomWithout(@"\<dog\>"), args.Message);
+                        didSee = true;
+                    };
+                _vimBuffer.Process("y*");
+                Assert.True(didSee);
+            }
+
+            /// <summary>
+            /// Doing a word yank from a blank should yank the white space till the start of 
+            /// the next word 
+            /// </summary>
+            [Fact]
+            public void WordFromBlank()
+            {
+                Create("dog cat  ball");
+                _textView.MoveCaretTo(3);
+                _vimBuffer.Process("yw");
+                Assert.Equal(" ", UnnamedRegister.StringValue);
+                _textView.MoveCaretTo(7);
+                _vimBuffer.Process("yw");
+                Assert.Equal("  ", UnnamedRegister.StringValue);
+            }
+
+            /// <summary>
+            /// Yanking a word in a blank line should yank the line and be a linewise motion
+            /// </summary>
+            [Fact]
+            public void WordInEmptyLine()
+            {
+                Create("dog", "", "cat");
+                _textView.MoveCaretToLine(1);
+                _vimBuffer.Process("yw");
+                Assert.Equal(OperationKind.LineWise, UnnamedRegister.OperationKind);
+                Assert.Equal(Environment.NewLine, UnnamedRegister.StringValue);
+            }
+
+            /// <summary>
+            /// Yanking a word in a blank line with white space in the following line should 
+            /// ignore the white space in the following line
+            /// </summary>
+            [Fact]
+            public void WordInEmptyLineWithWhiteSpaceInFollowing()
+            {
+                Create("dog", "", "  cat");
+                _textView.MoveCaretToLine(1);
+                _vimBuffer.Process("yw");
+                Assert.Equal(OperationKind.LineWise, UnnamedRegister.OperationKind);
+                Assert.Equal(Environment.NewLine, UnnamedRegister.StringValue);
+            }
+
+            /// <summary>
+            /// Yanking a word which includes a blank line should still be line wise if it started at 
+            /// the beginning of the previous word
+            /// </summary>
+            [Fact]
+            public void WordEndInEmptyLine()
+            {
+                Create("dog", "", "cat");
+                _vimBuffer.Process("y2w");
+                Assert.Equal(OperationKind.LineWise, UnnamedRegister.OperationKind);
+                Assert.Equal("dog" + Environment.NewLine + Environment.NewLine, UnnamedRegister.StringValue);
+            }
+
+            /// <summary>
+            /// Yanking a word which includes a blank line should not be line wise if it starts in 
+            /// the middle of a word
+            /// </summary>
+            [Fact]
+            public void WordMiddleEndInEmptyLin()
+            {
+                Create("dog", "", "cat");
+                _textView.MoveCaretTo(1);
+                _vimBuffer.Process("y2w");
+                Assert.Equal(OperationKind.CharacterWise, UnnamedRegister.OperationKind);
+                Assert.Equal("og" + Environment.NewLine, UnnamedRegister.StringValue);
+                _vimBuffer.Process("p");
+                Assert.Equal("doog", _textView.GetLine(0).GetText());
+                Assert.Equal("g", _textView.GetLine(1).GetText());
+                Assert.Equal("", _textView.GetLine(2).GetText());
+                Assert.Equal("cat", _textView.GetLine(3).GetText());
+            }
+
+            /// <summary>
+            /// Even though the 'w' motion should move to the first non-blank in the next line
+            /// it shouldn't yank that text
+            /// </summary>
+            [Fact]
+            public void WordIndentOnNextLine()
+            {
+                Create("cat", "  dog");
+                _vimBuffer.Process("yw");
+                Assert.Equal("cat", UnnamedRegister.StringValue);
+            }
+
+            [Fact]
+            public void WordViaShiftPlusSpace()
+            {
+                Create("cat dog bear");
+                _vimBuffer.ProcessNotation("y<S-Space>");
+                Assert.Equal("cat ", UnnamedRegister.StringValue);
+            }
+
+            /// <summary>
+            /// A yank which wraps around the buffer should just be a backwards motion and 
+            /// shouldn't cause an error or warning message to be displayed
+            /// </summary>
+            [Fact]
+            public void WrappingSearchSucceeds()
+            {
+                Create("dog", "cat", "dog", "fish");
+                var didHit = false;
+                _vimBuffer.WarningMessage +=
+                    (_, args) =>
+                    {
+                        Assert.Equal(Resources.Common_SearchForwardWrapped, args.Message);
+                        didHit = true;
+                    };
+                _assertOnWarningMessage = false;
+                _globalSettings.WrapScan = true;
+                _textView.MoveCaretToLine(2);
+
+                _vimBuffer.Process("y/dog", enter: true);
+                Assert.Equal("dog" + Environment.NewLine + "cat" + Environment.NewLine, UnnamedRegister.StringValue);
+                Assert.True(didHit);
+            }
+
+            /// <summary>
+            /// A yank of a search which has no match should raise an error 
+            /// </summary>
+            [Fact]
+            public void SearchMotionWithNoResult()
+            {
+                Create("dog", "cat", "dog", "fish");
+                _globalSettings.WrapScan = false;
+                _textView.MoveCaretToLine(2);
+                _assertOnErrorMessage = false;
+
+                var didSee = false;
+                _vimBuffer.ErrorMessage +=
+                    (sender, args) =>
+                    {
+                        Assert.Equal(Resources.Common_PatternNotFound("bug"), args.Message);
+                        didSee = true;
+                    };
+                _vimBuffer.Process("y/bug", enter: true);
+                Assert.True(didSee);
+            }
+
+            /// <summary>
+            /// Doing an 'iw' yank from the start of the word should yank just the word
+            /// </summary>
+            [Fact]
+            public void InnerWord_FromWordStart()
+            {
+                Create("the dog chased the ball");
+                _vimBuffer.Process("yiw");
+                Assert.Equal("the", UnnamedRegister.StringValue);
+            }
+
+            /// <summary>
+            /// Doing an 'iw' yank with a count of 2 should yank the word and the trailing
+            /// white space
+            /// </summary>
+            [Fact]
+            public void InnerWord_FromWordStartWithCount()
+            {
+                Create("the dog chased the ball");
+                _vimBuffer.Process("y2iw");
+                Assert.Equal("the ", UnnamedRegister.StringValue);
+            }
+
+            /// <summary>
+            /// Doing an 'iw' from white space should yank the white space
+            /// </summary>
+            [Fact]
+            public void InnerWord_FromWhiteSpace()
+            {
+                Create("the dog chased the ball");
+                _textView.MoveCaretTo(3);
+                _vimBuffer.Process("y2iw");
+                Assert.Equal(" dog", UnnamedRegister.StringValue);
+            }
+
+            /// <summary>
+            /// Yanking a word across new lines should not count the new line as a word. Odd since
+            /// most white space is counted
+            /// </summary>
+            [Fact]
+            public void InnerWord_AcrossNewLine()
+            {
+                Create("cat", "dog", "bear");
+                _vimBuffer.Process("y2iw");
+                Assert.Equal("cat" + Environment.NewLine + "dog", UnnamedRegister.StringValue);
+            }
+
+            /// <summary>
+            /// Make sure a yank goes to the clipboard if we don't specify a register and the 
+            /// unnamed option is set
+            /// </summary>
+            [Fact]
+            public void UnnamedGoToClipboardIfOptionSet()
+            {
+                Create("cat", "dog");
+                _globalSettings.Clipboard = "unnamed,autoselect";
+                _vimBuffer.Process("yaw");
+                Assert.Equal("cat", ClipboardDevice.Text);
+            }
+
+            /// <summary>
+            /// Make sure a yank goes to unnamed if the register is explicitly specified even if the
+            /// unnamed option is set in 'clipboard'
+            /// </summary>
+            [Fact]
+            public void UnnamedExplicitBypassesClipboardOption()
+            {
+                Create("cat", "dog");
+                _globalSettings.Clipboard = "unnamed,autoselect";
+                _vimBuffer.Process("\"\"yaw");
+                Assert.Equal("", ClipboardDevice.Text);
+                Assert.Equal("cat", UnnamedRegister.StringValue);
+            }
+
+            /// <summary>
+            /// Yank lines using the special y#y syntax
+            /// </summary>
+            [Fact]
+            public void SpecialSyntaxSimple()
+            {
+                Create("cat", "dog", "bear");
+                _vimBuffer.Process("y2y");
+                Assert.Equal("cat" + Environment.NewLine + "dog" + Environment.NewLine, UnnamedRegister.StringValue);
+                Assert.Equal(OperationKind.LineWise, UnnamedRegister.OperationKind);
+            }
+        }
+
+        public sealed class KeyMappingTest : NormalModeIntegrationTest
+        {
+            /// <summary>
+            /// When two mappnigs have the same prefix then they are ambiguous and require a
+            /// tie breaker input.
+            /// </summary>
+            [Fact]
+            public void Ambiguous()
+            {
+                Create("");
+                _vimBuffer.Process(":map aa foo", enter: true);
+                _vimBuffer.Process(":map aaa bar", enter: true);
+                _vimBuffer.Process("aa");
+                Assert.Equal(KeyInputSetUtil.OfString("aa"), KeyInputSetUtil.OfList(_vimBuffer.BufferedKeyInputs));
+            }
+
+            /// <summary>
+            /// Resloving the ambiguity should cause both the original plus the next input to be 
+            /// returned
+            /// </summary>
+            [Fact]
+            public void Ambiguous_ResolveShorter()
+            {
+                Create("");
+                _vimBuffer.Process(":map aa ifoo", enter: true);
+                _vimBuffer.Process(":map aaa ibar", enter: true);
+                _vimBuffer.Process("aab");
+                Assert.Equal("foob", _textBuffer.GetLine(0).GetText());
+            }
+
+            [Fact]
+            public void Ambiguous_ResolveLonger()
+            {
+                Create("");
+                _vimBuffer.Process(":map aa ifoo", enter: true);
+                _vimBuffer.Process(":map aaa ibar", enter: true);
+                _vimBuffer.Process("aaa");
+                Assert.Equal("bar", _textBuffer.GetLine(0).GetText());
+            }
+
+            /// <summary>
+            /// In the ambiguous double resolve case we should reslove the first but still 
+            /// buffer the input for the second one
+            /// </summary>
+            [Fact]
+            public void Ambiguous_Double()
+            {
+                Create("");
+                _vimBuffer.Process(":imap aa one", enter: true);
+                _vimBuffer.Process(":imap aaa two", enter: true);
+                _vimBuffer.Process(":imap b three", enter: true);
+                _vimBuffer.Process(":imap bb four", enter: true);
+                _vimBuffer.Process("iaab");
+                Assert.Equal("one", _textBuffer.GetLine(0).GetText());
+                Assert.Equal(KeyInputSetUtil.OfString("b"), KeyInputSetUtil.OfList(_vimBuffer.BufferedKeyInputs));
+            }
+
+            [Fact]
+            public void Ambiguous_DoubleResolved()
+            {
+                Create("");
+                _vimBuffer.Process(":imap aa one", enter: true);
+                _vimBuffer.Process(":imap aaa two", enter: true);
+                _vimBuffer.Process(":imap b three", enter: true);
+                _vimBuffer.Process(":imap bb four", enter: true);
+                _vimBuffer.Process("iaabb");
+                Assert.Equal("onefour", _textBuffer.GetLine(0).GetText());
+                Assert.Equal(0, _vimBuffer.BufferedKeyInputs.Length);
+            }
+
+            [Fact]
+            public void ToCharDoesNotUseMap()
+            {
+                Create("bear; again: dog");
+                _vimBuffer.Process(":map ; :", enter: true);
+                _vimBuffer.Process("dt;");
+                Assert.Equal("; again: dog", _textView.GetLine(0).GetText());
+            }
+
+            [Fact]
+            public void AlphaToRightMotion()
+            {
+                Create("dog");
+                _vimBuffer.Process(":map a l", enter: true);
+                _vimBuffer.Process("aa");
+                Assert.Equal(2, _textView.GetCaretPoint().Position);
+            }
+
+            [Fact]
+            public void OperatorPendingWithAmbiguousCommandPrefix()
+            {
+                Create("dog chases the ball");
+                _vimBuffer.Process(":map a w", enter: true);
+                _vimBuffer.Process("da");
+                Assert.Equal("chases the ball", _textView.GetLine(0).GetText());
+            }
+
+            [Fact]
+            public void ReplaceDoesntUseNormalMap()
+            {
+                Create("dog");
+                _vimBuffer.Process(":map f g", enter: true);
+                _vimBuffer.Process("rf");
+                Assert.Equal("fog", _textView.GetLine(0).GetText());
+            }
+
+            [Fact]
+            public void IncrementalSearchUsesCommandMap()
+            {
+                Create("dog");
+                _vimBuffer.Process(":cmap a o", enter: true);
+                _vimBuffer.Process("/a", enter: true);
+                Assert.Equal(1, _textView.GetCaretPoint().Position);
+            }
+
+            [Fact]
+            public void ReverseIncrementalSearchUsesCommandMap()
+            {
+                Create("dog");
+                _textView.MoveCaretTo(_textView.TextSnapshot.GetEndPoint());
+                _vimBuffer.Process(":cmap a o", enter: true);
+                _vimBuffer.Process("?a", enter: true);
+                Assert.Equal(1, _textView.GetCaretPoint().Position);
+            }
+
+            /// <summary>
+            /// Ensure that accidental recursive key mappings don't cause VsVim to hang 
+            /// indefinitely.  In gVim this will actually cause infinite mapping recursion
+            /// but because we don't implemente CTRL-C as a break command yet we use a custom
+            /// count to back out of the infinite mappings
+            /// </summary>
+            [Fact]
+            public void InfiniteMappingHueristic()
+            {
+                Create("cat", "dog");
+                _assertOnErrorMessage = false;
+                _vimBuffer.Process(":imap l 3l", enter: true);
+                _vimBuffer.Process("il");  // Will recurse or break out and complete
+            }
+
+            /// <summary>
+            /// By default the '\' isn't special in mappings
+            /// </summary>
+            [Fact]
+            public void BackslashIsntSpecial()
+            {
+                Create("");
+                _vimBuffer.Process(@":map / /\v", enter: true);
+                _vimBuffer.Process("/");
+                Assert.Equal(@"/\v", _vimBuffer.NormalMode.Command);
+            }
+
+            /// <summary>
+            /// This is a mapping operation which takes multiple stages to complete.  Round 1 
+            /// will map '5' to 'd8'.  The 'd' has no mapping hence control passes back to the 
+            /// IVimBuffer where it consumes 'd' and moves to operator pending mode.  The '8' 
+            /// is then reconsidered and because we are now in operator pending mode it is 
+            /// translated to 'w' instead of 'l'
+            /// </summary>
+            [Fact]
+            public void MultiStepMapBetweenModes()
+            {
+                Create("cat dog");
+                _vimBuffer.Process(":omap 8 w", enter: true);
+                _vimBuffer.Process(":nmap 8 l", enter: true);
+                _vimBuffer.Process(":nmap 5 d8", enter: true);
+                _vimBuffer.Process("5");
+                Assert.Equal("dog", _textBuffer.GetLine(0).GetText());
+            }
+
+            /// <summary>
+            /// This is undocumented behavior that I reversed engineered through testing.  It shows 
+            /// up though for every normal mode command which has a prefix shared with another normal
+            /// mode command (both g and z).
+            ///
+            /// In this mode no mapping occurs on the specified input.  Instead it will be processed
+            /// as is 
+            /// </summary>
+            [Fact]
+            public void MultiStepMapWithAmbiguousInput()
+            {
+                Create("");
+                _vimBuffer.Process(":map j ifoo", enter: true);
+                _vimBuffer.Process("gj");
+                Assert.Equal("", _textBuffer.GetLine(0).GetText());
+            }
+
+            /// <summary>
+            /// KeyInput values like 'g' and 'z' are ambiguous commands in normal mode.  They could
+            /// be the start of several commands.  After pressing 'g' or 'z' the next key stroke 
+            /// won't participate in normal mode mapping.  
+            /// 
+            /// Note: This is completely undocumented behavior as far as I can tell.  But you can
+            /// easily prove it with the below code 
+            /// </summary>
+            [Fact]
+            public void TwoKeyCommandsHaveNoRemapAfterFirstKey()
+            {
+                Create("cat");
+                _vimBuffer.Process(":map j I", enter: true);
+                _vimBuffer.Process("gj");
+                Assert.Equal(ModeKind.Normal, _vimBuffer.ModeKind);
+                _vimBuffer.Process("gI");
+                Assert.Equal(ModeKind.Insert, _vimBuffer.ModeKind);
+            }
+
+            /// <summary>
+            /// Scenario from above but explicitly verify the KeyRemapMode
+            /// </summary>
+            [Fact]
+            public void TwoKeyCommandsHaveNoRemapAfterFirstKey_Mode()
+            {
+                Create("cat");
+                _vimBuffer.Process("g");
+                Assert.True(_vimBuffer.NormalMode.KeyRemapMode.IsNone());
+            }
+
+            /// <summary>
+            /// Make sure that we don't regress issue 522.  In this particular case the user
+            /// has defined apparent recursive mappings and we need to make sure they aren't
+            /// treated as such
+            ///
+            /// Strictly speaking the ounmap calls aren't necessary but keeping them here for 
+            /// completeness with the sample
+            /// </summary>
+            [Fact]
+            public void Regression_Issue522()
+            {
+                Create("cat", "dog");
+                _vimBuffer.Process(":map j gj", enter: true);
+                _vimBuffer.Process(":ounmap j", enter: true);
+                _vimBuffer.Process(":map k gk", enter: true);
+                _vimBuffer.Process(":ounmap k", enter: true);
+                _vimBuffer.Process("j");
+                Assert.Equal(_textBuffer.GetLine(1).Start, _textView.GetCaretPoint());
+            }
+
+            [Fact]
+            public void Regression_Issue896()
+            {
+                Create("");
+                _vimBuffer.Process(":nnoremap <Esc> :nohl<Enter><Esc>", enter: true);
+
+                var ran = false;
+                _vimData.HighlightSearchOneTimeDisabled += delegate { ran = true; };
+                _vimBuffer.Process(VimKey.Escape);
+                Assert.True(ran);
+            }
+
+            [Fact]
+            public void ProcessBufferedKeyInputsShouldMap()
+            {
+                Create("");
+                _vimBuffer.Process(":imap x short", enter: true);
+                _vimBuffer.Process(":imap xx long", enter: true);
+                _vimBuffer.Process("ix");
+                Assert.Equal(1, _vimBuffer.BufferedKeyInputs.Length);
+                _vimBuffer.ProcessBufferedKeyInputs();
+                Assert.Equal("short", _textBuffer.GetLine(0).GetText());
+            }
+
+            /// <summary>
+            /// Make sure the ambiguous case (:help map-ambiguous) is done correctly in the
+            /// face of operators
+            /// </summary>
+            [Fact]
+            public void Regression_Issue880_Part1()
+            {
+                Create("cat", "dog");
+                _vimBuffer.Process(":nnoremap c y", enter: true);
+                _vimBuffer.Process(":nnoremap cc yy", enter: true);
+                _vimBuffer.Process("cc");
+                Assert.Equal("cat\r\n", UnnamedRegister.StringValue);
+            }
+
+            /// <summary>
+            /// Make sure that we properly handle the mapping during operator pending
+            /// </summary>
+            [Fact]
+            public void Regression_Issue880_Part3()
+            {
+                Create("cat", "dog");
+                _vimBuffer.Process(":nnoremap w e", enter: true);
+                _vimBuffer.Process("yw");
+                Assert.Equal("cat", UnnamedRegister.StringValue);
+            }
+
+            /// <summary>
+            /// Verify that the :omap command only takes affect when we are in operator
+            /// pending mode
+            /// </summary>
+            [Fact]
+            public void OperatorPendingWithDelete()
+            {
+                Create("cat dog");
+                _vimBuffer.Process(":omap l w", enter: true);
+                _vimBuffer.Process("dll");
+                Assert.Equal("dog", _textBuffer.GetLine(0).GetText());
+                Assert.Equal(1, _textView.GetCaretPoint().Position);
+            }
+
+            /// <summary>
+            /// In the case where the remapping is not considered for the first character becuase 
+            /// of the matching prefix problem (:nmap a ab) make sure that the remapping of the  
+            /// latter characters is considered in the mode which occurs after processing the 
+            /// first character
+            /// </summary>
+            [Fact]
+            public void MatchingPrefixWithModeSwitch()
+            {
+                Create("");
+                _vimBuffer.Process(":nmap i ia", enter: true);
+                _vimBuffer.Process(":imap a hit", enter: true);
+                _vimBuffer.Process("i");
+                Assert.Equal("hit", _textBuffer.GetLine(0).GetText());
+            }
+
+            /// <summary>
+            /// Even though keypad divide is processed as simply / it should still go through key
+            /// mapping as kDivide
+            /// </summary>
+            [Fact]
+            public void KeypadDivideMustMap()
+            {
+                Create("cat dog");
+                _vimBuffer.Process(":nmap <kDivide> i", enter: true);
+                _vimBuffer.Process(VimKey.KeypadDivide);
+                Assert.Equal(ModeKind.Insert, _vimBuffer.ModeKind);
+            }
+
+            /// <summary>
+            /// The {C-H} and {BS} key combinations aren't true equivalent keys.  They can be bound
+            /// to separate commands
+            /// </summary>
+            [Fact]
+            public void ControlHAndBackspace()
+            {
+                Create("");
+                _vimBuffer.Process(":nmap <C-H> icontrol h<Esc>", enter: true);
+                _vimBuffer.Process(":nmap <BS> a and backspace", enter: true);
+                _vimBuffer.ProcessNotation("<C-H><BS>");
+                Assert.Equal("control h and backspace", _textBuffer.GetLine(0).GetText());
+            }
+        }
+
+        public sealed class MapLeaderTest : NormalModeIntegrationTest
+        {
+            [Fact]
+            public void SimpleUpdatesVariableMap()
+            {
+                Create("");
+                _vimBuffer.Process(@":let mapleader=""x""", enter: true);
+                var value = Vim.VariableMap["mapleader"];
+                Assert.Equal("x", value.AsString().Item);
+            }
+
+            [Fact]
+            public void Simple()
+            {
+                Create("");
+                _vimBuffer.Process(@":let mapleader=""x""", enter: true);
+                _vimBuffer.Process(@":nmap <Leader>i ihit it", enter: true);
+                _vimBuffer.Process(@"xi");
+                Assert.Equal("hit it", _textBuffer.GetLine(0).GetText());
+                Assert.Equal(ModeKind.Insert, _vimBuffer.ModeKind);
+            }
+
+            /// <summary>
+            /// The Leader value can occur in the middle of a mapping.  Make sure that it's 
+            /// supported
+            /// </summary>
+            [Fact]
+            public void InMiddle()
+            {
+                Create("");
+                _vimBuffer.Process(@":let mapleader=""x""", enter: true);
+                _vimBuffer.Process(@":nmap i<Leader>i ihit it", enter: true);
+                _vimBuffer.Process(@"ixi");
+                Assert.Equal("hit it", _textBuffer.GetLine(0).GetText());
+                Assert.Equal(ModeKind.Insert, _vimBuffer.ModeKind);
+            }
+
+            /// <summary>
+            /// The Leader value can also occur on the RHS of the mapping string.
+            /// </summary>
+            [Fact]
+            public void InRight()
+            {
+                Create("");
+                _vimBuffer.Process(@":let mapleader=""x""", enter: true);
+                _vimBuffer.Process(@":nmap ii ihit it<Leader>", enter: true);
+                _vimBuffer.Process(@"ii");
+                Assert.Equal("hit itx", _textBuffer.GetLine(0).GetText());
+                Assert.Equal(ModeKind.Insert, _vimBuffer.ModeKind);
+            }
+
+            /// <summary>
+            /// The mapleader value is interpreted at the point of definition.  It doesn't get
+            /// reinterpretted after a change occurs
+            /// </summary>
+            [Fact]
+            public void LeaderInterpretedAtDefintion()
+            {
+                Create("");
+                _vimBuffer.Process(@":let mapleader=""x""", enter: true);
+                _vimBuffer.Process(@":nmap <Leader>i ihit it", enter: true);
+                _vimBuffer.Process(@":let mapleader=""z""", enter: true);
+                _vimBuffer.Process(@"xi");
+                Assert.Equal("hit it", _textBuffer.GetLine(0).GetText());
+                Assert.Equal(ModeKind.Insert, _vimBuffer.ModeKind);
+            }
+
+            /// <summary>
+            /// If the mapleader value is defined as a number it should be seen as string when 
+            /// we use it in a mapping
+            /// </summary>
+            [Fact]
+            public void NumberSeenAsString()
+            {
+                Create("");
+                _vimBuffer.Process(@":let mapleader=2", enter: true);
+                _vimBuffer.Process(@":nmap <Leader>i ihit it", enter: true);
+                _vimBuffer.Process(@"2i");
+                Assert.Equal("hit it", _textBuffer.GetLine(0).GetText());
+                Assert.Equal(ModeKind.Insert, _vimBuffer.ModeKind);
+            }
+
+            /// <summary>
+            /// When there is no mapleader value then the Leader entry should be replaced with
+            /// a backslash
+            /// </summary>
+            [Fact]
+            public void NoMapLeaderValue()
+            {
+                Create("");
+                _vimBuffer.Process(@":nmap <Leader>i ihit it", enter: true);
+                _vimBuffer.Process(@"\i");
+                Assert.False(VariableMap.ContainsKey("mapleader"));
+                Assert.Equal("hit it", _textBuffer.GetLine(0).GetText());
+                Assert.Equal(ModeKind.Insert, _vimBuffer.ModeKind);
+            }
+        }
+
+        public sealed class MarksTest : NormalModeIntegrationTest
+        {
+            [Fact]
+            public void SelectionEndIsExclusive()
+            {
+                Create("the brown dog");
+                var span = new SnapshotSpan(_textView.GetPoint(4), _textView.GetPoint(9));
+                Assert.Equal("brown", span.GetText());
+                var visualSelection = VisualSelection.NewCharacter(CharacterSpan.CreateForSpan(span), Path.Backward);
+                _vimTextBuffer.LastVisualSelection = FSharpOption.Create(visualSelection);
+                _vimBuffer.Process("y`>");
+                Assert.Equal("the brown", _vimBuffer.RegisterMap.GetRegister(RegisterName.Unnamed).StringValue);
+            }
+
+            [Fact]
+            public void NamedMarkIsExclusive()
+            {
+                Create("the brown dog");
+                var point = _textView.GetPoint(8);
+                Assert.Equal('n', point.GetChar());
+                _vimBuffer.VimTextBuffer.SetLocalMark(LocalMark.OfChar('b').Value, 0, 8);
+                _vimBuffer.Process("y`b");
+                Assert.Equal("the brow", _vimBuffer.RegisterMap.GetRegister(RegisterName.Unnamed).StringValue);
+            }
+
+            /// <summary>
+            /// The last jump mark is a user settable item
+            /// </summary>
+            [Fact]
+            public void LastJump_Set()
+            {
+                Create("cat", "fish", "dog");
+                _textView.MoveCaretToLine(1);
+                _vimBuffer.Process("m'");
+                Assert.Equal(_textBuffer.GetLine(1).Start, _jumpList.LastJumpLocation.Value.Position);
+            }
+
+            /// <summary>
+            /// Make sure that a jump operation to a differet mark will properly update the LastMark
+            /// selection
+            /// </summary>
+            [Fact]
+            public void LastJump_AfterMarkJump()
+            {
+                Create("cat", "fish", "dog");
+                _vimBuffer.Process("mc");   // Mark the line
+                _textView.MoveCaretToLine(1);
+                _vimBuffer.Process("'c");
+                Assert.Equal(0, _textView.GetCaretPoint().Position);
+                Assert.Equal(_textView.GetLine(1).Start, _jumpList.LastJumpLocation.Value.Position);
+            }
+
+            /// <summary>
+            /// Jumping with the '' command should set the last jump to the current location.  So doing
+            /// a '' in sequence should just jump back and forth
+            /// </summary>
+            [Fact]
+            public void LastJump_BackAndForth()
+            {
+                Create("cat", "fish", "dog");
+                _vimBuffer.Process("mc");   // Mark the line
+                _textView.MoveCaretToLine(1);
+                _vimBuffer.Process("'c");
+                for (var i = 0; i < 10; i++)
+                {
+                    _vimBuffer.Process("''");
+                    var line = (i % 2 != 0) ? 0 : 1;
+                    Assert.Equal(_textBuffer.GetLine(line).Start, _textView.GetCaretPoint().Position);
+                }
+            }
+
+            /// <summary>
+            /// Navigating the jump list shouldn't affect the LastJump mark
+            /// </summary>
+            [Fact]
+            public void LastJump_NavigateJumpList()
+            {
+                Create("cat", "fish", "dog");
+                _vimBuffer.Process("majmbjmc'a'b'c");
+                Assert.Equal(_textView.GetLine(1).Start, _jumpList.LastJumpLocation.Value.Position);
+                Assert.Equal(_textView.GetLine(2).Start, _textView.GetCaretPoint());
+                _vimBuffer.Process(KeyInputUtil.CharWithControlToKeyInput('o'));
+                _vimBuffer.Process(KeyInputUtil.CharWithControlToKeyInput('o'));
+                Assert.Equal(_textView.GetLine(1).Start, _jumpList.LastJumpLocation.Value.Position);
+                Assert.Equal(_textView.GetLine(0).Start, _textView.GetCaretPoint());
+            }
+
+            /// <summary>
+            /// Jumping to a mark with ` should jump to the literal mark wherever it occurs 
+            /// in the line
+            /// </summary>
+            [Fact]
+            public void JumpToMark()
+            {
+                Create("cat", "  dog");
+                Vim.MarkMap.SetLocalMark('a', _vimBufferData, 1, 3);
+                _vimBuffer.Process("`a");
+                Assert.Equal(_textBuffer.GetPointInLine(1, 3), _textView.GetCaretPoint());
+            }
+
+            /// <summary>
+            /// Jumping to a mark with ' should jump to the start of the line where the mark 
+            /// occurs
+            /// </summary>
+            [Fact]
+            public void JumpToMarkLine()
+            {
+                Create("cat", "  dog");
+                Vim.MarkMap.SetLocalMark('a', _vimBufferData, 1, 3);
+                _vimBuffer.Process("'a");
+                Assert.Equal(_textBuffer.GetPointInLine(1, 2), _textView.GetCaretPoint());
+            }
+
+            /// <summary>
+            /// The delete character command should update the last edit point 
+            /// </summary>
+            [Fact]
+            public void LastEditPoint_DeleteCharacter()
+            {
+                Create("cat", "dog");
+                Assert.True(_vimTextBuffer.LastEditPoint.IsNone());
+                _vimBuffer.ProcessNotation("lx");
+                Assert.True(_vimTextBuffer.LastEditPoint.IsSome());
+                Assert.Equal(1, _vimTextBuffer.LastEditPoint.Value);
+            }
+
+            /// <summary>
+            /// The delete line command should update the last edit point
+            /// </summary>
+            [Fact]
+            public void LastEditPoint_DeleteLine()
+            {
+                Create("cat", "dog", "tree");
+                Assert.True(_vimTextBuffer.LastEditPoint.IsNone());
+                _textView.MoveCaretToLine(1);
+                _vimBuffer.ProcessNotation("dd");
+                Assert.True(_vimTextBuffer.LastEditPoint.IsSome());
+                Assert.Equal(_textBuffer.GetLine(1).Start, _vimTextBuffer.LastEditPoint.Value);
+            }
+        }
+
+        public sealed class ChangeLinesTest : NormalModeIntegrationTest
+        {
+            /// <summary>
+            /// Caret should maintain position but the text should be deleted.  The caret 
+            /// exists in virtual space
+            /// </summary>
+            [Fact]
+            public void AutoIndentShouldPreserveOnSingle()
+            {
+                Create("  dog", "  cat", "  tree");
+                _vimBuffer.LocalSettings.AutoIndent = true;
+                _vimBuffer.Process("cc");
+                Assert.Equal(ModeKind.Insert, _vimBuffer.ModeKind);
+                Assert.Equal(2, _textView.GetCaretVirtualPoint().VirtualSpaces);
+                Assert.Equal("", _textView.GetLine(0).GetText());
+            }
+
+            [Fact]
+            public void NoAutoIndentShouldRemoveAllOnSingle()
+            {
+                Create("  dog", "  cat");
+                _vimBuffer.LocalSettings.AutoIndent = false;
+                _vimBuffer.Process("cc");
+                Assert.Equal(ModeKind.Insert, _vimBuffer.ModeKind);
+                Assert.Equal(0, _textView.GetCaretPoint().Position);
+                Assert.Equal("", _textView.GetLine(0).GetText());
+            }
+
+            /// <summary>
+            /// Caret position should be preserved in virtual space
+            /// </summary>
+            [Fact]
+            public void AutoIndentShouldPreserveOnMultiple()
+            {
+                Create("  dog", "  cat", "  tree");
+                _vimBuffer.LocalSettings.AutoIndent = true;
+                _vimBuffer.Process("2cc");
+                Assert.Equal(ModeKind.Insert, _vimBuffer.ModeKind);
+                Assert.Equal(2, _textView.GetCaretVirtualPoint().VirtualSpaces);
+                Assert.Equal("", _textView.GetLine(0).GetText());
+                Assert.Equal("  tree", _textView.GetLine(1).GetText());
+            }
+
+            /// <summary>
+            /// Caret point should be preserved in virtual space
+            /// </summary>
+            [Fact]
+            public void AutoIndentShouldPreserveFirstOneOnMultiple()
+            {
+                Create("    dog", "  cat", "  tree");
+                _vimBuffer.LocalSettings.AutoIndent = true;
+                _vimBuffer.Process("2cc");
+                Assert.Equal(ModeKind.Insert, _vimBuffer.ModeKind);
+                Assert.Equal(4, _textView.GetCaretVirtualPoint().VirtualSpaces);
+                Assert.Equal("", _textView.GetLine(0).GetText());
+                Assert.Equal("  tree", _textView.GetLine(1).GetText());
+            }
+
+            [Fact]
+            public void NoAutoIndentShouldRemoveAllOnMultiple()
+            {
+                Create("  dog", "  cat", "  tree");
+                _vimBuffer.LocalSettings.AutoIndent = false;
+                _vimBuffer.Process("2cc");
+                Assert.Equal(ModeKind.Insert, _vimBuffer.ModeKind);
+                Assert.Equal(0, _textView.GetCaretPoint().Position);
+                Assert.Equal("", _textView.GetLine(0).GetText());
+                Assert.Equal("  tree", _textView.GetLine(1).GetText());
+            }
+
+            /// <summary>
+            /// When 'autoindent' is on we need to keep tabs and spaces at the start of the line
+            /// </summary>
+            [Fact]
+            public void AutoIndent_KeepTabsAndSpaces()
+            {
+                Create("\t  dog", "\t  cat");
+                _localSettings.AutoIndent = true;
+                _localSettings.TabStop = 4;
+                _localSettings.ExpandTab = false;
+                _vimBuffer.Process("ccb");
+                Assert.Equal("\t  b", _textView.GetLine(0).GetText());
+                Assert.Equal("\t  cat", _textView.GetLine(1).GetText());
+                Assert.Equal(_textView.GetPoint(4), _textView.GetCaretPoint());
+            }
+
+            /// <summary>
+            /// When 'autoindent' is on we need to keep tabs at the start of the line
+            /// </summary>
+            [Fact]
+            public void AutoIndent_KeepTabs()
+            {
+                Create("\tdog", "\tcat");
+                _localSettings.AutoIndent = true;
+                _localSettings.TabStop = 4;
+                _localSettings.ExpandTab = false;
+                _vimBuffer.Process("ccb");
+                Assert.Equal("\tb", _textView.GetLine(0).GetText());
+                Assert.Equal("\tcat", _textView.GetLine(1).GetText());
+                Assert.Equal(_textView.GetPoint(2), _textView.GetCaretPoint());
+            }
+
+            /// <summary>
+            /// When there are tabs involved the virtual space position of the caret after a 
+            /// 'cc' operation should be (tabs * tabWidth + spaces)
+            /// </summary>
+            [Fact]
+            public void AutoIndent_VirtualSpace()
+            {
+                Create("\t  dog", "\t cat");
+                _localSettings.AutoIndent = true;
+                _localSettings.TabStop = 4;
+                _vimBuffer.Process("cc");
+                Assert.Equal(6, _textView.GetCaretVirtualPoint().VirtualSpaces);
+            }
+        }
+
+        public sealed class IncrementalSearchTest : NormalModeIntegrationTest
+        {
+            [Fact]
+            public void VeryNoMagic()
+            {
+                Create("dog", "cat");
+                _vimBuffer.Process(@"/\Vog", enter: true);
+                Assert.Equal(1, _textView.GetCaretPoint().Position);
+            }
+
+            /// <summary>
+            /// Make sure the caret goes to column 0 on the next line even if one of the 
+            /// motion adjustment applies (:help exclusive-linewise)
+            /// </summary>
+            [Fact]
+            public void CaretOnColumnZero()
+            {
+                Create("hello", "world");
+                _textView.MoveCaretTo(2);
+                _vimBuffer.Process("/world", enter: true);
+                Assert.Equal(_textView.GetLine(1).Start, _textView.GetCaretPoint());
+            }
+
+            /// <summary>
+            /// Make sure we respect the \c marker over the 'ignorecase' option even if it appears
+            /// at the end of the string
+            /// </summary>
+            [Fact]
+            public void CaseInsensitiveAtEndOfSearhString()
+            {
+                Create("cat dog bear");
+                _vimBuffer.Process("/DOG");
+                Assert.True(_vimBuffer.IncrementalSearch.CurrentSearchResult.Value.IsNotFound);
+                _vimBuffer.Process(@"\c", enter: true);
+                Assert.Equal(4, _textView.GetCaretPoint().Position);
+            }
+
+            /// <summary>
+            /// Make sure we respect the \c marker over the 'ignorecase' option even if it appears
+            /// in the middle of the string
+            /// </summary>
+            [Fact]
+            public void CaseInsensitiveInMiddleOfSearhString()
+            {
+                Create("cat dog bear");
+                _vimBuffer.Process(@"/D\cOG", enter: true);
+                Assert.Equal(4, _textView.GetCaretPoint().Position);
+            }
+
+            [Fact]
+            public void CaseSensitive()
+            {
+                Create("dogDOG", "cat");
+                _vimBuffer.Process(@"/\COG", enter: true);
+                Assert.Equal(4, _textView.GetCaretPoint().Position);
+            }
+
+            /// <summary>
+            /// The case option in the search string should take precedence over the 
+            /// ignore case option
+            /// </summary>
+            [Fact]
+            public void CaseSensitiveAgain()
+            {
+                Create("hello dog DOG");
+                _globalSettings.IgnoreCase = true;
+                _vimBuffer.Process(@"/\CDOG", enter: true);
+                Assert.Equal(10, _textView.GetCaretPoint());
+            }
+
+            [Fact]
+            public void HandlesEscape()
+            {
+                Create("dog");
+                _vimBuffer.Process("/do");
+                _vimBuffer.Process(KeyInputUtil.EscapeKey);
+                Assert.Equal(0, _textView.GetCaretPoint().Position);
+            }
+
+            [Fact]
+            public void HandlesEscapeInOperator()
+            {
+                Create("dog");
+                _vimBuffer.Process("d/do");
+                _vimBuffer.Process(KeyInputUtil.EscapeKey);
+                Assert.Equal(0, _textView.GetCaretPoint().Position);
+            }
+
+            [Fact]
+            public void UsedAsOperatorMotion()
+            {
+                Create("dog cat tree");
+                _vimBuffer.Process("d/cat", enter: true);
+                Assert.Equal("cat tree", _textView.GetLine(0).GetText());
+                Assert.Equal(0, _textView.GetCaretPoint().Position);
+            }
+
+            [Fact]
+            public void DontMoveCaretDuringSearch()
+            {
+                Create("dog cat tree");
+                _vimBuffer.Process("/cat");
+                Assert.Equal(0, _textView.GetCaretPoint().Position);
+            }
+
+            [Fact]
+            public void MoveCaretAfterEnter()
+            {
+                Create("dog cat tree");
+                _vimBuffer.Process("/cat", enter: true);
+                Assert.Equal(4, _textView.GetCaretPoint().Position);
+            }
+
+            /// <summary>
+            /// Verify a couple of searches for {} work as expected
+            /// </summary>
+            [Fact]
+            public void Braces()
+            {
+                Create("func() {   }");
+                Action<string, int> doSearch =
+                    (pattern, position) =>
+                    {
+                        _textView.MoveCaretTo(0);
+                        _vimBuffer.Process(pattern);
+                        _vimBuffer.Process(VimKey.Enter);
+                        Assert.Equal(position, _textView.GetCaretPoint().Position);
+                    };
+                doSearch(@"/{", 7);
+                doSearch(@"/}", 11);
+
+                _assertOnErrorMessage = false;
+                doSearch(@"/\<{\>", 0);  // Should fail
+                doSearch(@"/\<}\>", 0);  // Should fail
+            }
+
+            /// <summary>
+            /// Verify we can use the \1 in an incremental search for matches
+            /// </summary>
+            [Fact]
+            public void GroupingMatch()
+            {
+                Create("dog", "dog::dog", "dog");
+                _vimBuffer.Process(@"/\(dog\)::\1", enter: true);
+                Assert.Equal(_textView.GetLine(1).Start, _textView.GetCaretPoint());
+            }
+
+            /// <summary>
+            /// Unless kDivide is mapped to another key it should be processed exactly as 
+            /// / is processed
+            /// </summary>
+            [Fact]
+            public void KeypadDivideShouldBeginSearch()
+            {
+                Create("cat dog");
+                _vimBuffer.ProcessNotation("<kDivide>a", enter: true);
+                Assert.Equal(1, _textView.GetCaretPoint().Position);
+            }
+        }
+
+        public sealed class InsertLineBelowCaretTest : NormalModeIntegrationTest
+        {
+            /// <summary>
+            /// Ensure the text inserted is repeated after the Escape
+            /// </summary>
+            [Fact]
+            public void WithCount()
+            {
+                Create("dog", "bear");
+                _vimBuffer.Process("2o");
+                _vimBuffer.Process("cat");
+                _vimBuffer.Process(VimKey.Escape);
+                Assert.Equal("dog", _textView.GetLine(0).GetText());
+                Assert.Equal("cat", _textView.GetLine(1).GetText());
+                Assert.Equal("cat", _textView.GetLine(2).GetText());
+                Assert.Equal("bear", _textView.GetLine(3).GetText());
+                Assert.Equal(_textView.GetLine(2).Start.Add(2), _textView.GetCaretPoint());
+            }
+
+            /// <summary>
+            /// Make sure that we use the proper line ending when inserting a new line vs. simply choosing 
+            /// to use Environment.NewLine
+            /// </summary>
+            [Fact]
+            public void AlternateNewLine()
+            {
+                Create("");
+                _textBuffer.Replace(new Span(0, 0), "cat\ndog");
+                _textView.MoveCaretTo(0);
+                _vimBuffer.Process("o");
+                Assert.Equal("cat\n", _textBuffer.GetLine(0).ExtentIncludingLineBreak.GetText());
+                Assert.Equal("\n", _textBuffer.GetLine(1).ExtentIncludingLineBreak.GetText());
+                Assert.Equal("dog", _textBuffer.GetLine(2).ExtentIncludingLineBreak.GetText());
+            }
+
+            /// <summary>
+            /// An 'o' command which starts on a folded line should insert the line after the fold
+            /// </summary>
+            [Fact]
+            public void FromFold()
+            {
+                Create("cat", "dog", "fish", "tree");
+                _foldManager.CreateFold(_textView.GetLineRange(1, 2));
+                _textView.MoveCaretToLine(1);
+                _vimBuffer.Process("o");
+                Assert.Equal("fish", _textBuffer.GetLine(2).GetText());
+                Assert.Equal("", _textBuffer.GetLine(3).GetText());
+            }
+
+            /// <summary>
+            /// The 'o' command should always position the caret on the line below even when it's the
+            /// last line in the buffer
+            /// </summary>
+            [Fact]
+            public void LastLine()
+            {
+                Create("cat", "dog");
+                _textView.MoveCaretToLine(1);
+                _vimBuffer.Process("o");
+                Assert.Equal(_textBuffer.GetLine(2).Start, _textView.GetCaretPoint());
+            }
+
+            /// <summary>
+            /// Make sure the caret is properly positioned on the new line and not the last
+            /// line
+            /// 
+            /// Issue 944
+            /// </summary>
+            [Fact]
+            public void LastLineBlank()
+            {
+                Create("cat", "dog", "");
+                _textView.MoveCaretToLine(1);
+                _vimBuffer.Process("o");
+                Assert.Equal(_textBuffer.GetLine(2).Start, _textView.GetCaretPoint());
+            }
+        }
+
+        public sealed class MaintainCaretColumnTest : NormalModeIntegrationTest
+        {
+            /// <summary>
+            /// Simple maintain of the caret column going down
+            /// </summary>
+            [Fact]
+            public void Down()
+            {
+                Create("the dog chased the ball", "hello", "the cat climbed the tree");
+                _textView.MoveCaretTo(8);
+                _vimBuffer.Process('j');
+                Assert.Equal(_textView.GetPointInLine(1, 4), _textView.GetCaretPoint());
+                _vimBuffer.Process('j');
+                Assert.Equal(_textView.GetPointInLine(2, 8), _textView.GetCaretPoint());
+            }
+
+            /// <summary>
+            /// Simple maintain of the caret column going up
+            /// </summary>
+            [Fact]
+            public void Up()
+            {
+                Create("the dog chased the ball", "hello", "the cat climbed the tree");
+                _textView.MoveCaretTo(_textView.GetPointInLine(2, 8));
+                _vimBuffer.Process('k');
+                Assert.Equal(_textView.GetPointInLine(1, 4), _textView.GetCaretPoint());
+                _vimBuffer.Process('k');
+                Assert.Equal(_textView.GetPointInLine(0, 8), _textView.GetCaretPoint());
+            }
+
+            /// <summary>
+            /// The column should not be maintained once the caret goes any other direction
+            /// </summary>
+            [Fact]
+            public void ResetOnMove()
+            {
+                Create("the dog chased the ball", "hello", "the cat climbed the tree");
+                _textView.MoveCaretTo(_textView.GetPointInLine(2, 8));
+                _vimBuffer.Process("kh");
+                Assert.Equal(_textView.GetPointInLine(1, 3), _textView.GetCaretPoint());
+                _vimBuffer.Process('k');
+                Assert.Equal(_textView.GetPointInLine(0, 3), _textView.GetCaretPoint());
+            }
+
+            /// <summary>
+            /// Make sure the caret column is properly maintained when we have to account for mixed
+            /// tabs and spaces on the preceeding line
+            /// </summary>
+            [Fact]
+            public void MixedTabsAndSpaces()
+            {
+                Create("    alpha", "\tbrought", "tac", "    dog");
+                _localSettings.TabStop = 4;
+                _textView.MoveCaretTo(4);
+                foreach (var c in "abcd")
+                {
+                    Assert.Equal(c.ToString(), _textView.GetCaretPoint().GetChar().ToString());
+                    _vimBuffer.Process('j');
+                }
+            }
+
+            /// <summary>
+            /// When spaces don't divide evenly into tabs the transition into a tab
+            /// should land on the tab
+            /// </summary>
+            [Fact]
+            public void SpacesDoNotDivideToTabs()
+            {
+                Create("    alpha", "\tbrought", "cat");
+                _localSettings.TabStop = 4;
+                _textView.MoveCaretTo(2);
+                Assert.Equal(' ', _textView.GetCaretPoint().GetChar());
+                _vimBuffer.Process('j');
+                Assert.Equal(_textBuffer.GetLine(1).Start, _textView.GetCaretPoint());
+                _vimBuffer.Process('j');
+                Assert.Equal(_textBuffer.GetPointInLine(2, 2), _textView.GetCaretPoint());
+            }
+
+            /// <summary>
+            /// When spaces overlap a tab stop length we need to modulus and apply the 
+            /// remaining spaces
+            /// </summary>
+            [Fact]
+            public void SpacesOverlapTabs()
+            {
+                Create("    alpha", "\tbrought", "cat");
+                _localSettings.TabStop = 2;
+                _textView.MoveCaretTo(4);
+                Assert.Equal('a', _textView.GetCaretPoint().GetChar());
+                _vimBuffer.Process('j');
+                Assert.Equal(_textBuffer.GetPointInLine(1, 3), _textView.GetCaretPoint());
+            }
+
+            /// <summary>
+            /// When using the end of line motion the caret should maintain a relative end of
+            /// line position instead of a fixed position at the current line
+            /// </summary>
+            [Fact]
+            public void EndOfLineMotionDown()
+            {
+                Create("cat", "tree");
+                _vimBuffer.ProcessNotation("$");
+                Assert.Equal(2, _textView.GetCaretPoint().GetColumn());
+                _vimBuffer.ProcessNotation("j");
+                Assert.Equal(3, _textView.GetCaretPoint().GetColumn());
+            }
+
+            [Fact]
+            public void EndOfLineMotionUp()
+            {
+                Create("tree", "cat");
+                _textView.MoveCaretToLine(1);
+                _vimBuffer.ProcessNotation("$");
+                Assert.Equal(2, _textView.GetCaretPoint().GetColumn());
+                _vimBuffer.ProcessNotation("k");
+                Assert.Equal(3, _textView.GetCaretPoint().GetColumn());
+            }
+
+            /// <summary>
+            /// The ve=onemore setting shouldn't play a role here.  The $ motion won't go past
+            /// the end of the line even if ve=onemore and the movement down and up shoudn't affect
+            /// that
+            /// </summary>
+            [Fact]
+            public void EndOfLineMotionWithVirtualEditOneMore()
+            {
+                Create("cat", "tree");
+                _globalSettings.VirtualEdit = "onemore";
+                Assert.True(_globalSettings.IsVirtualEditOneMore);
+                _vimBuffer.ProcessNotation("$");
+                Assert.Equal(2, _textView.GetCaretPoint().GetColumn());
+                _vimBuffer.ProcessNotation("j");
+                Assert.Equal(3, _textView.GetCaretPoint().GetColumn());
+            }
+        }
+
+        public sealed class ChangeCaseMotionTest : NormalModeIntegrationTest
+        {
+            [Fact]
+            public void UpperOverWord()
+            {
+                Create("cat dog");
+                _vimBuffer.Process("gUw");
+                Assert.Equal("CAT dog", _textBuffer.GetLine(0).GetText());
+            }
+
+            [Fact]
+            public void LowerOverWord()
+            {
+                Create("CAT dog");
+                _vimBuffer.Process("guw");
+                Assert.Equal("cat dog", _textBuffer.GetLine(0).GetText());
+            }
+
+            [Fact]
+            public void Rot13OverWord()
+            {
+                Create("cat dog");
+                _vimBuffer.Process("g?w");
+                Assert.Equal("png dog", _textBuffer.GetLine(0).GetText());
+            }
+        }
+
+        public sealed class MiscTest : NormalModeIntegrationTest
+        {
+            /// <summary>
+            /// Make sure we jump across the blanks to get to the word and that the caret is 
+            /// properly positioned
+            /// </summary>
+            [Fact]
+            public void AddToWord_Decimal()
+            {
+                Create(" 999");
+                _vimBuffer.Process(KeyInputUtil.CharWithControlToKeyInput('a'));
+                Assert.Equal(" 1000", _textBuffer.GetLine(0).GetText());
+                Assert.Equal(4, _textView.GetCaretPoint().Position);
+            }
+
+            /// <summary>
+            /// Negative decimal number
+            /// </summary>
+            [Fact]
+            public void AddToWord_Decimal_Negative()
+            {
+                Create(" -10");
+                _vimBuffer.Process(KeyInputUtil.CharWithControlToKeyInput('a'));
+                Assert.Equal(" -9", _textBuffer.GetLine(0).GetText());
+                Assert.Equal(2, _textView.GetCaretPoint().Position);
+            }
+
+            /// <summary>
+            /// Add to the word on the non-first line.  Ensures we are calculating the replacement span
+            /// in the correct location
+            /// </summary>
+            [Fact]
+            public void AddToWord_Hex_SecondLine()
+            {
+                Create("hello", "  0x42");
+                _textView.MoveCaretToLine(1);
+                _vimBuffer.Process(KeyInputUtil.CharWithControlToKeyInput('a'));
+                Assert.Equal("  0x43", _textBuffer.GetLine(1).GetText());
+                Assert.Equal(_textView.GetLine(1).Start.Add(5), _textView.GetCaretPoint());
+            }
+
+
+            /// <summary>
+            /// Test the repeat of a repeated command.  Essentially ensure the act of repeating doesn't
+            /// disturb the cached LastCommand value
+            /// </summary>
+            [Fact]
+            public void RepeatCommand_Repeated()
+            {
+                Create("the fox chased the bird");
+                _vimBuffer.Process("dw");
+                Assert.Equal("fox chased the bird", _textView.TextSnapshot.GetText());
+                _vimBuffer.Process(".");
+                Assert.Equal("chased the bird", _textView.TextSnapshot.GetText());
+                _vimBuffer.Process(".");
+                Assert.Equal("the bird", _textView.TextSnapshot.GetText());
+            }
+
+            [Fact]
+            public void RepeatCommand_LinkedTextChange1()
+            {
+                Create("the fox chased the bird");
+                _vimBuffer.Process("cw");
+                _vimBuffer.Process("hey ");
+                _vimBuffer.Process(KeyInputUtil.EscapeKey);
+                _textView.MoveCaretTo(4);
+                _vimBuffer.Process(KeyInputUtil.CharToKeyInput('.'));
+                Assert.Equal("hey hey fox chased the bird", _textView.TextSnapshot.GetText());
+            }
+
+            [Fact]
+            public void RepeatCommand_LinkedTextChange2()
+            {
+                Create("the fox chased the bird");
+                _vimBuffer.Process("cw");
+                _vimBuffer.Process("hey");
+                _vimBuffer.Process(KeyInputUtil.EscapeKey);
+                _textView.MoveCaretTo(4);
+                _vimBuffer.Process(KeyInputUtil.CharToKeyInput('.'));
+                Assert.Equal("hey hey chased the bird", _textView.TextSnapshot.GetText());
+            }
+
+            [Fact]
+            public void RepeatCommand_LinkedTextChange3()
+            {
+                Create("the fox chased the bird");
+                _vimBuffer.Process("cw");
+                _vimBuffer.Process("hey");
+                _vimBuffer.Process(KeyInputUtil.EscapeKey);
+                _textView.MoveCaretTo(4);
+                _vimBuffer.Process(KeyInputUtil.CharToKeyInput('.'));
+                _vimBuffer.Process(KeyInputUtil.CharToKeyInput('.'));
+                Assert.Equal("hey hehey chased the bird", _textView.TextSnapshot.GetText());
+            }
+
+            /// <summary>
+            /// The backspace key should cancel a replace char
+            /// </summary>
+            [Fact]
+            public void ReplaceChar_BackspaceShouldCancel()
+            {
+                Create("hello world");
+                _vimBuffer.Process('r');
+                Assert.True(_normalMode.IsInReplace);
+                _vimBuffer.Process(VimKey.Back);
+                Assert.False(_normalMode.IsInReplace);
+                Assert.Equal("hello world", _textBuffer.GetLine(0).GetText());
+            }
+
+            /// <summary>
+            /// The delete key should cancel a replace char
+            /// </summary>
+            [Fact]
+            public void ReplaceChar_DeleteShouldCancel()
+            {
+                Create("hello world");
+                _vimBuffer.Process('r');
+                Assert.True(_normalMode.IsInReplace);
+                _vimBuffer.Process(VimKey.Back);
+                Assert.False(_normalMode.IsInReplace);
+                Assert.Equal("hello world", _textBuffer.GetLine(0).GetText());
+            }
+
+            /// <summary>
+            /// A d with Enter should delete the line break
+            /// </summary>
+            [Fact]
+            public void Issue317_1()
+            {
+                Create("dog", "cat", "jazz", "band");
+                _vimBuffer.Process("2d", enter: true);
+                Assert.Equal("band", _textView.GetLine(0).GetText());
+            }
+
+            /// <summary>
+            /// "Verify the contents after with a paste
+            /// </summary>
+            [Fact]
+            public void Issue317_2()
+            {
+                Create("dog", "cat", "jazz", "band");
+                _vimBuffer.Process("2d", enter: true);
+                _vimBuffer.Process("p");
+                Assert.Equal("band", _textView.GetLine(0).GetText());
+                Assert.Equal("dog", _textView.GetLine(1).GetText());
+                Assert.Equal("cat", _textView.GetLine(2).GetText());
+                Assert.Equal("jazz", _textView.GetLine(3).GetText());
+            }
+
+            /// <summary>
+            /// Plain old Enter should just move the cursor one line
+            /// </summary>
+            [Fact]
+            public void Issue317_3()
+            {
+                Create("dog", "cat", "jazz", "band");
+                _vimBuffer.Process(KeyInputUtil.EnterKey);
+                Assert.Equal(_textView.GetLine(1).Start, _textView.GetCaretPoint());
+            }
+
+            /// <summary>
+            /// [[ motion should put the caret on the target character
+            /// </summary>
+            [Fact]
+            public void Motion_Section1()
+            {
+                Create("hello", "{world");
+                _vimBuffer.Process("]]");
+                Assert.Equal(_textView.GetLine(1).Start, _textView.GetCaretPoint());
+            }
+
+            /// <summary>
+            /// [[ motion should put the caret on the target character
+            /// </summary>
+            [Fact]
+            public void Motion_Section2()
+            {
+                Create("hello", "\fworld");
+                _vimBuffer.Process("]]");
+                Assert.Equal(_textView.GetLine(1).Start, _textView.GetCaretPoint());
+            }
+
+            [Fact]
+            public void Motion_Section3()
+            {
+                Create("foo", "{", "bar");
+                _textView.MoveCaretTo(_textView.GetLine(2).End);
+                _vimBuffer.Process("[[");
+                Assert.Equal(_textView.GetLine(1).Start, _textView.GetCaretPoint());
+            }
+
+            [Fact]
+            public void Motion_Section4()
+            {
+                Create("foo", "{", "bar", "baz");
+                _textView.MoveCaretTo(_textView.GetLine(3).End);
+                _vimBuffer.Process("[[");
+                Assert.Equal(_textView.GetLine(1).Start, _textView.GetCaretPoint());
+            }
+
+            [Fact]
+            public void Motion_Section5()
+            {
+                Create("foo", "{", "bar", "baz", "jazz");
+                _textView.MoveCaretTo(_textView.GetLine(4).Start);
+                _vimBuffer.Process("[[");
+                Assert.Equal(_textView.GetLine(1).Start, _textView.GetCaretPoint());
+            }
+
+            /// <summary>
+            /// The ']]' motion should stop on section macros
+            /// </summary>
+            [Fact]
+            public void Motion_SectionForwardToMacro()
+            {
+                Create("cat", "", "bear", ".HU", "sheep");
+                _globalSettings.Sections = "HU";
+                _vimBuffer.Process("]]");
+                Assert.Equal(_textView.GetLine(3).Start, _textView.GetCaretPoint());
+            }
+
+            /// <summary>
+            /// Move the caret using the end of word motion repeatedly
+            /// </summary>
+            [Fact]
+            public void Motion_MoveEndOfWord()
+            {
+                Create("the cat chases the dog");
+                _vimBuffer.Process("e");
+                Assert.Equal(2, _textView.GetCaretPoint().Position);
+                _vimBuffer.Process("e");
+                Assert.Equal(6, _textView.GetCaretPoint().Position);
+                _vimBuffer.Process("e");
+                Assert.Equal(13, _textView.GetCaretPoint().Position);
+                _vimBuffer.Process("e");
+                Assert.Equal(17, _textView.GetCaretPoint().Position);
+                _vimBuffer.Process("e");
+                Assert.Equal(21, _textView.GetCaretPoint().Position);
+            }
+
+            /// <summary>
+            /// The 'w' needs to be able to get off of a blank line
+            /// </summary>
+            [Fact]
+            public void Motion_MoveWordAcrossBlankLine()
+            {
+                Create("dog", "", "cat ball");
+                _vimBuffer.Process("w");
+                Assert.Equal(_textView.GetPointInLine(1, 0), _textView.GetCaretPoint());
+                _vimBuffer.Process("w");
+                Assert.Equal(_textView.GetPointInLine(2, 0), _textView.GetCaretPoint());
+                _vimBuffer.Process("w");
+                Assert.Equal(_textView.GetPointInLine(2, 4), _textView.GetCaretPoint());
+            }
+
+            /// <summary>
+            /// The 'w' from a blank should move to the next word
+            /// </summary>
+            [Fact]
+            public void Motion_WordFromBlank()
+            {
+                Create("the dog chased the ball");
+                _textView.MoveCaretTo(3);
+                _vimBuffer.Process("w");
+                Assert.Equal(4, _textView.GetCaretPoint().Position);
+                _vimBuffer.Process("w");
+                Assert.Equal(8, _textView.GetCaretPoint().Position);
+            }
+
+            /// <summary>
+            /// The 'b' from a blank should move to the start of the previous word
+            /// </summary>
+            [Fact]
+            public void Motion_WordFromBlankBackward()
+            {
+                Create("the dog chased the ball");
+                _textView.MoveCaretTo(7);
+                _vimBuffer.Process("b");
+                Assert.Equal(4, _textView.GetCaretPoint().Position);
+                _vimBuffer.Process("b");
+                Assert.Equal(0, _textView.GetCaretPoint().Position);
+            }
+
+            /// <summary>
+            /// The 'b' from the start of a word should move to the start of the previous word
+            /// </summary>
+            [Fact]
+            public void Motion_WordFromStartBackward()
+            {
+                Create("the dog chased the ball");
+                _textView.MoveCaretTo(8);
+                _vimBuffer.Process("b");
+                Assert.Equal(4, _textView.GetCaretPoint().Position);
+                _vimBuffer.Process("b");
+                Assert.Equal(0, _textView.GetCaretPoint().Position);
+            }
+
+            /// <summary>
+            /// Ensure the '%' motion properly moves between the block comments in the 
+            /// mismatch case
+            /// </summary>
+            [Fact]
+            public void MatchingToken_MismatchedBlockComments()
+            {
+                Create("/* /* */");
+                _textView.MoveCaretTo(3);
+                _vimBuffer.Process('%');
+                Assert.Equal(7, _textView.GetCaretPoint());
+                _vimBuffer.Process('%');
+                Assert.Equal(0, _textView.GetCaretPoint());
+                _vimBuffer.Process('%');
+                Assert.Equal(7, _textView.GetCaretPoint());
+            }
+
+            /// <summary>
+            /// See the full discussion in issue #509
+            ///
+            /// https://github.com/jaredpar/VsVim/issues/509
+            ///
+            /// Make sure that doing a ""][" from the middle of the line ends on the '}' if it is
+            /// preceded by a blank line
+            /// </summary>
+            [Fact]
+            public void Motion_MoveSection_RegressionTest_509()
+            {
+                Create("cat", "", "}");
+                _vimBuffer.Process("][");
+                Assert.Equal(_textView.GetPointInLine(2, 0), _textView.GetCaretPoint());
+                _textView.MoveCaretTo(1);
+                _vimBuffer.Process("][");
+                Assert.Equal(_textView.GetPointInLine(2, 0), _textView.GetCaretPoint());
+            }
+
+            /// <summary>
+            /// Case is explicitly called out in the ':help exclusive-linewise' portion
+            /// of the documentation
+            /// </summary>
+            [Fact]
+            public void Motion_ExclusiveLineWise()
+            {
+                Create("  dog", "cat", "", "pig");
+                _textView.MoveCaretTo(2);
+                _vimBuffer.Process("d}");
+                Assert.Equal("", _textView.GetLine(0).GetText());
+                Assert.Equal("pig", _textView.GetLine(1).GetText());
+                _vimBuffer.Process("p");
+                Assert.Equal("", _textView.GetLine(0).GetText());
+                Assert.Equal("  dog", _textView.GetLine(1).GetText());
+                Assert.Equal("cat", _textView.GetLine(2).GetText());
+                Assert.Equal("pig", _textView.GetLine(3).GetText());
+            }
+
+            /// <summary>
+            /// Make sure we move to the column on the current line when there is no count
+            /// </summary>
+            [Fact]
+            public void Motion_FirstNonWhiteSpaceOnLine()
+            {
+                Create(" cat", "  dog", "   fish");
+                _textView.MoveCaretToLine(1);
+                _vimBuffer.Process("_");
+                Assert.Equal(_textView.GetLine(1).Start.Add(2), _textView.GetCaretPoint());
+            }
+
+            /// <summary>
+            /// Simple word motion.  Make sure the caret gets put on the start of the next
+            /// word
+            /// </summary>
+            [Fact]
+            public void Motion_Word()
+            {
+                Create("cat dog bear");
+                _vimBuffer.Process("w");
+                Assert.Equal(4, _textView.GetCaretPoint().Position);
+                _vimBuffer.Process("w");
+                Assert.Equal(8, _textView.GetCaretPoint().Position);
+            }
+
+            /// <summary>
+            /// When there is no white space following a word and there is white space before 
+            /// and a word on the same line then we grab the white space before the word
+            /// </summary>
+            [Fact]
+            public void Motion_AllWord_WhiteSpaceOnlyBefore()
+            {
+                Create("hello", "cat dog", "  bat");
+                _textView.MoveCaretTo(_textView.GetLine(1).Start.Add(4));
+                Assert.Equal('d', _textView.GetCaretPoint().GetChar());
+                _vimBuffer.Process("yaw");
+                Assert.Equal(" dog", UnnamedRegister.StringValue);
+            }
+
+            /// <summary>
+            /// When starting in the white space it should be included and not the white space
+            /// after
+            /// </summary>
+            [Fact]
+            public void Motion_AllWord_InWhiteSpaceBeforeWord()
+            {
+                Create("dog cat tree");
+                _textView.MoveCaretTo(3);
+                _vimBuffer.Process("yaw");
+                Assert.Equal(" cat", UnnamedRegister.StringValue);
+            }
+
+            [Fact]
+            public void RepeatLastSearch1()
+            {
+                Create("random text", "pig dog cat", "pig dog cat", "pig dog cat");
+                _vimBuffer.Process("/pig", enter: true);
+                Assert.Equal(_textView.GetLine(1).Start, _textView.GetCaretPoint());
+                _textView.MoveCaretTo(0);
+                _vimBuffer.Process('n');
+                Assert.Equal(_textView.GetLine(1).Start, _textView.GetCaretPoint());
+            }
+
+            [Fact]
+            public void RepeatLastSearch2()
+            {
+                Create("random text", "pig dog cat", "pig dog cat", "pig dog cat");
+                _vimBuffer.Process("/pig", enter: true);
+                Assert.Equal(_textView.GetLine(1).Start, _textView.GetCaretPoint());
+                _vimBuffer.Process('n');
+                Assert.Equal(_textView.GetLine(2).Start, _textView.GetCaretPoint());
+            }
+
+            [Fact]
+            public void RepeatLastSearch3()
+            {
+                Create("random text", "pig dog cat", "random text", "pig dog cat", "pig dog cat");
+                _vimBuffer.Process("/pig", enter: true);
+                Assert.Equal(_textView.GetLine(1).Start, _textView.GetCaretPoint());
+                _textView.MoveCaretTo(_textView.GetLine(2).Start);
+                _vimBuffer.Process('N');
+                Assert.Equal(_textView.GetLine(1).Start, _textView.GetCaretPoint());
+            }
+
+            /// <summary>
+            /// A change word operation shouldn't delete the whitespace trailing the word
+            /// </summary>
+            [Fact]
+            public void Change_Word()
+            {
+                Create("dog cat bear");
+                _vimBuffer.Process("cw");
+                Assert.Equal(" cat bear", _textView.GetLine(0).GetText());
+            }
+
+            /// <summary>
+            /// A change all word operation should delete the whitespace trailing the word.  Really
+            /// odd when considering 'cw' doesn't.
+            /// </summary>
+            [Fact]
+            public void Change_AllWord()
+            {
+                Create("dog cat bear");
+                _vimBuffer.Process("caw");
+                Assert.Equal("cat bear", _textView.GetLine(0).GetText());
+            }
+
+            /// <summary>
+            /// Ensure that we can change the character at the end of a line
+            /// </summary>
+            [Fact]
+            public void Change_CharAtEndOfLine()
+            {
+                Create("hat", "cat");
+                _textView.MoveCaretTo(2);
+                _vimBuffer.LocalSettings.GlobalSettings.VirtualEdit = String.Empty;
+                _vimBuffer.Process("cl");
+                Assert.Equal("ha", _textView.GetLine(0).GetText());
+                Assert.Equal("cat", _textView.GetLine(1).GetText());
+                Assert.Equal(ModeKind.Insert, _vimBuffer.ModeKind);
+            }
+
+            /// <summary>
+            /// Ensure that we can change the character at the end of a line when 've=onemore'
+            /// </summary>
+            [Fact]
+            public void Change_CharAtEndOfLine_VirtualEditOneMore()
+            {
+                Create("hat", "cat");
+                _textView.MoveCaretTo(2);
+                _vimBuffer.LocalSettings.GlobalSettings.VirtualEdit = "onemore";
+                _vimBuffer.Process("cl");
+                Assert.Equal("ha", _textView.GetLine(0).GetText());
+                Assert.Equal("cat", _textView.GetLine(1).GetText());
+                Assert.Equal(ModeKind.Insert, _vimBuffer.ModeKind);
+            }
+
+            /// <summary>
+            /// Changing till the end of the line should leave the caret in it's current position
+            /// </summary>
+            [Fact]
+            public void Change_TillEndOfLine_NoVirtualEdit()
+            {
+                Create("hello", "world");
+                _textView.MoveCaretTo(2);
+                _vimBuffer.LocalSettings.GlobalSettings.VirtualEdit = "";
+                _vimBuffer.Process("C");
+                Assert.Equal("he", _textView.GetLine(0).GetText());
+                Assert.Equal(2, _textView.GetCaretPoint().Position);
+                Assert.Equal(ModeKind.Insert, _vimBuffer.ModeKind);
+            }
+
+            /// <summary>
+            /// Changing till the end of the line should leave the caret in it's current position.  The virtual
+            /// edit setting shouldn't affect this
+            /// </summary>
+            [Fact]
+            public void Change_TillEndOfLine_VirtualEditOneMore()
+            {
+                Create("hello", "world");
+                _textView.MoveCaretTo(2);
+                _vimBuffer.LocalSettings.GlobalSettings.VirtualEdit = "onemore";
+                _vimBuffer.Process("C");
+                Assert.Equal("he", _textView.GetLine(0).GetText());
+                Assert.Equal(2, _textView.GetCaretPoint().Position);
+                Assert.Equal(ModeKind.Insert, _vimBuffer.ModeKind);
+            }
+
+            /// <summary>
+            /// Verify that doing a change till the end of the line won't move the cursor
+            /// </summary>
+            [Fact]
+            public void Change_Motion_EndOfLine_NoVirtualEdit()
+            {
+                Create("hello", "world");
+                _textView.MoveCaretTo(2);
+                _vimBuffer.LocalSettings.GlobalSettings.VirtualEdit = "";
+                _vimBuffer.Process("c$");
+                Assert.Equal("he", _textView.GetLine(0).GetText());
+                Assert.Equal(2, _textView.GetCaretPoint().Position);
+                Assert.Equal(ModeKind.Insert, _vimBuffer.ModeKind);
+            }
+
+            /// <summary>
+            /// Verify that doing a change till the end of the line won't move the cursor
+            /// </summary>
+            [Fact]
+            public void Change_Motion_EndOfLine_VirtualEditOneMore()
+            {
+                Create("hello", "world");
+                _textView.MoveCaretTo(2);
+                _vimBuffer.LocalSettings.GlobalSettings.VirtualEdit = "onemore";
+                _vimBuffer.Process("c$");
+                Assert.Equal("he", _textView.GetLine(0).GetText());
+                Assert.Equal(2, _textView.GetCaretPoint().Position);
+                Assert.Equal(ModeKind.Insert, _vimBuffer.ModeKind);
+            }
+
+            /// <summary>
+            /// Make sure the d#d syntax doesn't apply to other commands like change.  The 'd' suffix in 'd#d' is 
+            /// *not* a valid motion
+            /// </summary>
+            [Fact]
+            public void Change_Illegal()
+            {
+                Create("cat", "dog", "tree");
+                _vimBuffer.Process("c2d");
+                Assert.Equal("cat", _textBuffer.GetLine(0).GetText());
+                Assert.Equal("dog", _textBuffer.GetLine(1).GetText());
+                Assert.Equal("tree", _textBuffer.GetLine(2).GetText());
+            }
+
+            /// <summary>
+            /// When virtual edit is disabled and 'x' is used to delete the last character on the line
+            /// then the caret needs to move backward to maintain the non-virtual edit position
+            /// </summary>
+            [Fact]
+            public void DeleteChar_EndOfLine_NoVirtualEdit()
+            {
+                Create("test");
+                _vimBuffer.LocalSettings.GlobalSettings.VirtualEdit = string.Empty;
+                _textView.MoveCaretTo(3);
+                _vimBuffer.Process('x');
+                Assert.Equal("tes", _textView.GetLineRange(0).GetText());
+                Assert.Equal(2, _textView.GetCaretPoint().Position);
+            }
+
+            /// <summary>
+            /// When virtual edit is enabled and 'x' is used to delete the last character on the line
+            /// then the caret should stay in it's current position 
+            /// </summary>
+            [Fact]
+            public void DeleteChar_EndOfLine_VirtualEdit()
+            {
+                Create("test", "bar");
+                _vimBuffer.LocalSettings.GlobalSettings.VirtualEdit = "onemore";
+                _textView.MoveCaretTo(3);
+                _vimBuffer.Process('x');
+                Assert.Equal("tes", _textView.GetLineRange(0).GetText());
+                Assert.Equal(3, _textView.GetCaretPoint().Position);
+            }
+
+            /// <summary>
+            /// Caret position should remain unchanged when deleting a character in the middle of 
+            /// a word
+            /// </summary>
+            [Fact]
+            public void DeleteChar_MiddleOfWord()
+            {
+                Create("test", "bar");
+                _vimBuffer.LocalSettings.GlobalSettings.VirtualEdit = string.Empty;
+                _textView.MoveCaretTo(1);
+                _vimBuffer.Process('x');
+                Assert.Equal("tst", _textView.GetLineRange(0).GetText());
+                Assert.Equal(1, _textView.GetCaretPoint().Position);
+            }
+
+            /// <summary>
+            /// When virtual edit is not enabled then the delete till end of line should cause the 
+            /// caret to move back to the last non-editted character
+            /// </summary>
+            [Fact]
+            public void DeleteTillEndOfLine_NoVirtualEdit()
+            {
+                Create("cat", "dog");
+                _globalSettings.VirtualEdit = string.Empty;
+                _textView.MoveCaretTo(1);
+                _vimBuffer.Process('D');
+                Assert.Equal("c", _textView.GetLine(0).GetText());
+                Assert.Equal(0, _textView.GetCaretPoint());
+            }
+
+            /// <summary>
+            /// When virtual edit is enabled then the delete till end of line should not move 
+            /// the caret at all
+            /// </summary>
+            [Fact]
+            public void DeleteTillEndOfLine_WithVirtualEdit()
+            {
+                Create("cat", "dog");
+                _globalSettings.VirtualEdit = "onemore";
+                _textView.MoveCaretTo(1);
+                _vimBuffer.Process('D');
+                Assert.Equal("c", _textView.GetLine(0).GetText());
+                Assert.Equal(1, _textView.GetCaretPoint());
+            }
+
+            [Fact]
+            public void RepeatCommand_DeleteWord1()
+            {
+                Create("the cat jumped over the dog");
+                _vimBuffer.Process("dw");
+                _vimBuffer.Process(".");
+                Assert.Equal("jumped over the dog", _textView.GetLine(0).GetText());
+            }
+
+            /// <summary>
+            /// Make sure that movement doesn't reset the last edit command
+            /// </summary>
+            [Fact]
+            public void RepeatCommand_DeleteWord2()
+            {
+                Create("the cat jumped over the dog");
+                _vimBuffer.Process("dw");
+                _vimBuffer.Process(VimKey.Right);
+                _vimBuffer.Process(VimKey.Left);
+                _vimBuffer.Process(".");
+                Assert.Equal("jumped over the dog", _textView.GetLine(0).GetText());
+            }
+
+            /// <summary>
+            /// "Delete word with a count
+            /// </summary>
+            [Fact]
+            public void RepeatCommand_DeleteWord3()
+            {
+                Create("the cat jumped over the dog");
+                _vimBuffer.Process("2dw");
+                _vimBuffer.Process(".");
+                Assert.Equal("the dog", _textView.GetLine(0).GetText());
+            }
+
+            [Fact]
+            public void RepeatCommand_DeleteLine1()
+            {
+                Create("bear", "dog", "cat", "zebra", "fox", "jazz");
+                _vimBuffer.Process("dd");
+                _vimBuffer.Process(".");
+                Assert.Equal("cat", _textView.GetLine(0).GetText());
+            }
+
+            [Fact]
+            public void RepeatCommand_DeleteLine2()
+            {
+                Create("bear", "dog", "cat", "zebra", "fox", "jazz");
+                _vimBuffer.Process("2dd");
+                _vimBuffer.Process(".");
+                Assert.Equal("fox", _textView.GetLine(0).GetText());
+            }
+
+            [Fact]
+            public void RepeatCommand_ShiftLeft1()
+            {
+                Create("    bear", "    dog", "    cat", "    zebra", "    fox", "    jazz");
+                _vimBuffer.LocalSettings.GlobalSettings.ShiftWidth = 1;
+                _vimBuffer.Process("<<");
+                _vimBuffer.Process(".");
+                Assert.Equal("  bear", _textView.GetLine(0).GetText());
+            }
+
+            [Fact]
+            public void RepeatCommand_ShiftLeft2()
+            {
+                Create("    bear", "    dog", "    cat", "    zebra", "    fox", "    jazz");
+                _vimBuffer.LocalSettings.GlobalSettings.ShiftWidth = 1;
+                _vimBuffer.Process("2<<");
+                _vimBuffer.Process(".");
+                Assert.Equal("  bear", _textView.GetLine(0).GetText());
+                Assert.Equal("  dog", _textView.GetLine(1).GetText());
+            }
+
+            [Fact]
+            public void RepeatCommand_ShiftRight1()
+            {
+                Create("bear", "dog", "cat", "zebra", "fox", "jazz");
+                _vimBuffer.LocalSettings.GlobalSettings.ShiftWidth = 1;
+                _vimBuffer.Process(">>");
+                _vimBuffer.Process(".");
+                Assert.Equal("  bear", _textView.GetLine(0).GetText());
+            }
+
+            [Fact]
+            public void RepeatCommand_ShiftRight2()
+            {
+                Create("bear", "dog", "cat", "zebra", "fox", "jazz");
+                _vimBuffer.LocalSettings.GlobalSettings.ShiftWidth = 1;
+                _vimBuffer.Process("2>>");
+                _vimBuffer.Process(".");
+                Assert.Equal("  bear", _textView.GetLine(0).GetText());
+                Assert.Equal("  dog", _textView.GetLine(1).GetText());
+            }
+
+            [Fact]
+            public void RepeatCommand_DeleteChar1()
+            {
+                Create("longer");
+                _vimBuffer.Process("x");
+                _vimBuffer.Process(".");
+                Assert.Equal("nger", _textView.GetLine(0).GetText());
+            }
+
+            [Fact]
+            public void RepeatCommand_DeleteChar2()
+            {
+                Create("longer");
+                _vimBuffer.Process("2x");
+                _vimBuffer.Process(".");
+                Assert.Equal("er", _textView.GetLine(0).GetText());
+            }
+
+            /// <summary>
+            /// After a search operation
+            /// </summary>
+            [Fact]
+            public void RepeatCommand_DeleteChar3()
+            {
+                Create("bear", "dog", "cat", "zebra", "fox", "jazz");
+                _vimBuffer.Process("/e", enter: true);
+                _vimBuffer.Process("x");
+                _vimBuffer.Process("n");
+                _vimBuffer.Process(".");
+                Assert.Equal("bar", _textView.GetLine(0).GetText());
+                Assert.Equal("zbra", _textView.GetLine(3).GetText());
+            }
+
+            [Fact]
+            public void RepeatCommand_Put1()
+            {
+                Create("cat");
+                _vimBuffer.RegisterMap.GetRegister(RegisterName.Unnamed).UpdateValue("lo");
+                _vimBuffer.Process("p");
+                _vimBuffer.Process(".");
+                Assert.Equal("cloloat", _textView.GetLine(0).GetText());
+            }
+
+            [Fact]
+            public void RepeatCommand_Put2()
+            {
+                Create("cat");
+                _vimBuffer.RegisterMap.GetRegister(RegisterName.Unnamed).UpdateValue("lo");
+                _vimBuffer.Process("2p");
+                _vimBuffer.Process(".");
+                Assert.Equal("clolololoat", _textView.GetLine(0).GetText());
+            }
+
+            [Fact]
+            public void RepeatCommand_JoinLines1()
+            {
+                Create("bear", "dog", "cat", "zebra", "fox", "jazz");
+                _vimBuffer.Process("J");
+                _vimBuffer.Process(".");
+                Assert.Equal("bear dog cat", _textView.GetLine(0).GetText());
+            }
+
+            [Fact]
+            public void RepeatCommand_Change1()
+            {
+                Create("bear", "dog", "cat", "zebra", "fox", "jazz");
+                _vimBuffer.Process("cl");
+                _vimBuffer.Process(VimKey.Delete);
+                _vimBuffer.Process(KeyInputUtil.EscapeKey);
+                _vimBuffer.Process(VimKey.Down);
+                _vimBuffer.Process(".");
+                Assert.Equal("ar", _textView.GetLine(0).GetText());
+                Assert.Equal("g", _textView.GetLine(1).GetText());
+            }
+
+            [Fact]
+            public void RepeatCommand_Change2()
+            {
+                Create("bear", "dog", "cat", "zebra", "fox", "jazz");
+                _vimBuffer.Process("cl");
+                _vimBuffer.Process("u");
+                _vimBuffer.Process(KeyInputUtil.EscapeKey);
+                _vimBuffer.Process(VimKey.Down);
+                _vimBuffer.Process(".");
+                Assert.Equal("uear", _textView.GetLine(0).GetText());
+                Assert.Equal("uog", _textView.GetLine(1).GetText());
+            }
+
+            [Fact]
+            public void RepeatCommand_Substitute1()
+            {
+                Create("bear", "dog", "cat", "zebra", "fox", "jazz");
+                _vimBuffer.Process("s");
+                _vimBuffer.Process("u");
+                _vimBuffer.Process(KeyInputUtil.EscapeKey);
+                _vimBuffer.Process(VimKey.Down);
+                _vimBuffer.Process(".");
+                Assert.Equal("uear", _textView.GetLine(0).GetText());
+                Assert.Equal("uog", _textView.GetLine(1).GetText());
+            }
+
+            [Fact]
+            public void RepeatCommand_Substitute2()
+            {
+                Create("bear", "dog", "cat", "zebra", "fox", "jazz");
+                _vimBuffer.Process("s");
+                _vimBuffer.Process("u");
+                _vimBuffer.Process(KeyInputUtil.EscapeKey);
+                _vimBuffer.Process(VimKey.Down);
+                _vimBuffer.Process("2.");
+                Assert.Equal("uear", _textView.GetLine(0).GetText());
+                Assert.Equal("ug", _textView.GetLine(1).GetText());
+            }
+
+            [Fact]
+            public void RepeatCommand_TextInsert1()
+            {
+                Create("bear", "dog", "cat", "zebra", "fox", "jazz");
+                _vimBuffer.Process("i");
+                _vimBuffer.Process("abc");
+                _vimBuffer.Process(KeyInputUtil.EscapeKey);
+                Assert.Equal(2, _textView.GetCaretPoint().Position);
+                _vimBuffer.Process(".");
+                Assert.Equal("ababccbear", _textView.GetLine(0).GetText());
+            }
+
+            [Fact]
+            public void RepeatCommand_TextInsert2()
+            {
+                Create("bear", "dog", "cat", "zebra", "fox", "jazz");
+                _vimBuffer.Process("i");
+                _vimBuffer.Process("abc");
+                _vimBuffer.Process(KeyInputUtil.EscapeKey);
+                _textView.MoveCaretTo(0);
+                _vimBuffer.Process(".");
+                Assert.Equal("abcabcbear", _textView.GetLine(0).GetText());
+                Assert.Equal(2, _textView.GetCaretPoint().Position);
+            }
+
+            [Fact]
+            public void RepeatCommand_TextInsert3()
+            {
+                Create("bear", "dog", "cat", "zebra", "fox", "jazz");
+                _vimBuffer.Process("i");
+                _vimBuffer.Process("abc");
+                _vimBuffer.Process(KeyInputUtil.EscapeKey);
+                _textView.MoveCaretTo(0);
+                _vimBuffer.Process(".");
+                _vimBuffer.Process(".");
+                Assert.Equal("ababccabcbear", _textView.GetLine(0).GetText());
+            }
+
+            /// <summary>
+            /// Test the repeating of a command that changes white space to tabs
+            /// </summary>
+            [Fact]
+            public void RepeatCommand_TextInsert_WhiteSpaceToTab()
+            {
+                Create("    hello world", "dog");
+                _vimBuffer.LocalSettings.TabStop = 4;
+                _vimBuffer.LocalSettings.ExpandTab = false;
+                _vimBuffer.Process('i');
+                _textBuffer.Replace(new Span(0, 4), "\t\t");
+                _vimBuffer.Process(VimKey.Escape);
+                _textView.MoveCaretToLine(1);
+                _vimBuffer.Process('.');
+                Assert.Equal("\tdog", _textView.GetLine(1).GetText());
+            }
+
+            /// <summary>
+            /// The first repeat of I should go to the first non-blank
+            /// </summary>
+            [Fact]
+            public void RepeatCommand_CapitalI1()
+            {
+                Create("bear", "dog", "cat", "zebra", "fox", "jazz");
+                _vimBuffer.Process("I");
+                _vimBuffer.Process("abc");
+                _vimBuffer.Process(KeyInputUtil.EscapeKey);
+                _textView.MoveCaretTo(_textView.GetLine(1).Start.Add(2));
+                _vimBuffer.Process(".");
+                Assert.Equal("abcdog", _textView.GetLine(1).GetText());
+                Assert.Equal(_textView.GetLine(1).Start.Add(2), _textView.GetCaretPoint());
+            }
+
+            /// <summary>
+            /// The first repeat of I should go to the first non-blank
+            /// </summary>
+            [Fact]
+            public void RepeatCommand_CapitalI2()
+            {
+                Create("bear", "  dog", "cat", "zebra", "fox", "jazz");
+                _vimBuffer.Process("I");
+                _vimBuffer.Process("abc");
+                _vimBuffer.Process(KeyInputUtil.EscapeKey);
+                _textView.MoveCaretTo(_textView.GetLine(1).Start.Add(2));
+                _vimBuffer.Process(".");
+                Assert.Equal("  abcdog", _textView.GetLine(1).GetText());
+                Assert.Equal(_textView.GetLine(1).Start.Add(4), _textView.GetCaretPoint());
+            }
+
+            /// <summary>
+            /// Repeating a replace char command should move the caret to the end just like
+            /// the original command did
+            /// </summary>
+            [Fact]
+            public void RepeatCommand_ReplaceChar_ShouldMoveCaret()
+            {
+                Create("the dog kicked the ball");
+                _vimBuffer.Process("3ru");
+                Assert.Equal("uuu dog kicked the ball", _textView.GetLine(0).GetText());
+                Assert.Equal(2, _textView.GetCaretPoint().Position);
+                _textView.MoveCaretTo(4);
+                _vimBuffer.Process(".");
+                Assert.Equal("uuu uuu kicked the ball", _textView.GetLine(0).GetText());
+                Assert.Equal(6, _textView.GetCaretPoint().Position);
+            }
+
+            /// <summary>
+            /// Repeating a 
+            /// replace char command from visual mode should not move the caret
+            /// </summary>
+            [Fact]
+            public void RepeatCommand_ReplaceCharVisual_ShouldNotMoveCaret()
+            {
+                Create("the dog kicked the ball");
+                _vimBuffer.VimData.LastCommand = FSharpOption.Create(StoredCommand.NewVisualCommand(
+                    VisualCommand.NewReplaceSelection(KeyInputUtil.CharToKeyInput('b')),
+                    VimUtil.CreateCommandData(),
+                    StoredVisualSpan.OfVisualSpan(VimUtil.CreateVisualSpanCharacter(_textView.GetLineSpan(0, 3))),
+                    CommandFlags.None));
+                _textView.MoveCaretTo(1);
+                _vimBuffer.Process(".");
+                Assert.Equal("tbbbdog kicked the ball", _textView.GetLine(0).GetText());
+                Assert.Equal(1, _textView.GetCaretPoint().Position);
+            }
+
+            /// <summary>
+            /// Make sure the caret movement occurs as part of the repeat
+            /// </summary>
+            [Fact]
+            public void RepeatCommand_AppendShouldRepeat()
+            {
+                Create("{", "}");
+                _textView.MoveCaretToLine(0);
+                _vimBuffer.Process('a');
+                _vimBuffer.Process(';');
+                _vimBuffer.Process(VimKey.Escape);
+                _textView.MoveCaretToLine(1);
+                _vimBuffer.Process('.');
+                Assert.Equal("};", _textView.GetLine(1).GetText());
+            }
+
+            /// <summary>
+            /// Make sure the caret movement occurs as part of the repeat
+            /// </summary>
+            [Fact]
+            public void RepeatCommand_AppendEndOfLineShouldRepeat()
+            {
+                Create("{", "}");
+                _textView.MoveCaretToLine(0);
+                _vimBuffer.Process('A');
+                _vimBuffer.Process(';');
+                _vimBuffer.Process(VimKey.Escape);
+                _textView.MoveCaretToLine(1);
+                _vimBuffer.Process('.');
+                Assert.Equal("};", _textView.GetLine(1).GetText());
+            }
+
+            /// <summary>
+            /// The insert line above command should be linked the the following text change
+            /// </summary>
+            [Fact]
+            public void RepeatCommand_InsertLineAbove()
+            {
+                Create("cat", "dog", "tree");
+                _textView.MoveCaretToLine(2);
+                _vimBuffer.Process("O  fish");
+                _vimBuffer.Process(VimKey.Escape);
+                Assert.Equal("  fish", _textView.GetLine(2).GetText());
+                _textView.MoveCaretToLine(1);
+                _vimBuffer.Process(".");
+                Assert.Equal("  fish", _textView.GetLine(1).GetText());
+            }
+
+            /// <summary>
+            /// The insert line below command should be linked the the following text change
+            /// </summary>
+            [Fact]
+            public void RepeatCommand_InsertLineBelow()
+            {
+                Create("cat", "dog", "tree");
+                _vimBuffer.Process("o  fish");
+                _vimBuffer.Process(VimKey.Escape);
+                Assert.Equal("  fish", _textView.GetLine(1).GetText());
+                _textView.MoveCaretToLine(2);
+                _vimBuffer.Process(".");
+                Assert.Equal("  fish", _textView.GetLine(3).GetText());
+            }
+
+            /// <summary>
+            /// The 'o' command used to have a bug which occured when 
+            ///
+            ///  - Insert mode made no edits
+            ///  - The 'o' command put the caret into virtual space
+            ///
+            /// In that case the next edit command would link with the insert line below 
+            /// change in the repeat infrastructure.  Normally the move caret left
+            /// operation processed on Escape moved the caret and ended a repeat.  But
+            /// the move left from virtual space didn't use a proper command and 
+            /// caused repeat to remain open
+            /// 
+            /// Regression Test for Issue #748
+            /// </summary>
+            [Fact]
+            public void RepeatCommand_InsertLineBelow_ToVirtualSpace()
+            {
+                Create("cat", "dog");
+                _vimBuffer.Process('o');
+                _textView.MoveCaretTo(_textView.GetCaretPoint().Position, 4);
+                _vimBuffer.Process(VimKey.Escape);
+                _textView.MoveCaretTo(0);
+                _vimBuffer.ProcessNotation("cwbear<Esc>");
+                _textView.MoveCaretToLine(2);
+                _vimBuffer.Process('.');
+                Assert.Equal("bear", _textBuffer.GetLine(2).GetText());
+            }
+
+            [Fact]
+            public void Repeat_DeleteWithIncrementalSearch()
+            {
+                Create("dog cat bear tree");
+                _vimBuffer.Process("d/a", enter: true);
+                _vimBuffer.Process('.');
+                Assert.Equal("ar tree", _textView.GetLine(0).GetText());
+            }
+
+            /// <summary>
+            /// Simple yank of a () block 
+            /// </summary>
+            [Fact]
+            public void Motion_Block_AllParen_Simple()
+            {
+                Create("cat (dog) bear");
+                _textView.MoveCaretTo(6);
+                _vimBuffer.Process("ya(");
+                Assert.Equal("(dog)", UnnamedRegister.StringValue);
+            }
+
+            /// <summary>
+            /// Simple yank of a () block via the b command
+            /// </summary>
+            [Fact]
+            public void Motion_Block_AllParen_SimpleAltKey()
+            {
+                Create("cat (dog) bear");
+                _textView.MoveCaretTo(6);
+                _vimBuffer.Process("yab");
+                Assert.Equal("(dog)", UnnamedRegister.StringValue);
+            }
+
+            /// <summary>
+            /// Simple yank of a () block 
+            /// </summary>
+            [Fact]
+            public void Motion_Block_InnerParen_Simple()
+            {
+                Create("cat (dog) bear");
+                _textView.MoveCaretTo(6);
+                _vimBuffer.Process("yi(");
+                Assert.Equal("dog", UnnamedRegister.StringValue);
+            }
+
+
+            /// <summary>
+            /// Make sure the cursor positions correctly on the next line 
+            /// </summary>
+            [Fact]
+            public void Handle_BraceClose_MiddleOfParagraph()
+            {
+                Create("dog", "", "cat");
+                _vimBuffer.Process("}");
+                Assert.Equal(_textView.GetLine(1).Start, _textView.GetCaretPoint());
+            }
+
+
+            [Fact]
+            public void Handle_cb_DeleteWhitespaceAtEndOfSpan()
+            {
+                Create("public static void Main");
+                _textView.MoveCaretTo(19);
+                _vimBuffer.Process("cb");
+                Assert.Equal(ModeKind.Insert, _vimBuffer.ModeKind);
+                Assert.Equal("public static Main", _textView.GetLine(0).GetText());
+                Assert.Equal(14, _textView.GetCaretPoint().Position);
+            }
+
+            [Fact]
+            public void Handle_cl_WithCountShouldDeleteWhitespace()
+            {
+                Create("dog   cat");
+                _vimBuffer.Process("5cl");
+                Assert.Equal(ModeKind.Insert, _vimBuffer.ModeKind);
+                Assert.Equal(" cat", _textView.GetLine(0).GetText());
+            }
+
+            [Fact]
+            public void Handle_d_WithMarkLineMotion()
+            {
+                Create("dog", "cat", "bear", "tree");
+                _vimTextBuffer.SetLocalMark(LocalMark.OfChar('a').Value, 1, 0);
+                _vimBuffer.Process("d'a");
+                Assert.Equal("bear", _textView.GetLine(0).GetText());
+                Assert.Equal("tree", _textView.GetLine(1).GetText());
+            }
+
+            [Fact]
+            public void Handle_d_WithMarkMotion()
+            {
+                Create("dog", "cat", "bear", "tree");
+                _vimTextBuffer.SetLocalMark(LocalMark.OfChar('a').Value, 1, 1);
+                _vimBuffer.Process("d`a");
+                Assert.Equal("at", _textView.GetLine(0).GetText());
+                Assert.Equal("bear", _textView.GetLine(1).GetText());
+            }
+
+            /// <summary>
+            /// Even though the motion will include the second line it should not 
+            /// be included in the delete operation.  This hits the special case
+            /// listed in :help exclusive
+            /// </summary>
+            [Fact]
+            public void Handle_d_WithParagraphMotion()
+            {
+                Create("dog", "", "cat");
+                _vimBuffer.Process("d}");
+                Assert.Equal("", _textView.GetLine(0).GetText());
+                Assert.Equal("cat", _textView.GetLine(1).GetText());
+            }
+
+            [Fact]
+            public void Handle_f_WithTabTarget()
+            {
+                Create("dog\tcat");
+                _vimBuffer.Process("f\t");
+                Assert.Equal(3, _textView.GetCaretPoint().Position);
+            }
+
+            [Fact]
+            public void Handle_Minus_MiddleOfBuffer()
+            {
+                Create("dog", "  cat", "bear");
+                _textView.MoveCaretToLine(2);
+                _vimBuffer.Process("-");
+                Assert.Equal(_textView.GetLine(1).Start.Add(2), _textView.GetCaretPoint());
+            }
+
+            /// <summary>
+            /// Escape should exit one time normal mode and return back to the previous mode
+            /// </summary>
+            [Fact]
+            public void OneTimeNormalMode_EscapeShouldExit()
+            {
+                Create("");
+                _vimBuffer.Process("i");
+                _vimBuffer.Process(KeyInputUtil.CharWithControlToKeyInput('o'));
+                Assert.Equal(ModeKind.Normal, _vimBuffer.ModeKind);
+                _vimBuffer.Process(VimKey.Escape);
+                Assert.Equal(ModeKind.Insert, _vimBuffer.ModeKind);
+                _vimBuffer.Process(VimKey.Escape);
+                Assert.Equal(ModeKind.Normal, _vimBuffer.ModeKind);
+            }
+
+            /// <summary>
+            /// When pasting from the clipboard where the text doesn't end in a new line it
+            /// should be treated as characterwise paste
+            /// </summary>
+            [Fact]
+            public void PutAfter_ClipboardWithoutNewLine()
+            {
+                Create("hello world", "again");
+                _textView.MoveCaretTo(5);
+                _clipboardDevice.Text = "big ";
+                _vimBuffer.Process("\"+p");
+                Assert.Equal("hello big world", _textView.GetLine(0).GetText());
+            }
+
+            /// <summary>
+            /// When pasting from the clipboard where the text does end in a new line it 
+            /// should be treated as a linewise paste
+            /// </summary>
+            [Fact]
+            public void PutAfter_ClipboardWithNewLine()
+            {
+                Create("hello world", "again");
+                _textView.MoveCaretTo(5);
+                _clipboardDevice.Text = "big " + Environment.NewLine;
+                _vimBuffer.Process("\"+p");
+                Assert.Equal("hello world", _textView.GetLine(0).GetText());
+                Assert.Equal("big ", _textView.GetLine(1).GetText());
+                Assert.Equal("again", _textView.GetLine(2).GetText());
+            }
+
+            /// <summary>
+            /// A putafter at the end of the line should still put the text after the caret
+            /// </summary>
+            [Fact]
+            public void PutAfter_EndOfLine()
+            {
+                Create("dog");
+                _textView.MoveCaretTo(2);
+                Assert.Equal('g', _textView.GetCaretPoint().GetChar());
+                UnnamedRegister.UpdateValue("cat", OperationKind.CharacterWise);
+                _vimBuffer.Process('p');
+                Assert.Equal("dogcat", _textView.GetLine(0).GetText());
+                Assert.Equal(5, _textView.GetCaretPoint().Position);
+            }
+
+            /// <summary>
+            /// A putafter on an empty line is the only thing that shouldn't move the caret
+            /// </summary>
+            [Fact]
+            public void PutAfter_EmptyLine()
+            {
+                Create("");
+                UnnamedRegister.UpdateValue("cat", OperationKind.CharacterWise);
+                _vimBuffer.Process('p');
+                Assert.Equal("cat", _textView.GetLine(0).GetText());
+                Assert.Equal(2, _textView.GetCaretPoint().Position);
+            }
+
+            /// <summary>
+            /// Caret should be positioned at the start of the inserted line
+            /// </summary>
+            [Fact]
+            public void PutAfter_LineWiseSimpleString()
+            {
+                Create("dog", "cat", "bear", "tree");
+                _vimBuffer.RegisterMap.GetRegister(RegisterName.Unnamed).UpdateValue("pig\n", OperationKind.LineWise);
+                _vimBuffer.Process("p");
+                Assert.Equal("dog", _textView.GetLine(0).GetText());
+                Assert.Equal("pig", _textView.GetLine(1).GetText());
+                Assert.Equal(_textView.GetCaretPoint(), _textView.GetLine(1).Start);
+            }
+
+            /// <summary>
+            /// Caret should be positioned at the start of the indent even when autoindent is off
+            /// </summary>
+            [Fact]
+            public void PutAfter_LineWiseWithIndent()
+            {
+                Create("dog", "cat", "bear", "tree");
+                UnnamedRegister.UpdateValue("  pig\n", OperationKind.LineWise);
+                _vimBuffer.LocalSettings.AutoIndent = false;
+                _vimBuffer.Process("p");
+                Assert.Equal("dog", _textView.GetLine(0).GetText());
+                Assert.Equal("  pig", _textView.GetLine(1).GetText());
+                Assert.Equal(_textView.GetCaretPoint(), _textView.GetLine(1).Start.Add(2));
+            }
+
+            /// <summary>
+            /// Caret should be positioned on the last character of the inserted text
+            /// </summary>
+            [Fact]
+            public void PutAfter_CharacterWiseSimpleString()
+            {
+                Create("dog", "cat", "bear", "tree");
+                _vimBuffer.RegisterMap.GetRegister(RegisterName.Unnamed).UpdateValue("pig", OperationKind.CharacterWise);
+                _vimBuffer.Process("p");
+                Assert.Equal("dpigog", _textView.GetLine(0).GetText());
+                Assert.Equal(3, _textView.GetCaretPoint().Position);
+            }
+
+            /// <summary>
+            /// When putting a character wise selection which spans over multiple lines into 
+            /// the ITextBuffer the caret is positioned at the start of the text and not 
+            /// after it as it is with most put operations
+            /// </summary>
+            [Fact]
+            public void PutAfter_CharacterWise_MultipleLines()
+            {
+                Create("dog", "cat");
+                UnnamedRegister.UpdateValue("tree" + Environment.NewLine + "be");
+                _vimBuffer.Process("p");
+                Assert.Equal("dtree", _textView.GetLine(0).GetText());
+                Assert.Equal("beog", _textView.GetLine(1).GetText());
+                Assert.Equal("cat", _textView.GetLine(2).GetText());
+                Assert.Equal(1, _textView.GetCaretPoint().Position);
+            }
+
+            /// <summary>
+            /// Caret should be positioned after the last character of the inserted text
+            /// </summary>
+            [Fact]
+            public void PutAfter_CharacterWiseSimpleString_WithCaretMove()
+            {
+                Create("dog", "cat", "bear", "tree");
+                _vimBuffer.RegisterMap.GetRegister(RegisterName.Unnamed).UpdateValue("pig", OperationKind.CharacterWise);
+                _vimBuffer.Process("gp");
+                Assert.Equal("dpigog", _textView.GetLine(0).GetText());
+                Assert.Equal(4, _textView.GetCaretPoint().Position);
+            }
+
+            /// <summary>
+            /// The caret should be positioned at the last character of the first block string
+            /// inserted text
+            /// </summary>
+            [Fact]
+            public void PutAfter_BlockOverExisting()
+            {
+                Create("dog", "cat", "bear", "tree");
+                UnnamedRegister.UpdateBlockValues("aa", "bb");
+                _vimBuffer.Process("p");
+                Assert.Equal("daaog", _textView.GetLine(0).GetText());
+                Assert.Equal("cbbat", _textView.GetLine(1).GetText());
+                Assert.Equal("bear", _textView.GetLine(2).GetText());
+                Assert.Equal(1, _textView.GetCaretPoint().Position);
+            }
+
+            /// <summary>
+            /// The new text should be on new lines at the same indetn and the caret posion should
+            /// be the same as puting over existing lines
+            /// </summary>
+            [Fact]
+            public void PutAfter_BlockOnNewLines()
+            {
+                Create("dog");
+                _textView.MoveCaretTo(1);
+                UnnamedRegister.UpdateBlockValues("aa", "bb");
+                _vimBuffer.Process("p");
+                Assert.Equal("doaag", _textView.GetLine(0).GetText());
+                Assert.Equal("  bb", _textView.GetLine(1).GetText());
+                Assert.Equal(2, _textView.GetCaretPoint().Position);
+            }
+
+            /// <summary>
+            /// This should cause the cursor to be put on the first line after the inserted 
+            /// lines
+            /// </summary>
+            [Fact]
+            public void PutAfter_LineWise_WithCaretMove()
+            {
+                Create("dog", "cat");
+                UnnamedRegister.UpdateValue("pig\ntree\n", OperationKind.LineWise);
+                _vimBuffer.Process("gp");
+                Assert.Equal("dog", _textView.GetLine(0).GetText());
+                Assert.Equal("pig", _textView.GetLine(1).GetText());
+                Assert.Equal("tree", _textView.GetLine(2).GetText());
+                Assert.Equal("cat", _textView.GetLine(3).GetText());
+                Assert.Equal(_textView.GetLine(3).Start, _textView.GetCaretPoint());
+            }
+
+            /// <summary>
+            /// Putting a word which doesn't span multiple lines with indent is simply no 
+            /// different than a typically put after command
+            /// </summary>
+            [Fact]
+            public void PutAfterWithIndent_Word()
+            {
+                Create("  dog", "  cat", "fish", "tree");
+                UnnamedRegister.UpdateValue("bear", OperationKind.CharacterWise);
+                _vimBuffer.Process("]p");
+                Assert.Equal(" bear dog", _textView.GetLine(0).GetText());
+                Assert.Equal(4, _textView.GetCaretPoint().Position);
+            }
+
+            /// <summary>
+            /// Putting a line should cause the indent to be matched in the second line irrespective
+            /// of what the original indent was
+            /// </summary>
+            [Fact]
+            public void PutAfterWithIndent_SingleLine()
+            {
+                Create("  dog", "  cat", "fish", "tree");
+                UnnamedRegister.UpdateValue("bear" + Environment.NewLine, OperationKind.LineWise);
+                _vimBuffer.Process("]p");
+                Assert.Equal("  dog", _textView.GetLine(0).GetText());
+                Assert.Equal("  bear", _textView.GetLine(1).GetText());
+                Assert.Equal(_textView.GetPointInLine(1, 2), _textView.GetCaretPoint());
+            }
+
+            /// <summary>
+            /// Putting a line should cause the indent to be matched in all of the pasted lines 
+            /// irrespective of their original indent
+            /// </summary>
+            [Fact]
+            public void PutAfterWithIndent_MultipleLines()
+            {
+                Create("  dog", "  cat");
+                UnnamedRegister.UpdateValue("    tree" + Environment.NewLine + "    bear" + Environment.NewLine, OperationKind.LineWise);
+                _vimBuffer.Process("]p");
+                Assert.Equal("  dog", _textView.GetLine(0).GetText());
+                Assert.Equal("  tree", _textView.GetLine(1).GetText());
+                Assert.Equal("  bear", _textView.GetLine(2).GetText());
+                Assert.Equal(_textView.GetPointInLine(1, 2), _textView.GetCaretPoint());
+            }
+
+            /// <summary>
+            /// Putting a character wise block of text which spans multiple lines is the trickiest
+            /// version.  It requires that the first line remain unchanged while the subsequent lines
+            /// are indeed indented to the proper level
+            /// </summary>
+            [Fact]
+            public void PutAfterWithIndent_CharcterWiseOverSeveralLines()
+            {
+                Create("  dog", "  cat");
+                UnnamedRegister.UpdateValue("tree" + Environment.NewLine + "be", OperationKind.CharacterWise);
+                _vimBuffer.Process("]p");
+                Assert.Equal(" tree", _textView.GetLine(0).GetText());
+                Assert.Equal("  be dog", _textView.GetLine(1).GetText());
+                Assert.Equal("  cat", _textView.GetLine(2).GetText());
+                Assert.Equal(1, _textView.GetCaretPoint().Position);
+            }
+
+            /// <summary>
+            /// Caret should be at the start of the inserted text
+            /// </summary>
+            [Fact]
+            public void PutBefore_LineWiseStartOfBuffer()
+            {
+                Create("dog");
+                UnnamedRegister.UpdateValue("pig\n", OperationKind.LineWise);
+                _vimBuffer.Process("P");
+                Assert.Equal("pig", _textView.GetLine(0).GetText());
+                Assert.Equal("dog", _textView.GetLine(1).GetText());
+                Assert.Equal(0, _textView.GetCaretPoint());
+            }
+
+            /// <summary>
+            /// Caret should be positioned at the start of the indented text
+            /// </summary>
+            [Fact]
+            public void PutBefore_LineWiseStartOfBufferWithIndent()
+            {
+                Create("dog");
+                UnnamedRegister.UpdateValue("  pig\n", OperationKind.LineWise);
+                _vimBuffer.Process("P");
+                Assert.Equal("  pig", _textView.GetLine(0).GetText());
+                Assert.Equal("dog", _textView.GetLine(1).GetText());
+                Assert.Equal(2, _textView.GetCaretPoint());
+            }
+
+            /// <summary>
+            /// Character should be on the first line of the newly inserted lines
+            /// </summary>
+            [Fact]
+            public void PutBefore_LineWiseMiddleOfBuffer()
+            {
+                Create("dog", "cat");
+                _textView.MoveCaretToLine(1);
+                UnnamedRegister.UpdateValue("fish\ntree\n", OperationKind.LineWise);
+                _vimBuffer.Process("P");
+                Assert.Equal("dog", _textView.GetLine(0).GetText());
+                Assert.Equal("fish", _textView.GetLine(1).GetText());
+                Assert.Equal("tree", _textView.GetLine(2).GetText());
+                Assert.Equal("cat", _textView.GetLine(3).GetText());
+                Assert.Equal(_textView.GetLine(1).Start, _textView.GetCaretPoint());
+            }
+
+            /// <summary>
+            /// Character should be on the first line after the inserted lines
+            /// </summary>
+            [Fact]
+            public void PutBefore_LineWise_WithCaretMove()
+            {
+                Create("dog", "cat");
+                UnnamedRegister.UpdateValue("pig\ntree\n", OperationKind.LineWise);
+                _vimBuffer.Process("gP");
+                Assert.Equal("pig", _textView.GetLine(0).GetText());
+                Assert.Equal("tree", _textView.GetLine(1).GetText());
+                Assert.Equal("dog", _textView.GetLine(2).GetText());
+                Assert.Equal("cat", _textView.GetLine(3).GetText());
+                Assert.Equal(_textView.GetLine(2).Start, _textView.GetCaretPoint());
+            }
+
+            [Fact]
+            public void PutBefore_CharacterWiseBlockStringOnExistingLines()
+            {
+                Create("dog", "cat", "bear", "tree");
+                _vimBuffer.RegisterMap.GetRegister(RegisterName.Unnamed).UpdateBlockValues("a", "b", "c");
+                _vimBuffer.Process("P");
+                Assert.Equal("adog", _textView.GetLine(0).GetText());
+                Assert.Equal("bcat", _textView.GetLine(1).GetText());
+                Assert.Equal("cbear", _textView.GetLine(2).GetText());
+                Assert.Equal(_textView.GetCaretPoint(), _textView.GetLine(0).Start);
+            }
+
+            /// <summary>
+            /// Putting a word which doesn't span multiple lines with indent is simply no 
+            /// different than a typically put after command
+            /// </summary>
+            [Fact]
+            public void PutBeforeWithIndent_Word()
+            {
+                Create("  dog", "  cat", "fish", "tree");
+                UnnamedRegister.UpdateValue("bear", OperationKind.CharacterWise);
+                _vimBuffer.Process("[p");
+                Assert.Equal("bear  dog", _textView.GetLine(0).GetText());
+                Assert.Equal(3, _textView.GetCaretPoint().Position);
+            }
+
+            /// <summary>
+            /// Putting a line should cause the indent to be matched in the second line irrespective
+            /// of what the original indent was
+            /// </summary>
+            [Fact]
+            public void PutBeforeWithIndent_SingleLine()
+            {
+                Create("  dog", "  cat", "fish", "tree");
+                UnnamedRegister.UpdateValue("bear" + Environment.NewLine, OperationKind.LineWise);
+                _vimBuffer.Process("[p");
+                Assert.Equal("  bear", _textView.GetLine(0).GetText());
+                Assert.Equal("  dog", _textView.GetLine(1).GetText());
+                Assert.Equal(_textView.GetPointInLine(0, 2), _textView.GetCaretPoint());
+            }
+
+            /// <summary>
+            /// Putting a line should cause the indent to be matched in all of the pasted lines 
+            /// irrespective of their original indent
+            /// </summary>
+            [Fact]
+            public void PutBeforeWithIndent_MultipleLines()
+            {
+                Create("  dog", "  cat");
+                UnnamedRegister.UpdateValue("    tree" + Environment.NewLine + "    bear" + Environment.NewLine, OperationKind.LineWise);
+                _vimBuffer.Process("[p");
+                Assert.Equal("  tree", _textView.GetLine(0).GetText());
+                Assert.Equal("  bear", _textView.GetLine(1).GetText());
+                Assert.Equal("  dog", _textView.GetLine(2).GetText());
+                Assert.Equal(_textView.GetPointInLine(0, 2), _textView.GetCaretPoint());
+            }
+
+            /// <summary>
+            /// Putting a character wise block of text which spans multiple lines is the trickiest
+            /// version.  It requires that the first line remain unchanged while the subsequent lines
+            /// are indeed indented to the proper level
+            /// </summary>
+            [Fact]
+            public void PutBeforeWithIndent_CharcterWiseOverSeveralLines()
+            {
+                Create("  dog", "  cat");
+                UnnamedRegister.UpdateValue("tree" + Environment.NewLine + "be", OperationKind.CharacterWise);
+                _vimBuffer.Process("[p");
+                Assert.Equal("tree", _textView.GetLine(0).GetText());
+                Assert.Equal("  be  dog", _textView.GetLine(1).GetText());
+                Assert.Equal("  cat", _textView.GetLine(2).GetText());
+                Assert.Equal(0, _textView.GetCaretPoint().Position);
+            }
+
+            [Fact]
+            public void Handle_s_AtEndOfLine()
+            {
+                Create("dog", "cat");
+                _textView.MoveCaretTo(2);
+                _vimBuffer.Process('s');
+                Assert.Equal(2, _textView.GetCaretPoint().Position);
+                Assert.Equal("do", _textView.GetLine(0).GetText());
+                Assert.Equal(ModeKind.Insert, _vimBuffer.ModeKind);
+            }
+
+            /// <summary>
+            /// This command should only yank from the current line to the end of the file
+            /// </summary>
+            [Fact]
+            public void Handle_yG_NonFirstLine()
+            {
+                Create("dog", "cat", "bear");
+                _textView.MoveCaretToLine(1);
+                _vimBuffer.Process("yG");
+                Assert.Equal("cat" + Environment.NewLine + "bear", _vimBuffer.GetRegister(RegisterName.Unnamed).StringValue);
+            }
+
+            [Fact]
+            public void MatchingToken_Parens()
+            {
+                Create("cat( )");
+                _vimBuffer.Process('%');
+                Assert.Equal(5, _textView.GetCaretPoint());
+                _vimBuffer.Process('%');
+                Assert.Equal(3, _textView.GetCaretPoint());
+            }
+
+            /// <summary>
+            /// Make sure the caret is properly positioned against a join across 3 lines
+            /// </summary>
+            [Fact]
+            public void Join_CaretPositionThreeLines()
+            {
+                Create("cat", "dog", "bear");
+                _vimBuffer.Process("3J");
+                Assert.Equal("cat dog bear", _textView.GetLine(0).GetText());
+                Assert.Equal(7, _textView.GetCaretPoint().Position);
+            }
+
+            /// <summary>
+            /// Make sure the text is repeated
+            /// </summary>
+            [Fact]
+            public void InsertAtEndOfLine_WithCount()
+            {
+                Create("dog", "bear");
+                _vimBuffer.Process("3A");
+                _vimBuffer.Process('b');
+                _vimBuffer.Process(VimKey.Escape);
+                Assert.Equal("dogbbb", _textView.GetLine(0).GetText());
+            }
+
+            /// <summary>
+            /// Make sure the matching token behavior fits all of the issues described in 
+            /// issue 468
+            /// </summary>
+            [Fact]
+            public void MatchingTokens_Issue468()
+            {
+                Create("(wchar_t*) realloc(pwcsSelFile, (nSelFileLen+1)*sizeof(wchar_t))");
+
+                // First open paren to the next closing one
+                _vimBuffer.Process("%");
+                Assert.Equal(9, _textView.GetCaretPoint().Position);
+
+                // From the first closing paren back to the start
+                _vimBuffer.Process("%");
+                Assert.Equal(0, _textView.GetCaretPoint().Position);
+
+                // From the second opening paren to the last one
+                var lastPoint = _textView.TextSnapshot.GetEndPoint().Subtract(1);
+                Assert.Equal(')', lastPoint.GetChar());
+                _textView.MoveCaretTo(18);
+                Assert.Equal('(', _textView.GetCaretPoint().GetChar());
+                _vimBuffer.Process("%");
+                Assert.Equal(lastPoint, _textView.GetCaretPoint());
+
+                // And back to the start one
+                _vimBuffer.Process("%");
+                Assert.Equal(18, _textView.GetCaretPoint().Position);
+            }
+
+            /// <summary>
+            /// In issue #744 where there are 3 parts to the conditional, the caret is supposed to cycle through
+            /// (#if, #else, #end, #if), ... However, it actually only cycles between the last 
+            /// two (#if, #else, #end, #else)
+            /// </summary>
+            [Fact]
+            public void MatchingTokens_PreProcessorIfElse()
+            {
+                Create("#if DEBUG", "#else", "#endif");
+
+                _vimBuffer.Process("%");
+                // checking that % does actually change lines at all
+                Assert.Equal(_textView.GetCaretLine().LineNumber, 1);
+                _vimBuffer.Process("%%");
+
+                Assert.Equal(_textView.GetCaretLine().LineNumber, 0);
+            }
+
+            [Fact]
+            public void MatchingTokens_PreProcessorIfdefElse()
+            {
+                Create("#ifdef DEBUG", "#else", "#endif");
+                // move caret off of #if, otherwise it'll be covered by the previous functionaly and won't actually prove anything
+                _textView.MoveCaretTo(4);
+
+                _vimBuffer.Process("%");
+                // checking that % does actually change lines at all
+                Assert.Equal(_textView.GetCaretLine().LineNumber, 1);
+                _vimBuffer.Process("%%");
+
+                Assert.Equal(_textView.GetCaretLine().LineNumber, 0);
+            }
+
+            [Fact]
+            public void MatchingTokens_PreProcessorIfndefElse()
+            {
+                Create("#ifndef DEBUG", "#else", "#endif");
+                // move caret off of #if, otherwise it'll be covered by the previous functionaly and won't actually prove anything
+                _textView.MoveCaretTo(4);
+
+                _vimBuffer.Process("%");
+                Assert.Equal(_textView.GetCaretLine().LineNumber, 1);
+                _vimBuffer.Process("%%");
+
+                Assert.Equal(_textView.GetCaretLine().LineNumber, 0);
+            }
+
+            [Fact]
+            public void MatchingTokens_ItMatchesEvenWhenCaretIsAtTheEnd()
+            {
+                Create("#if DEBUG", "#endif");
+                // move caret off of #if, otherwise it'll be covered by the previous functionaly and won't actually prove anything
+                _textView.MoveCaretTo(6);
+
+                _vimBuffer.Process("%");
+
+                Assert.Equal(_textView.GetCaretLine().LineNumber, 1);
+            }
+
+            /// <summary>
+            /// Make sure we jump correctly between matching token values of different types
+            ///
+            /// TODO: This test is also broken due to the matching case not being able to 
+            /// come of the '/' in a '*/'
+            /// </summary>
+            [Fact]
+            public void MatchingTokens_DifferentTypes()
+            {
+                Create("{ { (( } /* a /*) b */ })");
+                Action<int, int> del = (start, end) =>
+                    {
+                        _textView.MoveCaretTo(start);
+                        _vimBuffer.Process("%");
+                        Assert.Equal(end, _textView.GetCaretPoint().Position);
+
+                        if (start != end)
+                        {
+                            _textView.MoveCaretTo(end);
+                            _vimBuffer.Process("%");
+                            Assert.Equal(start, _textView.GetCaretPoint().Position);
+                        }
+                    };
+                del(0, 23);
+                del(2, 7);
+                del(4, 24);
+                del(5, 16);
+                del(9, 21);
+            }
+
+            /// <summary>
+            /// Make sure repeat last char search is functioning
+            /// </summary>
+            [Fact]
+            public void RepeatLastCharSearch_Forward()
+            {
+                Create("hello", "world");
+                _vimBuffer.Process("fr");
+                _textView.MoveCaretToLine(1);
+                _vimBuffer.Process(";");
+                Assert.Equal(_textView.GetLine(1).Start.Add(2), _textView.GetCaretPoint());
+            }
+
+            /// <summary>
+            /// The repeat last char search command shouldn't toggle itself.  Or in short it should be
+            /// possible to scan an entire line in one direction
+            /// </summary>
+            [Fact]
+            public void RepeatLastCharSearch_ManyTimes()
+            {
+                Create("hello world dog");
+                _vimBuffer.VimData.LastCharSearch = FSharpOption.Create(Tuple.Create(CharSearchKind.ToChar, Path.Forward, 'o'));
+                _textView.MoveCaretTo(_textView.GetEndPoint().Subtract(1));
+                _vimBuffer.Process(',');
+                Assert.Equal(Path.Forward, _vimBuffer.VimData.LastCharSearch.Value.Item2);
+                Assert.Equal(13, _textView.GetCaretPoint().Position);
+                _vimBuffer.Process(',');
+                Assert.Equal(Path.Forward, _vimBuffer.VimData.LastCharSearch.Value.Item2);
+                Assert.Equal(7, _textView.GetCaretPoint().Position);
+            }
+
+            /// <summary>
+            /// Enter should not go through normal mode mapping during an incremental search
+            /// </summary>
+            [Fact]
+            public void Remap_EnterShouldNotMapDuringSearch()
+            {
+                Create("cat dog");
+                _keyMap.MapWithNoRemap("<Enter>", "o<Esc>", KeyRemapMode.Normal);
+                _vimBuffer.Process("/dog");
+                _vimBuffer.Process(VimKey.Enter);
+                Assert.Equal(4, _textView.GetCaretPoint().Position);
+                Assert.Equal("cat dog", _textView.GetLine(0).GetText());
+            }
+
+            /// <summary>
+            /// Ensure we can remap keys to nop and have them do nothing
+            /// </summary>
+            [Fact]
+            public void Remap_Nop()
+            {
+                Create("cat");
+                _keyMap.MapWithNoRemap("$", "<nop>", KeyRemapMode.Normal);
+                _vimBuffer.Process('$');
+                Assert.Equal(0, _textView.GetCaretPoint().Position);
+            }
+
+            /// <summary>
+            /// Ensure the commands map properly
+            /// </summary>
+            [Fact]
+            public void Remap_Issue474()
+            {
+                Create("cat", "dog", "bear", "pig", "tree", "fish");
+                _vimBuffer.Process(":nnoremap gj J");
+                _vimBuffer.Process(VimKey.Enter);
+                _vimBuffer.Process(":map J 4j");
+                _vimBuffer.Process(VimKey.Enter);
+                _vimBuffer.Process("J");
+                Assert.Equal(4, _textView.GetCaretLine().LineNumber);
+                _textView.MoveCaretTo(0);
+                _vimBuffer.Process("gj");
+                Assert.Equal("cat dog", _textView.GetLine(0).GetText());
+            }
+
+            /// <summary>
+            /// Incremental search should re-use the last search if the entered search string is
+            /// empty.  It should ignore the direction though and base it's search off the '/' or
+            /// '?' it was created with
+            /// </summary>
+            [Fact]
+            public void LastSearch_IncrementalReuse()
+            {
+                Create("dog cat dog");
+                _textView.MoveCaretTo(1);
+                _vimBuffer.LocalSettings.GlobalSettings.WrapScan = false;
+                _vimBuffer.VimData.LastPatternData = VimUtil.CreatePatternData("dog", Path.Backward);
+                _vimBuffer.Process('/');
+                _vimBuffer.Process(VimKey.Enter);
+                Assert.Equal(8, _textView.GetCaretPoint());
+            }
+
+            /// <summary>
+            /// Substitute command should set the LastSearch value
+            /// </summary>
+            [Fact]
+            public void LastSearch_SetBySubstitute()
+            {
+                Create("dog cat dog");
+                _vimBuffer.Process(":s/dog/cat", enter: true);
+                Assert.Equal("dog", _vimBuffer.VimData.LastPatternData.Pattern);
+            }
+
+            /// <summary>
+            /// Substitute command should re-use the LastSearch value if there is no specific 
+            /// search value set
+            /// </summary>
+            [Fact]
+            public void LastSearch_UsedBySubstitute()
+            {
+                Create("dog cat dog");
+                _vimBuffer.VimData.LastPatternData = VimUtil.CreatePatternData("dog");
+                _vimBuffer.Process(":s//cat", enter: true);
+                Assert.Equal("cat cat dog", _textView.GetLine(0).GetText());
+            }
+
+            /// <summary>
+            /// The search options used by a :s command should not be stored.  For example the 
+            /// 'i' flag is used only for the :s command and not for repeats of the search 
+            /// later on.
+            /// </summary>
+            [Fact]
+            public void LastSearch_DontStoreSearchOptions()
+            {
+                Create("cat", "dog", "cat");
+                _assertOnErrorMessage = false;
+                _globalSettings.IgnoreCase = false;
+                _globalSettings.WrapScan = true;
+                _textView.MoveCaretToLine(2);
+                _vimBuffer.Process(":s/CAT/fish/i", enter: true);
+                Assert.Equal("fish", _textView.GetLine(2).GetText());
+                var didHit = false;
+                _vimBuffer.ErrorMessage +=
+                    (sender, args) =>
+                    {
+                        Assert.Equal(Resources.Common_PatternNotFound("CAT"), args.Message);
+                        didHit = true;
+                    };
+                _vimBuffer.Process("n");
+                Assert.True(didHit);
+            }
+
+            /// <summary>
+            /// Delete with an append register should concatenate the values
+            /// </summary>
+            [Fact]
+            public void Delete_Append()
+            {
+                Create("dog", "cat", "fish");
+                _vimBuffer.Process("\"cyaw");
+                _vimBuffer.Process("j");
+                _vimBuffer.Process("\"Cdw");
+                Assert.Equal("dogcat", _vimBuffer.RegisterMap.GetRegister('c').StringValue);
+                Assert.Equal("dogcat", _vimBuffer.RegisterMap.GetRegister('C').StringValue);
+                _vimBuffer.Process("\"cp");
+                Assert.Equal("dogcat", _textView.GetLine(1).GetText());
+            }
+
+            /// <summary>
+            /// Make sure that 'd0' is interpreted correctly as 'd{motion}' and not 'd#d'.  0 is not 
+            /// a count
+            /// </summary>
+            [Fact]
+            public void Delete_BeginingOfLine()
+            {
+                Create("dog");
+                _textView.MoveCaretTo(1);
+                _vimBuffer.Process("d0");
+                Assert.Equal("og", _textView.GetLine(0).GetText());
+            }
+
+            /// <summary>
+            /// Deleting a word left at the start of the line results in empty data and
+            /// should not cause the register contents to be altered
+            /// </summary>
+            [Fact]
+            public void Delete_LeftAtStartOfLine()
+            {
+                Create("dog", "cat");
+                UnnamedRegister.UpdateValue("hello");
+                _vimBuffer.Process("dh");
+                Assert.Equal("hello", UnnamedRegister.StringValue);
+                Assert.Equal(0, _vimHost.BeepCount);
+            }
+
+            /// <summary>
+            /// Delete when combined with the line down motion 'j' should delete two lines
+            /// since it's deleting the result of the motion from the caret
+            ///
+            /// Convered by issue 288
+            /// </summary>
+            [Fact]
+            public void Delete_LineDown()
+            {
+                Create("abc", "def", "ghi", "jkl");
+                _textView.MoveCaretTo(1);
+                _vimBuffer.Process("dj");
+                Assert.Equal("ghi", _textView.GetLine(0).GetText());
+                Assert.Equal("jkl", _textView.GetLine(1).GetText());
+                Assert.Equal(0, _textView.GetCaretPoint());
+            }
+
+            /// <summary>
+            /// When a delete of a search motion which wraps occurs a warning message should
+            /// be displayed
+            /// </summary>
+            [Fact]
+            public void Delete_SearchWraps()
+            {
+                Create("dog", "cat", "tree");
+                var didHit = false;
+                _textView.MoveCaretToLine(1);
+                _assertOnWarningMessage = false;
+                _vimBuffer.WarningMessage +=
+                    (_, args) =>
+                    {
+                        Assert.Equal(Resources.Common_SearchForwardWrapped, args.Message);
+                        didHit = true;
+                    };
+                _vimBuffer.Process("d/dog", enter: true);
+                Assert.Equal("cat", _textView.GetLine(0).GetText());
+                Assert.Equal("tree", _textView.GetLine(1).GetText());
+                Assert.True(didHit);
+            }
+
+            /// <summary>
+            /// Delete a word at the end of the line.  It should not delete the line break
+            /// </summary>
+            [Fact]
+            public void Delete_WordEndOfLine()
+            {
+                Create("the cat", "chased the bird");
+                _textView.MoveCaretTo(4);
+                _vimBuffer.Process("dw");
+                Assert.Equal("the ", _textView.GetLine(0).GetText());
+                Assert.Equal("chased the bird", _textView.GetLine(1).GetText());
+            }
+
+            /// <summary>
+            /// Delete a word at the end of the line where the next line doesn't start in column
+            /// 0.  This should still not cause the end of the line to delete
+            /// </summary>
+            [Fact]
+            public void Delete_WordEndOfLineNextStartNotInColumnZero()
+            {
+                Create("the cat", "  chased the bird");
+                _textView.MoveCaretTo(4);
+                _vimBuffer.Process("dw");
+                Assert.Equal("the ", _textView.GetLine(0).GetText());
+                Assert.Equal("  chased the bird", _textView.GetLine(1).GetText());
+            }
+
+            /// <summary>
+            /// Delete across a line where the search ends in white space but not inside of 
+            /// column 0
+            /// </summary>
+            [Fact]
+            public void Delete_SearchAcrossLineNotInColumnZero()
+            {
+                Create("the cat", "  chased the bird");
+                _textView.MoveCaretTo(4);
+                _vimBuffer.Process("d/cha", enter: true);
+                Assert.Equal("the chased the bird", _textView.GetLine(0).GetText());
+            }
+
+            /// <summary>
+            /// Delete across a line where the search ends in column 0 of the next line
+            /// </summary>
+            [Fact]
+            public void Delete_SearchAcrossLineIntoColumnZero()
+            {
+                Create("the cat", "chased the bird");
+                _textView.MoveCaretTo(4);
+                _vimBuffer.Process("d/cha", enter: true);
+                Assert.Equal("the ", _textView.GetLine(0).GetText());
+                Assert.Equal("chased the bird", _textView.GetLine(1).GetText());
+            }
+
+            /// <summary>
+            /// Don't delete the new line when doing a 'daw' at the end of the line
+            /// </summary>
+            [Fact]
+            public void Delete_AllWordEndOfLineIntoColumnZero()
+            {
+                Create("the cat", "chased the bird");
+                _textView.MoveCaretTo(4);
+                _vimBuffer.Process("daw");
+                Assert.Equal("the", _textView.GetLine(0).GetText());
+                Assert.Equal("chased the bird", _textView.GetLine(1).GetText());
+            }
+
+            /// <summary>
+            /// Delete a word at the end of the line where the next line doesn't start in column
+            /// 0.  This should still not cause the end of the line to delete
+            /// </summary>
+            [Fact]
+            public void Delete_AllWordEndOfLineNextStartNotInColumnZero()
+            {
+                Create("the cat", "  chased the bird");
+                _textView.MoveCaretTo(4);
+                _vimBuffer.Process("daw");
+                Assert.Equal("the", _textView.GetLine(0).GetText());
+                Assert.Equal("  chased the bird", _textView.GetLine(1).GetText());
+            }
+
+            /// <summary>
+            /// When virtual edit is enabled then deletion should not cause the caret to 
+            /// move if it would otherwise be in virtual space
+            /// </summary>
+            [Fact]
+            public void Delete_WithVirtualEdit()
+            {
+                Create("cat", "dog");
+                _globalSettings.VirtualEdit = "onemore";
+                _textView.MoveCaretTo(2);
+                _vimBuffer.Process("dl");
+                Assert.Equal("ca", _textView.GetLine(0).GetText());
+                Assert.Equal(2, _textView.GetCaretPoint().Position);
+            }
+
+            /// <summary>
+            /// When virtual edit is not enabled then deletion should cause the caret to 
+            /// move if it would end up in virtual space
+            /// </summary>
+            [Fact]
+            public void Delete_NoVirtualEdit()
+            {
+                Create("cat", "dog");
+                _globalSettings.VirtualEdit = string.Empty;
+                _textView.MoveCaretTo(2);
+                _vimBuffer.Process("dl");
+                Assert.Equal("ca", _textView.GetLine(0).GetText());
+                Assert.Equal(1, _textView.GetCaretPoint().Position);
+            }
+
+            /// <summary>
+            /// Make sure deleting the last line changes the line count in the buffer
+            /// </summary>
+            [Fact]
+            public void DeleteLines_OnLastLine()
+            {
+                Create("foo", "bar");
+                _textView.MoveCaretTo(_textView.GetLine(1).Start);
+                _vimBuffer.Process("dd");
+                Assert.Equal("foo", _textView.TextSnapshot.GetText());
+                Assert.Equal(1, _textView.TextSnapshot.LineCount);
+            }
+
+            /// <summary>
+            /// Delete lines with the special d#d count syntax
+            /// </summary>
+            [Fact]
+            public void DeleteLines_Special_Simple()
+            {
+                Create("cat", "dog", "bear", "fish");
+                _vimBuffer.Process("d2d");
+                Assert.Equal("bear", _textBuffer.GetLine(0).GetText());
+                Assert.Equal(2, _textBuffer.CurrentSnapshot.LineCount);
+            }
+
+            /// <summary>
+            /// Delete lines with both counts and make sure the counts are multiplied together
+            /// </summary>
+            [Fact]
+            public void DeleteLines_Special_TwoCounts()
+            {
+                Create("cat", "dog", "bear", "fish", "tree");
+                _vimBuffer.Process("2d2d");
+                Assert.Equal("tree", _textBuffer.GetLine(0).GetText());
+                Assert.Equal(1, _textBuffer.CurrentSnapshot.LineCount);
+            }
+
+            /// <summary>
+            /// The caret should be returned to the original first line when undoing a 'dd'
+            /// command
+            /// </summary>
+            [Fact]
+            public void DeleteLines_Undo()
+            {
+                Create("cat", "dog", "fish");
+                _textView.MoveCaretToLine(1);
+                _vimBuffer.Process("ddu");
+                Assert.Equal(new [] { "cat", "dog", "fish" }, _textBuffer.GetLines());
+                Assert.Equal(_textView.GetLine(1).Start, _textView.GetCaretPoint());
+            }
+
+            /// <summary>
+            /// A yank of a jump motion should update the jump list
+            /// </summary>
+            [Fact]
+            public void JumpList_YankMotionShouldUpdate()
+            {
+                Create("cat", "dog", "cat");
+                _vimBuffer.Process("y*");
+                Assert.Equal(_textView.GetPoint(0), _jumpList.Jumps.First().Position);
+                Assert.Equal("cat" + Environment.NewLine + "dog" + Environment.NewLine, UnnamedRegister.StringValue);
+                Assert.Equal(0, _textView.GetCaretPoint().Position);
+            }
+
+            /// <summary>
+            /// Doing a * on a word that doesn't even match should still update the jump list
+            /// </summary>
+            [Fact]
+            public void JumpList_NextWordWithNoMatch()
+            {
+                Create("cat", "dog", "fish");
+                var didHit = false;
+                _vimBuffer.WarningMessage +=
+                    (_, args) =>
+                    {
+                        Assert.Equal(Resources.Common_SearchForwardWrapped, args.Message);
+                        didHit = true;
+                    };
+                _assertOnWarningMessage = false;
+                _vimBuffer.Process("*");
+                _textView.MoveCaretToLine(2);
+                _vimBuffer.Process(KeyInputUtil.CharWithControlToKeyInput('o'));
+                Assert.Equal(_textView.GetPoint(0), _textView.GetCaretPoint());
+                _vimBuffer.Process(KeyInputUtil.CharWithControlToKeyInput('i'));
+                Assert.Equal(_textView.GetLine(2).Start, _textView.GetCaretPoint());
+                Assert.True(didHit);
+            }
+
+            /// <summary>
+            /// If a jump to previous occurs on a location which is not in the list and we
+            /// are not already traversing the jump list then the location is added
+            /// </summary>
+            [Fact]
+            public void JumpList_FromLocationNotInList()
+            {
+                Create("cat", "dog", "fish");
+                _jumpList.Add(_textView.GetPoint(0));
+                _textView.MoveCaretToLine(1);
+                _vimBuffer.Process(KeyInputUtil.CharWithControlToKeyInput('o'));
+                Assert.Equal(_textView.GetLine(0).Start, _textView.GetCaretPoint());
+                Assert.Equal(1, _jumpList.CurrentIndex.Value);
+                Assert.Equal(2, _jumpList.Jumps.Length);
+                _vimBuffer.Process(KeyInputUtil.CharWithControlToKeyInput('i'));
+                Assert.Equal(_textView.GetLine(1).Start, _textView.GetCaretPoint());
+            }
+
+            /// <summary>
+            /// The shift right of an empty line should not add any spaces
+            /// </summary>
+            [Fact]
+            public void ShiftRight_EmptyLine()
+            {
+                Create("", "dog");
+                _vimBuffer.Process(">>");
+                Assert.Equal("", _textBuffer.GetLine(0).GetText());
+            }
+
+            /// <summary>
+            /// The shift right of an empty line should not add any spaces
+            /// </summary>
+            [Fact]
+            public void ShiftRight_IncludeEmptyLine()
+            {
+                Create("cat", "", "dog");
+                _vimBuffer.Process("3>>");
+                Assert.Equal("    cat", _textBuffer.GetLine(0).GetText());
+                Assert.Equal("", _textBuffer.GetLine(1).GetText());
+                Assert.Equal("    dog", _textBuffer.GetLine(2).GetText());
+            }
+
+            /// <summary>
+            /// The shift right of a blank line should add spaces
+            /// </summary>
+            [Fact]
+            public void ShiftRight_BlankLine()
+            {
+                Create(" ", "dog");
+                _vimBuffer.Process(">>");
+                Assert.Equal("     ", _textBuffer.GetLine(0).GetText());
+            }
+
+            /// <summary>
+            /// Subtract a negative decimal number
+            /// </summary>
+            [Fact]
+            public void SubtractFromWord_Decimal_Negative()
+            {
+                Create(" -10");
+                _vimBuffer.Process(KeyInputUtil.CharWithControlToKeyInput('x'));
+                Assert.Equal(" -11", _textBuffer.GetLine(0).GetText());
+                Assert.Equal(3, _textView.GetCaretPoint().Position);
+            }
+
+            /// <summary>
+            /// Make sure we handle the 'gv' command to switch to the previous visual mode
+            /// </summary>
+            [Fact]
+            public void SwitchPreviousVisualMode_Line()
+            {
+                Create("cats", "dogs", "fish");
+                var visualSelection = VisualSelection.NewLine(
+                    _textView.GetLineRange(0, 1),
+                    Path.Forward,
+                    1);
+                _vimTextBuffer.LastVisualSelection = FSharpOption.Create(visualSelection);
+                _vimBuffer.Process("gv");
+                Assert.Equal(ModeKind.VisualLine, _vimBuffer.ModeKind);
+                Assert.Equal(visualSelection, VisualSelection.CreateForSelection(_textView, VisualKind.Line, SelectionKind.Inclusive));
+            }
+
+            /// <summary>
+            /// Make sure the caret is positioned properly during undo
+            /// </summary>
+            [Fact]
+            public void Undo_DeleteAllWord()
+            {
+                Create("cat", "dog");
+                _textView.MoveCaretTo(1);
+                _vimBuffer.Process("daw");
+                _vimBuffer.Process("u");
+                Assert.Equal(0, _textView.GetCaretPoint().Position);
+            }
+
+            /// <summary>
+            /// Undoing a change lines for a single line should put the caret at the start of the
+            /// line which was changed
+            /// </summary>
+            [Fact]
+            public void Undo_ChangeLines_OneLine()
+            {
+                Create("  cat");
+                _textView.MoveCaretTo(4);
+                _vimBuffer.LocalSettings.AutoIndent = true;
+                _vimBuffer.Process("cc");
+                _vimBuffer.Process(VimKey.Escape);
+                _vimBuffer.Process("u");
+                Assert.Equal("  cat", _textBuffer.GetLine(0).GetText());
+                Assert.Equal(2, _textView.GetCaretPoint());
+            }
+
+            /// <summary>
+            /// Undoing a change lines for a multiple lines should put the caret at the start of the
+            /// second line which was changed.  
+            /// </summary>
+            [Fact]
+            public void Undo_ChangeLines_MultipleLines()
+            {
+                Create("dog", "  cat", "  bear", "  tree");
+                _textView.MoveCaretToLine(1);
+                _vimBuffer.LocalSettings.AutoIndent = true;
+                _vimBuffer.Process("3cc");
+                _vimBuffer.Process(VimKey.Escape);
+                _vimBuffer.Process("u");
+                Assert.Equal("dog", _textBuffer.GetLine(0).GetText());
+                Assert.Equal(_textView.GetPointInLine(2, 2), _textView.GetCaretPoint());
+            }
+        }
+    }
+}